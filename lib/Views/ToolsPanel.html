--- conflicted
+++ resolved
@@ -71,20 +71,17 @@
                     <input class="tools-url-add-button" type="submit" value="Export to CKAN" />
                 </div>
             </form>
-
-<<<<<<< HEAD
             <form class="tools-form" data-bind="submit: cacheAbsData">
                 <h2>Cache selected ABS datasets</h2>
                 <div class="tools-url-input-outer-holder">
                     <input class="tools-url-add-button" type="submit" value="Cache Datasets" />
                 </div>
-=======
+            </form>
             <form class="tools-form" data-bind="submit: countDatasets">
                 <h2>Count Data Sets</h2>
                 <label class="tools-content-type">
                     <input class="tools-content-type-select" type="submit" value="Count" />
                 </label>
->>>>>>> c746789d
             </form>
         </div>
     </div>
