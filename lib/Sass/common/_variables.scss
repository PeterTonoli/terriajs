--- conflicted
+++ resolved
@@ -7,19 +7,12 @@
 $font-feature-info: $font-mono;
 $font: $font-base;
 
-<<<<<<< HEAD
-$color-primary: #519AC2;
-$color-primary-disabled: #595B60;
-@function get-hover-color($base-color) {@return lighten($base-color, 10%);}
-$color-secondary: #06CCFF;
-=======
-$color-primary: #08abd5;
+$color-primary: #519ac2;
 $color-primary-disabled: #595b60;
 @function get-hover-color($base-color) {
   @return lighten($base-color, 10%);
 }
 $color-secondary: #06ccff;
->>>>>>> 1b40857d
 
 $animation-fast: 0.1s;
 
@@ -29,24 +22,18 @@
 $grey: #888888;
 $grey-lighter: #ddd;
 // todo: Fix during overhaul
-$grey-lighter2: #E6E6E6;
-$grey-lightest: #F2F2F2;
+$grey-lighter2: #e6e6e6;
+$grey-lightest: #f2f2f2;
 $field-border: #ddd;
 $overlay: rgba(255, 255, 255, 0.15);
 
 $text-black: #000;
-<<<<<<< HEAD
-$text-dark: #595B60;
+$text-dark: #595b60;
 // todo: Fix during overhaul
-$text-dark2: #606D80;
-$text-darker: #4D5766;
-$text-light: #FFFFFF;
-$text-light-dimmed: #BBBBBB;
-=======
-$text-dark: #595b60;
+$text-dark2: #606d80;
+$text-darker: #4d5766;
 $text-light: #ffffff;
 $text-light-dimmed: #bbbbbb;
->>>>>>> 1b40857d
 
 // You can override these functions to change the link color depending on the background, eg.
 // @function get-link-color($bg-color) {
@@ -94,12 +81,8 @@
 $modal-selected-tab-bg: $modal-tab-bg;
 $modal-text: #000;
 $modal-secondary-bg: #f6f6f7;
-<<<<<<< HEAD
 $modal-secondary-bg: #f6f6f7;
-$modal-overlay: rgba(#000,0.7);
-=======
 $modal-overlay: rgba(#000, 0.7);
->>>>>>> 1b40857d
 $modal-highlight: $color-primary;
 // $modal-selected: $color-primary;  // Optionally define this to override $modal-highlight on the selected tab.
 $modal-border: $grey-lighter;
@@ -154,7 +137,7 @@
 
 $border-color: rgba(#fff, 0.15);
 $border-style: 1px solid $border-color;
-$box-shadow: 0 0 2px 0 rgba(0,0,0,0.12), 0 2px 2px 0 rgba(0,0,0,0.24);
+$box-shadow: 0 0 2px 0 rgba(0, 0, 0, 0.12), 0 2px 2px 0 rgba(0, 0, 0, 0.24);
 
 $radius-medium: 3px;
 $radius-small: 2px;
