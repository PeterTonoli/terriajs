--- conflicted
+++ resolved
@@ -129,19 +129,10 @@
 
     const t = d3Transition().duration(transitionDuration);
 
-<<<<<<< HEAD
-    const linesWithoutData = g.selectAll('.line');
-    const lines = linesWithoutData.data(data, d => d.id).attr('class', 'line');
-    const definedLines = linesWithoutData[0].filter(l => defined(l));
     // Some axis animations need to be a little different if this is the first time we are showing the graph.
-    // Assume it's the first time if we have no lines yet, OR if we have one line and it's the same id.
-    // (Added the second part because often we update the chart straight after creating it, with unchanged data.)
-    // This could probably be simplified.
-    const isFirstLine = (definedLines.length === 0) || (definedLines.length === 1 && data.length === 1 && definedLines[0].__data__.id === data[0].id);
-=======
+    // Assume it's the first time if we have no lines yet.
     const lines = g.selectAll('.line').data(data, d => d.id).attr('class', 'line');
     const isFirstLine = (!defined(lines.nodes()[0]));
->>>>>>> fb30853a
     const gTransform = 'translate(' + (margin.left + size.yAxesWidth) + ',' + (margin.top + Title.getHeight(state.titleSettings)) + ')';
     if (isFirstLine) {
         g.attr('transform', gTransform);
@@ -280,12 +271,8 @@
     }
 
     g.select('.x.axis')
-<<<<<<< HEAD
-=======
-        .transition(t)
->>>>>>> fb30853a
+        .transition(t)
         .attr('transform', 'translate(0,' + y0 + ')')
-        .transition('1st').duration(transitionDuration)
         .style('opacity', 1)
         .call(xAxis);
     if (defined(state.grid) && state.grid.x) {
@@ -303,7 +290,6 @@
             .style('text-anchor', 'middle')
             .text(state.axisLabel.x)
             .style('opacity', hasData ? 1 : 1e-6)
-            // .transition().duration((isFirstLine || state.mini) ? 1 : transitionDuration)
                 // Translate the x-axis-label to the bottom of the plot, even if the x-axis itself is in the middle or the top.
                 .attr('transform', 'translate(' + (size.width / 2) + ', ' + (size.height - y0) + ')');
     }
