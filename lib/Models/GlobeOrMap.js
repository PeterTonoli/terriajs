"use strict";

/*global require*/
<<<<<<< HEAD
var Color = require('terriajs-cesium/Source/Core/Color');
var clone = require('terriajs-cesium/Source/Core/clone');
var defined = require('terriajs-cesium/Source/Core/defined');
var DeveloperError = require('terriajs-cesium/Source/Core/DeveloperError');
var Ellipsoid = require('terriajs-cesium/Source/Core/Ellipsoid');
var featureDataToGeoJson = require('../Map/featureDataToGeoJson');
var clone = require('terriajs-cesium/Source/Core/clone');
var MapboxVectorTileImageryProvider = require('../Map/MapboxVectorTileImageryProvider');
var MapboxVectorCanvasTileLayer = require('../Map/MapboxVectorCanvasTileLayer');
var GeoJsonCatalogItem = require('./GeoJsonCatalogItem');

var Feature = require('./Feature');
var ImageryLayer = require('terriajs-cesium/Source/Scene/ImageryLayer');
var rectangleToLatLngBounds = require('../Map/rectangleToLatLngBounds');

require('./ImageryLayerFeatureInfo'); // overrides Cesium's prototype.configureDescriptionFromProperties
=======
var Color = require("terriajs-cesium/Source/Core/Color");
var defined = require("terriajs-cesium/Source/Core/defined");
var DeveloperError = require("terriajs-cesium/Source/Core/DeveloperError");
var Ellipsoid = require("terriajs-cesium/Source/Core/Ellipsoid");
var featureDataToGeoJson = require("../Map/featureDataToGeoJson");
var clone = require("terriajs-cesium/Source/Core/clone");
var MapboxVectorTileImageryProvider = require("../Map/MapboxVectorTileImageryProvider");
var MapboxVectorCanvasTileLayer = require("../Map/MapboxVectorCanvasTileLayer");
var GeoJsonCatalogItem = require("./GeoJsonCatalogItem");

var Feature = require("./Feature");
var ImageryLayer = require("terriajs-cesium/Source/Scene/ImageryLayer");
var rectangleToLatLngBounds = require("../Map/rectangleToLatLngBounds");

require("./ImageryLayerFeatureInfo"); // overrides Cesium's prototype.configureDescriptionFromProperties
>>>>>>> 1b40857d

/**
 * The base class for map/globe viewers.
 *
 * @constructor
 * @alias GlobeOrMap
 *
 * @param {Terria} terria The Terria instance.
 * @param {String} disclaimerClass Class of a disclaimer element that should be shifted upwards to make room for other ui elements.
 *
 * @see Cesium
 * @see Leaflet
 */
var GlobeOrMap = function(terria) {
  /**
   * Gets or sets the Terria instance.
   * @type {Terria}
   */
  this.terria = terria;

  /**
   * Gets or sets whether this viewer _can_ show a splitter. Default false.
   * @type {Boolean}
   */
  this.canShowSplitter = false;

  this._tilesLoadingCountMax = 0;
  this._removeHighlightCallback = undefined;
  this._highlightPromise = undefined;
};

GlobeOrMap._featureHighlightName = "___$FeatureHighlight&__";

/**
 * Creates a {@see Feature} (based on an {@see Entity}) from a {@see ImageryLayerFeatureInfo}.
 * @param {ImageryLayerFeatureInfo} imageryFeature The imagery layer feature for which to create an entity-based feature.
 * @return {Feature} The created feature.
 * @protected
 */
GlobeOrMap.prototype._createFeatureFromImageryLayerFeature = function(
  imageryFeature
) {
  var feature = new Feature({
    id: imageryFeature.name
  });
  feature.name = imageryFeature.name;
  feature.description = imageryFeature.description; // already defined by the new Entity
  feature.properties = imageryFeature.properties;
  feature.data = imageryFeature.data;

  feature.imageryLayer = imageryFeature.imageryLayer;
  feature.position = Ellipsoid.WGS84.cartographicToCartesian(
    imageryFeature.position
  );
  feature.coords = imageryFeature.coords;

  return feature;
};

GlobeOrMap.prototype.updateTilesLoadingCount = function(tilesLoadingCount) {
  if (tilesLoadingCount > this._tilesLoadingCountMax) {
    this._tilesLoadingCountMax = tilesLoadingCount;
  } else if (tilesLoadingCount === 0) {
    this._tilesLoadingCountMax = 0;
  }

  this.terria.tileLoadProgressEvent.raiseEvent(
    tilesLoadingCount,
    this._tilesLoadingCountMax
  );
};

GlobeOrMap.prototype.isDestroyed = function() {
  return false;
};

/**
 * Picks features based off a latitude, longitude and (optionally) height.
 * @param {Object} latlng The position on the earth to pick.
 * @param {Object} imageryLayerCoords A map of imagery provider urls to the coords used to get features for those imagery
 *     providers - i.e. x, y, level
 * @param existingFeatures An optional list of existing features to concatenate the ones found from asynchronous picking to.
 */
GlobeOrMap.prototype.pickFromLocation = function(
  latlng,
  imageryLayerCoords,
  existingFeatures
) {
  throw new DeveloperError(
    "pickFromLocation must be implemented in the derived class."
  );
};

GlobeOrMap.prototype.destroy = function() {
  throw new DeveloperError("destroy must be implemented in the derived class.");
};

/**
 * Gets the current extent of the camera.  This may be approximate if the viewer does not have a strictly rectangular view.
 * @return {Rectangle} The current visible extent.
 */
GlobeOrMap.prototype.getCurrentExtent = function() {
  throw new DeveloperError(
    "getCurrentExtent must be implemented in the derived class."
  );
};

/**
 * Gets the current container element.
 * @return {Element} The current container element.
 */
GlobeOrMap.prototype.getContainer = function() {
  throw new DeveloperError(
    "getContainer must be implemented in the derived class."
  );
};

/**
 * Zooms to a specified camera view or extent with a smooth flight animation.
 *
 * @param {CameraView|Rectangle} viewOrExtent The view or extent to which to zoom.
 * @param {Number} [flightDurationSeconds=3.0] The length of the flight animation in seconds.
 */
GlobeOrMap.prototype.zoomTo = function(viewOrExtent, flightDurationSeconds) {
  throw new DeveloperError("zoomTo must be implemented in the derived class.");
};

/**
 * Captures a screenshot of the map.
 * @return {Promise<string>} A promise that resolves to a data URL when the screenshot is ready.
 */
GlobeOrMap.prototype.captureScreenshot = function() {
  throw new DeveloperError(
    "captureScreenshot must be implemented in the derived class."
  );
};

/**
 * Notifies the viewer that a repaint is required.
 */
GlobeOrMap.prototype.notifyRepaintRequired = function() {
  throw new DeveloperError(
    "notifyRepaintRequired must be implemented in the derived class."
  );
};

/**
 * Computes the screen position of a given world position.
 * @param  {Cartesian3} position The world position in Earth-centered Fixed coordinates.
 * @param  {Cartesian2} [result] The instance to which to copy the result.
 * @return {Cartesian2} The screen position, or undefined if the position is not on the screen.
 */
GlobeOrMap.prototype.computePositionOnScreen = function(position, result) {
  throw new DeveloperError(
    "computePositionOnScreen must be implemented in the derived class."
  );
};

/**
 * Adds an attribution to the globe or map.
 * @param {Credit} attribution The attribution to add.
 */
GlobeOrMap.prototype.addAttribution = function(attribution) {
  throw new DeveloperError(
    "addAttribution must be implemented in the derived class."
  );
};

/**
 * Removes an attribution from the globe or map.
 * @param {Credit} attribution The attribution to remove.
 */
GlobeOrMap.prototype.removeAttribution = function(attribution) {
  throw new DeveloperError(
    "removeAttribution must be implemented in the derived class."
  );
};

/**
 * Gets all attribution currently active on the globe or map.
 * @returns {String[]} The list of current attributions, as HTML strings.
 */
GlobeOrMap.prototype.getAllAttribution = function() {
  return [];
};

/**
 * Perform any updates to the order of layers required by raise and lower,
 * but after the items have been reordered.
 * This allows for the possibility that raise and lower do nothing, and instead we
 * call updateLayerOrder
 */
GlobeOrMap.prototype.updateLayerOrderAfterReorder = function() {
  throw new DeveloperError(
    "updateLayerOrderAfterReorder must be implemented in the derived class."
  );
};

/**
 * Raise an item's level in the viewer
 * This does not check that index is valid
 * @param {Number} index The index of the item to raise
 */
GlobeOrMap.prototype.raise = function(index) {
  throw new DeveloperError("raise must be implemented in the derived class.");
};

/**
 * Lower an item's level in the viewer
 * This does not check that index is valid
 * @param {Number} index The index of the item to lower
 */
GlobeOrMap.prototype.lower = function(index) {
  throw new DeveloperError("lower must be implemented in the derived class.");
};

/**
 * Lowers this imagery layer to the bottom, underneath all other layers.  If this item is not enabled or not shown,
 * this method does nothing.
 * @param {CatalogItem} item The item to lower to the bottom (usually a basemap)
 */
GlobeOrMap.prototype.lowerToBottom = function(item) {
  throw new DeveloperError(
    "lowerToBottom must be implemented in the derived class."
  );
};

GlobeOrMap.prototype._highlightFeature = function(feature) {
  if (defined(this._removeHighlightCallback)) {
    this._removeHighlightCallback();
    this._removeHighlightCallback = undefined;
    this._highlightPromise = undefined;
  }

  if (defined(feature)) {
    var hasGeometry = false;

<<<<<<< HEAD
        if (defined(feature._cesium3DTileFeature)) {
            const originalColor = feature._cesium3DTileFeature.color;
            feature._cesium3DTileFeature.color = Color.YELLOW;
            this._removeHighlightCallback = function() {
                feature._cesium3DTileFeature.color = originalColor;
            };
        }

        if (defined(feature.polygon)) {
            hasGeometry = true;
=======
    if (defined(feature.polygon)) {
      hasGeometry = true;
>>>>>>> 1b40857d

      var cesiumPolygon = feature.cesiumEntity || feature;

      var polygonOutline = cesiumPolygon.polygon.outline;
      var polygonOutlineColor = cesiumPolygon.polygon.outlineColor;
      var polygonMaterial = cesiumPolygon.polygon.material;

      cesiumPolygon.polygon.outline = true;
      cesiumPolygon.polygon.outlineColor = Color.fromCssColorString(
        this.terria.baseMapContrastColor
      );
      cesiumPolygon.polygon.material = Color.fromCssColorString(
        this.terria.baseMapContrastColor
      ).withAlpha(0.75);

      this._removeHighlightCallback = function() {
        cesiumPolygon.polygon.outline = polygonOutline;
        cesiumPolygon.polygon.outlineColor = polygonOutlineColor;
        cesiumPolygon.polygon.material = polygonMaterial;
      };
    }

    if (defined(feature.polyline)) {
      hasGeometry = true;

      var cesiumPolyline = feature.cesiumEntity || feature;

      var polylineMaterial = cesiumPolyline.polyline.material;
      var polylineWidth = cesiumPolyline.polyline.width;

      cesiumPolyline.polyline.material = Color.fromCssColorString(
        this.terria.baseMapContrastColor
      );
      cesiumPolyline.polyline.width = 2;

      this._removeHighlightCallback = function() {
        cesiumPolyline.polyline.material = polylineMaterial;
        cesiumPolyline.polyline.width = polylineWidth;
      };
    }

    if (!hasGeometry) {
      if (
        feature.imageryLayer &&
        feature.imageryLayer.imageryProvider instanceof
          MapboxVectorTileImageryProvider
      ) {
        if (defined(this.terria.cesium)) {
          var result = new ImageryLayer(
            feature.imageryLayer.imageryProvider.createHighlightImageryProvider(
              feature.data.id
            ),
            {
              show: true,
              alpha: 1
            }
          );
          var scene = this.terria.cesium.scene;
          scene.imageryLayers.add(result);

          this._removeHighlightCallback = function() {
            scene.imageryLayers.remove(result);
          };
        } else if (defined(this.terria.leaflet)) {
          var map = this.terria.leaflet.map;
          var options = {
            async: true,
            opacity: 1,
            bounds: rectangleToLatLngBounds(
              feature.imageryLayer.imageryProvider.rectangle
            )
          };

          if (defined(map.options.maxZoom)) {
            options.maxZoom = map.options.maxZoom;
          }

          var layer = new MapboxVectorCanvasTileLayer(
            feature.imageryLayer.imageryProvider.createHighlightImageryProvider(
              feature.data.id
            ),
            options
          );
          layer.addTo(map);
          layer.bringToFront();

          this._removeHighlightCallback = function() {
            map.removeLayer(layer);
          };
        }
      } else if (
        !defined(this.supportsPolylinesOnTerrain) ||
        this.supportsPolylinesOnTerrain
      ) {
        var geoJson = featureDataToGeoJson(feature.data);

        // Show geometry associated with the feature.
        // Don't show points; the targeting cursor is sufficient.
        if (geoJson && geoJson.geometry && geoJson.geometry.type !== "Point") {
          // Turn Polygons into MultiLineStrings, because we're only showing the outline.
          if (
            geoJson.geometry.type === "Polygon" ||
            geoJson.geometry.type === "MultiPolygon"
          ) {
            geoJson = clone(geoJson);
            geoJson.geometry = clone(geoJson.geometry);

            if (geoJson.geometry.type === "MultiPolygon") {
              const newCoordinates = [];
              geoJson.geometry.coordinates.forEach(polygon => {
                newCoordinates.push(...polygon);
              });
              geoJson.geometry.coordinates = newCoordinates;
            }

<<<<<<< HEAD
        if (!hasGeometry) {
            if (feature.imageryLayer && feature.imageryLayer.imageryProvider instanceof MapboxVectorTileImageryProvider) {
                if (defined(this.terria.cesium)) {
                    var result = new ImageryLayer(feature.imageryLayer.imageryProvider.createHighlightImageryProvider(feature.data.id), {
                        show : true,
                        alpha : 1
                    });
                    var scene = this.terria.cesium.scene;
                    scene.imageryLayers.add(result);

                    this._removeHighlightCallback = function () {
                        scene.imageryLayers.remove(result);
                    };
                } else if (defined(this.terria.leaflet)) {
                    var map = this.terria.leaflet.map;
                    var options = {
                        async: true,
                        opacity: 1,
                        bounds : rectangleToLatLngBounds(feature.imageryLayer.imageryProvider.rectangle),
                    };

                    if (defined(map.options.maxZoom)) {
                        options.maxZoom = map.options.maxZoom;
                    }

                    var layer = new MapboxVectorCanvasTileLayer(feature.imageryLayer.imageryProvider.createHighlightImageryProvider(feature.data.id), options);
                    layer.addTo(map);
                    layer.bringToFront();

                    this._removeHighlightCallback = function () {
                        map.removeLayer(layer);
                    };
                }
            } else if (!defined(this.supportsPolylinesOnTerrain) || this.supportsPolylinesOnTerrain) {
                var geoJson = featureDataToGeoJson(feature.data);

                // Show geometry associated with the feature.
                // Don't show points; the targeting cursor is sufficient.
                if (geoJson && geoJson.geometry && geoJson.geometry.type !== 'Point') {
                    // Turn Polygons into MultiLineStrings, because we're only showing the outline.
                    if (geoJson.geometry.type === 'Polygon' || geoJson.geometry.type === 'MultiPolygon') {
                        geoJson = clone(geoJson);
                        geoJson.geometry = clone(geoJson.geometry);

                        if (geoJson.geometry.type === 'MultiPolygon') {
                            const newCoordinates = [];
                            geoJson.geometry.coordinates.forEach(polygon => {
                                newCoordinates.push(...polygon);
                            });
                            geoJson.geometry.coordinates = newCoordinates;
                        }

                        geoJson.geometry.type = 'MultiLineString';
                    }
                    var catalogItem = new GeoJsonCatalogItem(this.terria);
                    catalogItem.name = GlobeOrMap._featureHighlightName;
                    catalogItem.data = geoJson;
                    catalogItem.clampToGround = true;
                    catalogItem.style = {
                        'stroke-width': 2,
                        'stroke': this.terria.baseMapContrastColor,
                        'fill-opacity': 0,
                        'marker-color': this.terria.baseMapContrastColor
                    };

                    var that = this;
                    var removeCallback = this._removeHighlightCallback = function() {
                        that._highlightPromise.then(function() {
                            if (removeCallback !== that._removeHighlightCallback) {
                                return;
                            }
                            catalogItem._hide();
                            catalogItem._disable();
                        }).otherwise(function(){});
                    };

                    that._highlightPromise = catalogItem.load().then(function() {
                        if (removeCallback !== that._removeHighlightCallback) {
                            return;
                        }

                        catalogItem._enable();
                        catalogItem._show();
                    });
=======
            geoJson.geometry.type = "MultiLineString";
          }

          var catalogItem = new GeoJsonCatalogItem(this.terria);
          catalogItem.name = GlobeOrMap._featureHighlightName;
          catalogItem.data = geoJson;
          catalogItem.clampToGround = true;
          catalogItem.style = {
            "stroke-width": 2,
            stroke: this.terria.baseMapContrastColor,
            "fill-opacity": 0,
            "marker-color": this.terria.baseMapContrastColor
          };

          var that = this;
          var removeCallback = (this._removeHighlightCallback = function() {
            that._highlightPromise
              .then(function() {
                if (removeCallback !== that._removeHighlightCallback) {
                  return;
>>>>>>> 1b40857d
                }
                catalogItem._hide();
                catalogItem._disable();
              })
              .otherwise(function() {});
          });

          that._highlightPromise = catalogItem.load().then(function() {
            if (removeCallback !== that._removeHighlightCallback) {
              return;
            }

            catalogItem._enable();
            catalogItem._show();
          });
        }
      }
    }
  }
};

GlobeOrMap.prototype.addImageryProvider = function(options) {
  throw new DeveloperError(
    "addImageryProvider must be implemented in the derived class."
  );
};

GlobeOrMap.prototype.removeImageryLayer = function(options) {
  throw new DeveloperError(
    "removeImageryLayer must be implemented in the derived class."
  );
};

GlobeOrMap.prototype.showImageryLayer = function(options) {
  throw new DeveloperError(
    "showImageryLayer must be implemented in the derived class."
  );
};

GlobeOrMap.prototype.hideImageryLayer = function(options) {
  throw new DeveloperError(
    "hideImageryLayer must be implemented in the derived class."
  );
};

GlobeOrMap.prototype.isImageryLayerShown = function(options) {
  throw new DeveloperError(
    "isImageryLayerShown must be implemented in the derived class."
  );
};

GlobeOrMap.prototype.addDataSource = function(options) {
  this.terria.dataSources.add(options.dataSource);
};

GlobeOrMap.prototype.removeDataSource = function(options) {
  this.terria.dataSources.remove(options.dataSource, false);
};

GlobeOrMap.prototype.updateAllItemsForSplitter = function() {
  this.terria.nowViewing.items.forEach(item => {
    this.updateItemForSplitter(item);
  });
  this.notifyRepaintRequired();
};

GlobeOrMap.prototype.updateItemForSplitter = function(item) {};

GlobeOrMap.prototype.pauseMapInteraction = function() {};

GlobeOrMap.prototype.resumeMapInteraction = function() {};

GlobeOrMap.disposeCommonListeners = function(globeOrMap) {
  if (defined(globeOrMap._removeHighlightCallback)) {
    globeOrMap._removeHighlightCallback();
    globeOrMap._removeHighlightCallback = undefined;
    globeOrMap._highlightPromise = undefined;
  }

  if (defined(globeOrMap._disclaimerShiftSubscription)) {
    globeOrMap._disclaimerShiftSubscription.dispose();
    globeOrMap._disclaimerShiftSubscription = undefined;
  }
};

module.exports = GlobeOrMap;<|MERGE_RESOLUTION|>--- conflicted
+++ resolved
@@ -1,25 +1,8 @@
 "use strict";
 
 /*global require*/
-<<<<<<< HEAD
-var Color = require('terriajs-cesium/Source/Core/Color');
-var clone = require('terriajs-cesium/Source/Core/clone');
-var defined = require('terriajs-cesium/Source/Core/defined');
-var DeveloperError = require('terriajs-cesium/Source/Core/DeveloperError');
-var Ellipsoid = require('terriajs-cesium/Source/Core/Ellipsoid');
-var featureDataToGeoJson = require('../Map/featureDataToGeoJson');
-var clone = require('terriajs-cesium/Source/Core/clone');
-var MapboxVectorTileImageryProvider = require('../Map/MapboxVectorTileImageryProvider');
-var MapboxVectorCanvasTileLayer = require('../Map/MapboxVectorCanvasTileLayer');
-var GeoJsonCatalogItem = require('./GeoJsonCatalogItem');
-
-var Feature = require('./Feature');
-var ImageryLayer = require('terriajs-cesium/Source/Scene/ImageryLayer');
-var rectangleToLatLngBounds = require('../Map/rectangleToLatLngBounds');
-
-require('./ImageryLayerFeatureInfo'); // overrides Cesium's prototype.configureDescriptionFromProperties
-=======
 var Color = require("terriajs-cesium/Source/Core/Color");
+var clone = require("terriajs-cesium/Source/Core/clone");
 var defined = require("terriajs-cesium/Source/Core/defined");
 var DeveloperError = require("terriajs-cesium/Source/Core/DeveloperError");
 var Ellipsoid = require("terriajs-cesium/Source/Core/Ellipsoid");
@@ -34,7 +17,6 @@
 var rectangleToLatLngBounds = require("../Map/rectangleToLatLngBounds");
 
 require("./ImageryLayerFeatureInfo"); // overrides Cesium's prototype.configureDescriptionFromProperties
->>>>>>> 1b40857d
 
 /**
  * The base class for map/globe viewers.
@@ -272,21 +254,16 @@
   if (defined(feature)) {
     var hasGeometry = false;
 
-<<<<<<< HEAD
-        if (defined(feature._cesium3DTileFeature)) {
-            const originalColor = feature._cesium3DTileFeature.color;
-            feature._cesium3DTileFeature.color = Color.YELLOW;
-            this._removeHighlightCallback = function() {
-                feature._cesium3DTileFeature.color = originalColor;
-            };
-        }
-
-        if (defined(feature.polygon)) {
-            hasGeometry = true;
-=======
+    if (defined(feature._cesium3DTileFeature)) {
+      const originalColor = feature._cesium3DTileFeature.color;
+      feature._cesium3DTileFeature.color = Color.YELLOW;
+      this._removeHighlightCallback = function() {
+        feature._cesium3DTileFeature.color = originalColor;
+      };
+    }
+
     if (defined(feature.polygon)) {
       hasGeometry = true;
->>>>>>> 1b40857d
 
       var cesiumPolygon = feature.cesiumEntity || feature;
 
@@ -402,95 +379,8 @@
               geoJson.geometry.coordinates = newCoordinates;
             }
 
-<<<<<<< HEAD
-        if (!hasGeometry) {
-            if (feature.imageryLayer && feature.imageryLayer.imageryProvider instanceof MapboxVectorTileImageryProvider) {
-                if (defined(this.terria.cesium)) {
-                    var result = new ImageryLayer(feature.imageryLayer.imageryProvider.createHighlightImageryProvider(feature.data.id), {
-                        show : true,
-                        alpha : 1
-                    });
-                    var scene = this.terria.cesium.scene;
-                    scene.imageryLayers.add(result);
-
-                    this._removeHighlightCallback = function () {
-                        scene.imageryLayers.remove(result);
-                    };
-                } else if (defined(this.terria.leaflet)) {
-                    var map = this.terria.leaflet.map;
-                    var options = {
-                        async: true,
-                        opacity: 1,
-                        bounds : rectangleToLatLngBounds(feature.imageryLayer.imageryProvider.rectangle),
-                    };
-
-                    if (defined(map.options.maxZoom)) {
-                        options.maxZoom = map.options.maxZoom;
-                    }
-
-                    var layer = new MapboxVectorCanvasTileLayer(feature.imageryLayer.imageryProvider.createHighlightImageryProvider(feature.data.id), options);
-                    layer.addTo(map);
-                    layer.bringToFront();
-
-                    this._removeHighlightCallback = function () {
-                        map.removeLayer(layer);
-                    };
-                }
-            } else if (!defined(this.supportsPolylinesOnTerrain) || this.supportsPolylinesOnTerrain) {
-                var geoJson = featureDataToGeoJson(feature.data);
-
-                // Show geometry associated with the feature.
-                // Don't show points; the targeting cursor is sufficient.
-                if (geoJson && geoJson.geometry && geoJson.geometry.type !== 'Point') {
-                    // Turn Polygons into MultiLineStrings, because we're only showing the outline.
-                    if (geoJson.geometry.type === 'Polygon' || geoJson.geometry.type === 'MultiPolygon') {
-                        geoJson = clone(geoJson);
-                        geoJson.geometry = clone(geoJson.geometry);
-
-                        if (geoJson.geometry.type === 'MultiPolygon') {
-                            const newCoordinates = [];
-                            geoJson.geometry.coordinates.forEach(polygon => {
-                                newCoordinates.push(...polygon);
-                            });
-                            geoJson.geometry.coordinates = newCoordinates;
-                        }
-
-                        geoJson.geometry.type = 'MultiLineString';
-                    }
-                    var catalogItem = new GeoJsonCatalogItem(this.terria);
-                    catalogItem.name = GlobeOrMap._featureHighlightName;
-                    catalogItem.data = geoJson;
-                    catalogItem.clampToGround = true;
-                    catalogItem.style = {
-                        'stroke-width': 2,
-                        'stroke': this.terria.baseMapContrastColor,
-                        'fill-opacity': 0,
-                        'marker-color': this.terria.baseMapContrastColor
-                    };
-
-                    var that = this;
-                    var removeCallback = this._removeHighlightCallback = function() {
-                        that._highlightPromise.then(function() {
-                            if (removeCallback !== that._removeHighlightCallback) {
-                                return;
-                            }
-                            catalogItem._hide();
-                            catalogItem._disable();
-                        }).otherwise(function(){});
-                    };
-
-                    that._highlightPromise = catalogItem.load().then(function() {
-                        if (removeCallback !== that._removeHighlightCallback) {
-                            return;
-                        }
-
-                        catalogItem._enable();
-                        catalogItem._show();
-                    });
-=======
             geoJson.geometry.type = "MultiLineString";
           }
-
           var catalogItem = new GeoJsonCatalogItem(this.terria);
           catalogItem.name = GlobeOrMap._featureHighlightName;
           catalogItem.data = geoJson;
@@ -508,7 +398,6 @@
               .then(function() {
                 if (removeCallback !== that._removeHighlightCallback) {
                   return;
->>>>>>> 1b40857d
                 }
                 catalogItem._hide();
                 catalogItem._disable();
