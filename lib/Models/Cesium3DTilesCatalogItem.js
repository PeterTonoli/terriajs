--- conflicted
+++ resolved
@@ -2,41 +2,27 @@
 
 /*global require*/
 
-<<<<<<< HEAD
-const CatalogItem = require('./CatalogItem');
-const Cesium3DTileFeature = require('terriajs-cesium/Source/Scene/Cesium3DTileFeature');
-const Cesium3DTileset = require('terriajs-cesium/Source/Scene/Cesium3DTileset');
-const Cesium3DTileStyle = require('terriajs-cesium/Source/Scene/Cesium3DTileStyle');
-const clone = require('terriajs-cesium/Source/Core/clone');
-const combine = require('terriajs-cesium/Source/Core/combine');
-const DataSourceClock = require('terriajs-cesium/Source/DataSources/DataSourceClock');
-const defined = require('terriajs-cesium/Source/Core/defined');
-const defineProperties = require('terriajs-cesium/Source/Core/defineProperties');
-const Feature = require('./Feature');
-const freezeObject = require('terriajs-cesium/Source/Core/freezeObject');
-const inherit = require('../Core/inherit');
-const IonResource = require('terriajs-cesium/Source/Core/IonResource');
-const JulianDate = require('terriajs-cesium/Source/Core/JulianDate');
-const knockout = require('terriajs-cesium/Source/ThirdParty/knockout');
-const proxyCatalogItemUrl = require('./proxyCatalogItemUrl');
-const raiseErrorToUser = require('./raiseErrorToUser');
-const Resource = require('terriajs-cesium/Source/Core/Resource');
-const ShadowMode = require('terriajs-cesium/Source/Scene/ShadowMode');
-const TerriaError = require('../Core/TerriaError');
-const when = require('terriajs-cesium/Source/ThirdParty/when');
-=======
-var CatalogItem = require("./CatalogItem");
-var Cesium3DTileset = require("terriajs-cesium/Source/Scene/Cesium3DTileset");
-var combine = require("terriajs-cesium/Source/Core/combine");
-var defined = require("terriajs-cesium/Source/Core/defined");
-var defineProperties = require("terriajs-cesium/Source/Core/defineProperties");
-var inherit = require("../Core/inherit");
-var IonResource = require("terriajs-cesium/Source/Core/IonResource");
-var proxyCatalogItemUrl = require("./proxyCatalogItemUrl");
-var raiseErrorToUser = require("./raiseErrorToUser");
-var TerriaError = require("../Core/TerriaError");
-var when = require("terriajs-cesium/Source/ThirdParty/when");
->>>>>>> 1b40857d
+const CatalogItem = require("./CatalogItem");
+const Cesium3DTileFeature = require("terriajs-cesium/Source/Scene/Cesium3DTileFeature");
+const Cesium3DTileset = require("terriajs-cesium/Source/Scene/Cesium3DTileset");
+const Cesium3DTileStyle = require("terriajs-cesium/Source/Scene/Cesium3DTileStyle");
+const clone = require("terriajs-cesium/Source/Core/clone");
+const combine = require("terriajs-cesium/Source/Core/combine");
+const DataSourceClock = require("terriajs-cesium/Source/DataSources/DataSourceClock");
+const defined = require("terriajs-cesium/Source/Core/defined");
+const defineProperties = require("terriajs-cesium/Source/Core/defineProperties");
+const Feature = require("./Feature");
+const freezeObject = require("terriajs-cesium/Source/Core/freezeObject");
+const inherit = require("../Core/inherit");
+const IonResource = require("terriajs-cesium/Source/Core/IonResource");
+const JulianDate = require("terriajs-cesium/Source/Core/JulianDate");
+const knockout = require("terriajs-cesium/Source/ThirdParty/knockout");
+const proxyCatalogItemUrl = require("./proxyCatalogItemUrl");
+const raiseErrorToUser = require("./raiseErrorToUser");
+const Resource = require("terriajs-cesium/Source/Core/Resource");
+const ShadowMode = require("terriajs-cesium/Source/Scene/ShadowMode");
+const TerriaError = require("../Core/TerriaError");
+const when = require("terriajs-cesium/Source/ThirdParty/when");
 
 /**
  * A {@link CatalogItem} that is added to the map as Cesium 3D Tiles.
@@ -49,127 +35,13 @@
  * @param {Terria} terria The Terria instance.
  */
 var Cesium3DTilesCatalogItem = function(terria) {
-<<<<<<< HEAD
-    CatalogItem.call(this, terria);
-
-    const clock = new DataSourceClock();
-    clock.startTime = JulianDate.fromIso8601('2018-11-28T00:00:00+11:00');
-    clock.stopTime = JulianDate.fromIso8601('2018-11-29T00:00:00+11:00');
-    clock.currentTime = JulianDate.clone(clock.startTime);
-    this.clock = clock;
-
-    /**
-     * Gets or sets additional options to pass to Cesium's Cesium3DTileset constructor.
-     * @type {Object}
-     */
-    this.options = undefined;
-
-    /**
-     * Gets or sets the ID of the Cesium Ion asset to access. If this property is set, the {@link Cesium3DTilesCatalogItem#url}
-     * property is ignored.
-     * @type {Number}
-     */
-    this.ionAssetId = undefined;
-
-    /**
-     * Gets or sets the Cesium Ion access token to use to access the tileset. If not specified, the token specified
-     * using the `cesiumIonAccessToken` property in `config.json` is used. This property is ignored if
-     * {@link Cesium3DTilesCatalogItem#ionAssetId} is not set.
-     * @type {String}
-     */
-    this.ionAccessToken = undefined;
-
-    /**
-     * Gets or sets the Cesium Ion access token to use to access the tileset. If not specified, the default Ion
-     * server, `https://api.cesium.com/`, is used. This property is ignored if
-     * {@link Cesium3DTilesCatalogItem#ionAssetId} is not set.
-     * @type {String}
-     */
-    this.ionServer = undefined;
-
-    /**
-     * The style to use, specified according to the [Cesium 3D Tiles Styling Language](https://github.com/AnalyticalGraphicsInc/3d-tiles/tree/master/specification/Styling).
-     * @type {Object}
-     */
-    this.style = undefined;
-
-    /**
-     * The filters to apply to this catalog item.
-     */
-    this.filters = [];
-
-    /**
-     * Indicates whether this tileset casts and receives shadows. Valid values are
-     * 'NONE', 'BOTH', 'CAST', and 'RECEIVE'.
-     * @type {String}
-     * @default 'NONE'
-     */
-    this.shadows = 'NONE';
-
-    this.featureInfoUrlTemplate = undefined;
-
-    this._tileset = undefined;
-
-    knockout.track(this, ['options', 'ionAssetId', 'ionAccessToken', 'ionServer', 'style', 'filters', 'shadows', 'featureInfoUrlTemplate']);
-
-    this._subscriptions = [];
-
-    knockout.defineProperty(this, '_computedStyle', {
-        get: function() {
-            if (!this.style && (!this.filters || this.filters.length === 0)) {
-                return undefined;
-            }
-
-            const style = clone(this.style || {});
-            if (this.filters) {
-                const terms = this.filters.map(filter => {
-                    const property = '${feature[\'' + filter.property.replace(/'/g, '\\\'') + '\']}';
-                    const min = defined(filter.minimumShown) && filter.minimumShown > filter.minimumValue
-                        ? property + ' >= ' + filter.minimumShown
-                        : '';
-                    const max = defined(filter.maximumShown) && filter.maximumShown < filter.maximumValue
-                        ? property + ' <= ' + filter.maximumShown
-                        : '';
-                    return [min, max].filter(x => x.length > 0).join('&&');
-                });
-                const joined = terms.join('&&');
-                if (joined.length > 0) {
-                    style.show = terms.join('&&');
-                } else {
-                    style.show = undefined;
-                }
-            }
-            return new Cesium3DTileStyle(style);
-        }
-    });
-
-    knockout.defineProperty(this, '_cesiumShadows', {
-        get: function() {
-            let result;
-
-            switch (this.shadows.toLowerCase()) {
-                case 'none':
-                    result = ShadowMode.DISABLED;
-                    break;
-                case 'both':
-                    result = ShadowMode.ENABLED;
-                    break;
-                case 'cast':
-                    result = ShadowMode.CAST_ONLY;
-                    break;
-                case 'receive':
-                    result = ShadowMode.RECEIVE_ONLY;
-                    break;
-                default:
-                    result = ShadowMode.DISABLED;
-                    break;
-            }
-
-            return result;
-        }
-    });
-=======
   CatalogItem.call(this, terria);
+
+  const clock = new DataSourceClock();
+  clock.startTime = JulianDate.fromIso8601("2018-11-28T00:00:00+11:00");
+  clock.stopTime = JulianDate.fromIso8601("2018-11-29T00:00:00+11:00");
+  clock.currentTime = JulianDate.clone(clock.startTime);
+  this.clock = clock;
 
   /**
    * Gets or sets additional options to pass to Cesium's Cesium3DTileset constructor.
@@ -200,83 +72,106 @@
    */
   this.ionServer = undefined;
 
+  /**
+   * The style to use, specified according to the [Cesium 3D Tiles Styling Language](https://github.com/AnalyticalGraphicsInc/3d-tiles/tree/master/specification/Styling).
+   * @type {Object}
+   */
+  this.style = undefined;
+
+  /**
+   * The filters to apply to this catalog item.
+   */
+  this.filters = [];
+
+  /**
+   * Indicates whether this tileset casts and receives shadows. Valid values are
+   * 'NONE', 'BOTH', 'CAST', and 'RECEIVE'.
+   * @type {String}
+   * @default 'NONE'
+   */
+  this.shadows = "NONE";
+
+  this.featureInfoUrlTemplate = undefined;
+
   this._tileset = undefined;
->>>>>>> 1b40857d
+
+  knockout.track(this, [
+    "options",
+    "ionAssetId",
+    "ionAccessToken",
+    "ionServer",
+    "style",
+    "filters",
+    "shadows",
+    "featureInfoUrlTemplate"
+  ]);
+
+  this._subscriptions = [];
+
+  knockout.defineProperty(this, "_computedStyle", {
+    get: function() {
+      if (!this.style && (!this.filters || this.filters.length === 0)) {
+        return undefined;
+      }
+
+      const style = clone(this.style || {});
+      if (this.filters) {
+        const terms = this.filters.map(filter => {
+          const property =
+            "${feature['" + filter.property.replace(/'/g, "\\'") + "']}";
+          const min =
+            defined(filter.minimumShown) &&
+            filter.minimumShown > filter.minimumValue
+              ? property + " >= " + filter.minimumShown
+              : "";
+          const max =
+            defined(filter.maximumShown) &&
+            filter.maximumShown < filter.maximumValue
+              ? property + " <= " + filter.maximumShown
+              : "";
+          return [min, max].filter(x => x.length > 0).join("&&");
+        });
+        const joined = terms.join("&&");
+        if (joined.length > 0) {
+          style.show = terms.join("&&");
+        } else {
+          style.show = undefined;
+        }
+      }
+      return new Cesium3DTileStyle(style);
+    }
+  });
+
+  knockout.defineProperty(this, "_cesiumShadows", {
+    get: function() {
+      let result;
+
+      switch (this.shadows.toLowerCase()) {
+        case "none":
+          result = ShadowMode.DISABLED;
+          break;
+        case "both":
+          result = ShadowMode.ENABLED;
+          break;
+        case "cast":
+          result = ShadowMode.CAST_ONLY;
+          break;
+        case "receive":
+          result = ShadowMode.RECEIVE_ONLY;
+          break;
+        default:
+          result = ShadowMode.DISABLED;
+          break;
+      }
+
+      return result;
+    }
+  });
 };
 
 inherit(CatalogItem, Cesium3DTilesCatalogItem);
 
 defineProperties(Cesium3DTilesCatalogItem.prototype, {
-<<<<<<< HEAD
-    /**
-     * Gets the type of data item represented by this instance.
-     * @memberOf CesiumTerrainCatalogItem.prototype
-     * @type {String}
-     */
-    type : {
-        get : function() {
-            return '3d-tiles';
-        }
-    },
-
-    /**
-     * Gets a human-readable name for this type of data source, 'Cesium 3D Tiles'.
-     * @memberOf CesiumTerrainCatalogItem.prototype
-     * @type {String}
-     */
-    typeName : {
-        get : function() {
-            return 'Cesium 3D Tiles';
-        }
-    },
-
-    /**
-     * Gets a value indicating whether this data source, when enabled, can be reordered with respect to other data sources.
-     * Data sources that cannot be reordered are typically displayed above reorderable data sources.
-     * @memberOf Cesium3DTilesCatalogItem.prototype
-     * @type {Boolean}
-     */
-    supportsReordering : {
-        get : function() {
-            return false;
-        }
-    },
-
-    /**
-     * Gets a value indicating whether the opacity of this data source can be changed.
-     * @memberOf Cesium3DTilesCatalogItem.prototype
-     * @type {Boolean}
-     */
-    supportsOpacity : {
-        get : function() {
-            return false;
-        }
-    },
-
-    /**
-     * Returns true if we can zoom to this item. Depends on observable properties, and so updates once loaded.
-     * @memberOf Cesium3DTilesCatalogItem.prototype
-     * @type {Boolean}
-     */
-    canZoomTo : {
-        get : function() {
-            return true;
-        }
-    },
-
-    /**
-     * Gets the set of functions used to update individual properties in {@link CatalogMember#updateFromJson}.
-     * When a property name in the returned object literal matches the name of a property on this instance, the value
-     * will be called as a function and passed a reference to this instance, a reference to the source JSON object
-     * literal, and the name of the property.
-     * @memberOf ImageryLayerCatalogItem.prototype
-     * @type {Object}
-     */
-    updaters : {
-        get : function() {
-            return Cesium3DTilesCatalogItem.defaultUpdaters;
-        }
-=======
   /**
    * Gets the type of data item represented by this instance.
    * @memberOf CesiumTerrainCatalogItem.prototype
@@ -319,7 +214,6 @@
   supportsOpacity: {
     get: function() {
       return false;
->>>>>>> 1b40857d
     }
   },
 
@@ -332,26 +226,51 @@
     get: function() {
       return true;
     }
+  },
+
+  /**
+   * Gets the set of functions used to update individual properties in {@link CatalogMember#updateFromJson}.
+   * When a property name in the returned object literal matches the name of a property on this instance, the value
+   * will be called as a function and passed a reference to this instance, a reference to the source JSON object
+   * literal, and the name of the property.
+   * @memberOf ImageryLayerCatalogItem.prototype
+   * @type {Object}
+   */
+  updaters: {
+    get: function() {
+      return Cesium3DTilesCatalogItem.defaultUpdaters;
+    }
   }
 });
 
 Cesium3DTilesCatalogItem.defaultUpdaters = clone(CatalogItem.defaultUpdaters);
 
-Cesium3DTilesCatalogItem.defaultUpdaters.filters = function(catalogItem, json, propertyName) {
-    if (defined(json.filters)) {
-        json.filters.forEach(function(filterItem) {
-            var existingItem = catalogItem.filters.filter(item => item.property === filterItem.property)[0];
-            if (defined(existingItem)) {
-                existingItem.minimumValue = filterItem.minimumValue;
-                existingItem.maximumValue = filterItem.maximumValue;
-                existingItem.minimumShown = filterItem.minimumShown;
-                existingItem.maximumShown = filterItem.maximumShown;
-            } else {
-                catalogItem.filters.push(filterItem);
-                knockout.track(filterItem, ['minimumShown', 'maximumShown', 'minimumValue', 'maximumValue']);
-            }
-        });
-    }
+Cesium3DTilesCatalogItem.defaultUpdaters.filters = function(
+  catalogItem,
+  json,
+  propertyName
+) {
+  if (defined(json.filters)) {
+    json.filters.forEach(function(filterItem) {
+      var existingItem = catalogItem.filters.filter(
+        item => item.property === filterItem.property
+      )[0];
+      if (defined(existingItem)) {
+        existingItem.minimumValue = filterItem.minimumValue;
+        existingItem.maximumValue = filterItem.maximumValue;
+        existingItem.minimumShown = filterItem.minimumShown;
+        existingItem.maximumShown = filterItem.maximumShown;
+      } else {
+        catalogItem.filters.push(filterItem);
+        knockout.track(filterItem, [
+          "minimumShown",
+          "maximumShown",
+          "minimumValue",
+          "maximumValue"
+        ]);
+      }
+    });
+  }
 };
 
 freezeObject(Cesium3DTilesCatalogItem.defaultUpdaters);
@@ -385,49 +304,6 @@
 };
 
 Cesium3DTilesCatalogItem.prototype._enableInCesium = function() {
-<<<<<<< HEAD
-    if (!defined(this._tileset)) {
-        let resource = proxyCatalogItemUrl(this, this.url);
-        if (defined(this.ionAssetId)) {
-            resource = IonResource.fromAssetId(this.ionAssetId, {
-                accessToken: this.ionAccessToken || this.terria.configParameters.cesiumIonAccessToken,
-                server: this.ionServer
-            }).otherwise(e => {
-                raiseErrorToUser(this.terria, e);
-            });
-        }
-
-        let options = {
-            show: this.isShown,
-            url: resource
-        };
-
-        if (this.options) {
-            options = combine(options, this.options);
-        }
-
-        options = combine(options, {
-            shadows: this._cesiumShadows
-        });
-
-        this._tileset = new Cesium3DTileset(options);
-        this._tileset._catalogItem = this;
-
-        const style = this._computedStyle;
-        if (defined(style)) {
-            this._tileset.style = style;
-        }
-
-        this._subscriptions.forEach(subscription => subscription.dispose());
-        this._subscriptions.length = 0;
-
-        this._subscriptions.push(knockout.getObservable(this, '_computedStyle').subscribe(value => {
-            this._tileset.style = this._computedStyle;
-        }));
-        this._subscriptions.push(knockout.getObservable(this, '_cesiumShadows').subscribe(value => {
-            this._tileset.shadows = this._cesiumShadows;
-        }));
-=======
   if (!defined(this._tileset)) {
     let resource = proxyCatalogItemUrl(this, this.url);
     if (defined(this.ionAssetId)) {
@@ -439,7 +315,6 @@
       }).otherwise(e => {
         raiseErrorToUser(this.terria, e);
       });
->>>>>>> 1b40857d
     }
 
     let options = {
@@ -451,7 +326,31 @@
       options = combine(options, this.options);
     }
 
+    options = combine(options, {
+      shadows: this._cesiumShadows
+    });
+
     this._tileset = new Cesium3DTileset(options);
+    this._tileset._catalogItem = this;
+
+    const style = this._computedStyle;
+    if (defined(style)) {
+      this._tileset.style = style;
+    }
+
+    this._subscriptions.forEach(subscription => subscription.dispose());
+    this._subscriptions.length = 0;
+
+    this._subscriptions.push(
+      knockout.getObservable(this, "_computedStyle").subscribe(value => {
+        this._tileset.style = this._computedStyle;
+      })
+    );
+    this._subscriptions.push(
+      knockout.getObservable(this, "_cesiumShadows").subscribe(value => {
+        this._tileset.shadows = this._cesiumShadows;
+      })
+    );
   }
 
   const primitives = this.terria.cesium.scene.primitives;
@@ -461,20 +360,13 @@
 };
 
 Cesium3DTilesCatalogItem.prototype._disableInCesium = function() {
-<<<<<<< HEAD
-    this._subscriptions.forEach(subscription => subscription.dispose());
-    this._subscriptions.length = 0;
-
-    if (defined(this._tileset)) {
-        this.terria.cesium.scene.primitives.removeAndDestroy(this._tileset);
-        this._tileset = undefined;
-    }
-=======
+  this._subscriptions.forEach(subscription => subscription.dispose());
+  this._subscriptions.length = 0;
+
   if (defined(this._tileset)) {
     this.terria.cesium.scene.primitives.removeAndDestroy(this._tileset);
     this._tileset = undefined;
   }
->>>>>>> 1b40857d
 };
 
 Cesium3DTilesCatalogItem.prototype._enableInLeaflet = function() {
@@ -512,38 +404,47 @@
   });
 };
 
-Cesium3DTilesCatalogItem.prototype.getFeaturesFromPickResult = function(screenPosition, pickResult) {
-    if (pickResult instanceof Cesium3DTileFeature) {
-        const properties = {};
-        pickResult.getPropertyNames().forEach(name => {
-            properties[name] = pickResult.getProperty(name);
+Cesium3DTilesCatalogItem.prototype.getFeaturesFromPickResult = function(
+  screenPosition,
+  pickResult
+) {
+  if (pickResult instanceof Cesium3DTileFeature) {
+    const properties = {};
+    pickResult.getPropertyNames().forEach(name => {
+      properties[name] = pickResult.getProperty(name);
+    });
+
+    const result = new Feature({
+      properties: properties
+    });
+
+    result._catalogItem = this;
+    result._cesium3DTileFeature = pickResult;
+
+    if (this.featureInfoUrlTemplate) {
+      const resource = new Resource({
+        url: proxyCatalogItemUrl(this, this.featureInfoUrlTemplate, "0d"),
+        templateValues: properties
+      });
+      resource
+        .fetchJson()
+        .then(featureInfo => {
+          Object.keys(featureInfo).forEach(property => {
+            result.properties.addProperty(property, featureInfo[property]);
+          });
+        })
+        .otherwise(e => {
+          result.properties.addProperty(
+            "Error",
+            "Unable to retrieve feature details from:\n\n" + resource.url
+          );
         });
-
-        const result = new Feature({
-            properties: properties
-        });
-
-        result._catalogItem = this;
-        result._cesium3DTileFeature = pickResult;
-
-        if (this.featureInfoUrlTemplate) {
-            const resource = new Resource({
-                url: proxyCatalogItemUrl(this, this.featureInfoUrlTemplate, '0d'),
-                templateValues: properties
-            });
-            resource.fetchJson().then(featureInfo => {
-                Object.keys(featureInfo).forEach(property => {
-                    result.properties.addProperty(property, featureInfo[property]);
-                });
-            }).otherwise(e => {
-                result.properties.addProperty('Error', 'Unable to retrieve feature details from:\n\n' + resource.url);
-            });
-        }
-
-        return result;
-    } else {
-        return undefined;
-    }
+    }
+
+    return result;
+  } else {
+    return undefined;
+  }
 };
 
 module.exports = Cesium3DTilesCatalogItem;