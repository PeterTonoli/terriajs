--- conflicted
+++ resolved
@@ -60,10 +60,6 @@
 
     /**
      * Flag to say if this if this concept only allows more than one active child. (Defaults to false.)
-<<<<<<< HEAD
-     * This property is observable.
-=======
->>>>>>> 2e0a2cae
      * @type {Boolean}
      */
     this.allowMultiple = defaultValue(options.allowMultiple, false);
