'use strict';

/*global require*/

var defaultValue = require('terriajs-cesium/Source/Core/defaultValue');
var defined = require('terriajs-cesium/Source/Core/defined');
var defineProperties = require('terriajs-cesium/Source/Core/defineProperties');
var DeveloperError = require('terriajs-cesium/Source/Core/DeveloperError');
var freezeObject = require('terriajs-cesium/Source/Core/freezeObject');
var knockout = require('terriajs-cesium/Source/ThirdParty/knockout');
var serializeToJson = require('../Core/serializeToJson');
var updateFromJson = require('../Core/updateFromJson');
<<<<<<< HEAD
var when = require('terriajs-cesium/Source/ThirdParty/when');
=======
>>>>>>> 1e4610aa

/**
 * A member of a {@link CatalogGroup}.  A member may be a {@link CatalogItem} or a
 * {@link CatalogGroup}.
 *
 * @alias CatalogMember
 * @constructor
 * @abstract
 *
 * @param {Terria} terria The Terria instance.
 */
var CatalogMember = function(terria) {
    if (!defined(terria)) {
        throw new DeveloperError('terria is required');
    }

    this._terria = terria;

    /**
     * Gets or sets the name of the item.  This property is observable.
     * @type {String}
     */
    this.name = 'Unnamed Item';

    /**
     * Gets or sets the description of the item.  This property is observable.
     * @type {String}
     */
    this.description = '';

    /**
    * Gets or sets the array of section titles and contents for display in the layer info panel.
    * In future this may replace 'description' above - this list should not contain
    * sections named 'description' or 'Description' if the 'description' property
    * is also set as both will be displayed.
    * The object is of the form {name:string, content:string}.
    * Content will be rendered as Markdown with HTML.
    * This property is observable.
    * @type {Object[]}
    * @default []
    */
    this.info = [];

    /**
     * Gets or sets the array of section titles definining the display order of info sections.  If this property
     * is not defined, {@link CatalogItemInfoViewModel.infoSectionOrder} is used.  This property is observable.
     * @type {String[]}
     */
    this.infoSectionOrder = undefined;

    /**
     * Gets or sets a value indicating whether this member was supplied by the user rather than loaded from one of the
     * {@link Terria#initSources}.  User-supplied members must be serialized completely when, for example,
     * serializing enabled members for sharing.  This property is observable.
     * @type {Boolean}
     * @default true
     */
    this.isUserSupplied = true;

    /**
     * Gets or sets a value indicating whether this item is kept above other non-promoted items.
     * This property is observable.
     * @type {Boolean}
     * @default false
     */
    this.isPromoted = false;

    /**
     * Gets or sets a value indicating whether this item is hidden from the catalog.  This
     * property is observable.
     * @type {Boolean}
     * @default false
     */
    this.isHidden = false;

    /**
     * A message object that is presented to the user when an item or group is initially clicked
     * The object is of the form {title:string, content:string, key: string}.
     * This property is observable.
     * @type {Object}
     */
    this.initialMessage = undefined;

    /**
     * Gets or sets the cache duration to use for proxied URLs for this catalog member.  If undefined, proxied URLs are effectively cachable
     * forever.  The duration is expressed as a Varnish-like duration string, such as '1d' (one day) or '10000s' (ten thousand seconds).
     * @type {String}
     */
    this.cacheDuration = undefined;

    /**
     * Gets or sets whether or not this member should be forced to use a proxy.
     * This property is not observable.
     * @type {Boolean}
     */
    this.forceProxy = false;

    /**
     * Gets or sets the dictionary of custom item properties. This property is observable.
     * @type {Object}
     */
    this.customProperties = {};

    /**
     * A unique id for this member, that is stable across renames and moves.
     * @type {String}
     */
    this.id = undefined;

    /**
     * An array of all possible keys that can be used to match to this catalog member when specified in a share link -
     * used for maintaining backwards compatibility when adding or changing {@link CatalogMember#id}.
     *
     * @type {String[]}
     */
    this.shareKeys = undefined;

    /**
     * The parent {@link CatalogGroup} of this member.
     *
     * @type {CatalogGroup}
     */
    this.parent = undefined;

    knockout.track(this, ['name', 'info', 'infoSectionOrder', 'description', 'isUserSupplied', 'isPromoted', 'initialMessage', 'isHidden', 'cacheDuration', 'customProperties']);
};

var descriptionRegex = /description/i;

defineProperties(CatalogMember.prototype, {
    /**
     * Gets the type of data item represented by this instance.
     * @memberOf CatalogMember.prototype
     * @type {String}
     */
    type : {
        get : function() {
            throw new DeveloperError('Types derived from CatalogMember must implement a "type" property.');
        }
    },

    /**
     * Gets a human-readable name for this type of data source, such as 'Web Map Service (WMS)'.
     * @memberOf CatalogMember.prototype
     * @type {String}
     */
    typeName : {
        get : function() {
            throw new DeveloperError('Types derived from CatalogMember must implement a "typeName" property.');
        }
    },

    /**
     * Gets a value that tells the UI whether this is a group.
     * Groups, when clicked, expand to show their constituent items.
     * @memberOf CatalogMember.prototype
     * @type {Boolean}
     */
    isGroup : {
        get : function() {
            return false;
        }
    },

    /**
      * Gets the Terria instance.
     * @memberOf CatalogMember.prototype
     * @type {Terria}
     */
    terria : {
        get : function() {
            return this._terria;
        }
    },

    /**
     * Gets a value indicating whether this catalog member is mappable.  Mappable catalog members can be enabled and shown on the map.
     * @memberOf CatalogMember.prototype
     * @type {Boolean}
     */
    isMappable : {
        get : function() {
            return false;
        }
    },

    /**
     * Gets a value indicating whether this catalog member can show information.  If so, an info icon will be shown next to the item
     * in the data catalog.
     * @memberOf CatalogMember.prototype
     * @type {Boolean}
     */
    showsInfo : {
        get : function() {
            return false;
        }
    },

    /**
     * Gets the set of functions used to update individual properties in {@link CatalogMember#updateFromJson}.
     * When a property name in the returned object literal matches the name of a property on this instance, the value
     * will be called as a function and passed a reference to this instance, a reference to the source JSON object
     * literal, and the name of the property.  If part of the update happens asynchronously, the updater function should
     * return a Promise that resolves when it is complete.
     * @memberOf CatalogMember.prototype
     * @type {Object}
     */
    updaters : {
        get : function() {
            return CatalogMember.defaultUpdaters;
        }
    },

    /**
     * Gets the set of functions used to serialize individual properties in {@link CatalogMember#serializeToJson}.
     * When a property name on the model matches the name of a property in the serializers object lieral,
     * the value will be called as a function and passed a reference to the model, a reference to the destination
     * JSON object literal, and the name of the property.
     * @memberOf CatalogMember.prototype
     * @type {Object}
     */
    serializers : {
        get : function() {
            return CatalogMember.defaultSerializers;
        }
    },

    /**
     * Gets the set of names of the properties to be serialized for this object when {@link CatalogMember#serializeToJson}
     * is called for a share link.
     * @memberOf CatalogMember.prototype
     * @type {String[]}
     */
    propertiesForSharing : {
        get : function() {
            return CatalogMember.defaultPropertiesForSharing;
        }
    },

    /**
    * Tests whether a description is available, either in the 'description' property
    * or as a member of the 'info' array.
    * @memberOf CatalogMember.prototype
    * @type bool
    */
    hasDescription : {
        get : function() {
            return this.description ||
                (this.info &&
                 this.info.some(function(i){
                    return descriptionRegex.test(i.name);
                }));
        }
    },

    /**
     * The canonical unique id for this CatalogMember. Will be the id property if one is present, otherwise it will fall
     * back to the uniqueId of this item's parent + this item's name. This means that if no id is set anywhere up the
     * tree, the uniqueId will be a complete path of this member's location.
     */
    uniqueId : {
        get : function() {
            if (this.id) {
                return this.id;
            }

            var parentKey = this.parent ? this.parent.uniqueId + '/' : '';

            return parentKey + this.name;
        }
    },

    /**
     * All keys that have historically been used to resolve this member - the current uniqueId + past shareKeys.
     */
    allShareKeys : {
        get : function() {
            var allShareKeys = [this.uniqueId];

            return this.shareKeys ? allShareKeys.concat(this.shareKeys) : allShareKeys;
        }
    }
});

/**
 * Gets or sets the set of default updater functions to use in {@link CatalogMember#updateFromJson}.  Types derived from this type
 * should expose this instance - cloned and modified if necesary - through their {@link CatalogMember#updaters} property.
 * @type {Object}
 */
CatalogMember.defaultUpdaters = {
};

freezeObject(CatalogMember.defaultUpdaters);

/**
 * Gets or sets the set of default serializer functions to use in {@link CatalogMember#serializeToJson}.  Types derived from this type
 * should expose this instance - cloned and modified if necesary - through their {@link CatalogMember#serializers} property.
 * @type {Object}
 */
CatalogMember.defaultSerializers = {
};

freezeObject(CatalogMember.defaultSerializers);

/**
 * Gets or sets the default set of properties that are serialized when serializing a {@link CatalogMember}-derived object
 * for a share link.
 * @type {String[]}
 */
CatalogMember.defaultPropertiesForSharing = [
    'name'
];

freezeObject(CatalogMember.defaultPropertiesForSharing);

/**
 * Updates the catalog member from a JSON object-literal description of it.
 * Existing collections with the same name as a collection in the JSON description are
 * updated.  If the description contains a collection with a name that does not yet exist,
 * it is created.  Because parts of the update may happen asynchronously, this method
 * returns at Promise that will resolve when the update is completely done.
 *
 * @param {Object} json The JSON description.  The JSON should be in the form of an object literal, not a string.
 * @param {Object} [options] Object with the following properties:
 * @param {Boolean} [options.onlyUpdateExistingItems] true to only update existing items and never create new ones, or false is new items
 *                                                    may be created by this update.
 * @param {Boolean} [options.isUserSupplied] If specified, sets the {@link CatalogMember#isUserSupplied} property of updated catalog members
 *                                           to the given value.  If not specified, the property is left unchanged.
  * @returns {Promise} A promise that resolves when the update is complete.
*/
CatalogMember.prototype.updateFromJson = function(json, options) {
    if (defined(options) && defined(options.isUserSupplied)) {
        this.isUserSupplied = options.isUserSupplied;
    }

<<<<<<< HEAD
    var updatePromise = updateFromJson(this, json, options);

    // Updating from JSON may trigger a load (e.g. if isEnabled is set to true).  So if this catalog item
    // is now loading, wait on the load promise as well, which we can get by calling load.
    if (this.isLoading) {
        return when.all([updatePromise, this.load()]);
    } else {
        return updatePromise;
    }
=======
    return updateFromJson(this, json, options);
>>>>>>> 1e4610aa
};

/**
 * Serializes the data item to JSON.
 *
 * @param {Object} [options] Object with the following properties:
 * @param {Function} [options.propertyFilter] Filter function that will be executed to determine whether a property
 *          should be serialized.
 * @param {Function} [options.itemFilter] Filter function that will be executed for each item in a group to determine
 *          whether that item should be serialized.
 * @return {Object} The serialized JSON object-literal.
 */
CatalogMember.prototype.serializeToJson = function(options) {
    options = defaultValue(options, defaultValue.EMPTY_OBJECT);

    var result = serializeToJson(this, options.propertyFilter, options);
    result.type = this.type;
    result.id = this.uniqueId;

    result.parents = getParentIds(this).reverse();

<<<<<<< HEAD
    if (defaultValue(options.skipItemsWithLocalData, false) && defined(this.data)) {
        if (defined(options.itemsSkippedBecauseTheyHaveLocalData)) {
            options.itemsSkippedBecauseTheyHaveLocalData.push(this);
        }
        return undefined;
    }

    var filterFunction = function() { return true; };
    if (options.serializeForSharing) {
        var that = this;
        filterFunction = function(propertyName) {
            return that.propertiesForSharing.indexOf(propertyName) >= 0;
        };
    }

    var result = serializeToJson(this, filterFunction, options);

    if (!options.serializeForSharing) {
        result.type = this.type;
    }
=======
    return result;
};

/**
 * Gets the ids of all parents of a catalog member, ordered from the closest descendant to the most distant.
 *
 * @param catalogMember The catalog member to get parent ids for.
 * @param parentIds A starting list of parent ids to add to (allows the function to work recursively).
 * @returns {String[]}
 */
function getParentIds(catalogMember, parentIds) {
    parentIds = defaultValue(parentIds, []);
>>>>>>> 1e4610aa

    if (catalogMember.parent) {
        return getParentIds(catalogMember.parent, parentIds.concat([catalogMember.parent.uniqueId]));
    }

    return parentIds;
}

/**
 * Finds an {@link CatalogMember#info} section by name.
 * @param {String} sectionName The name of the section to find.
 * @return {Object} The section, or undefined if no section with that name exists.
 */
CatalogMember.prototype.findInfoSection = function(sectionName) {
    for (var i = 0; i < this.info.length; ++i) {
        if (this.info[i].name === sectionName) {
            return this.info[i];
        }
    }
    return undefined;
};

/**
 * Goes up the hierarchy and determines if this CatalogMember is connected with the root in terria.catalog, or whether it's
 * part of a disconnected sub-tree.
 */
CatalogMember.prototype.connectsWithRoot = function() {
    var item = this;
    while (item.parent) {
        item = item.parent;
    }
    return item === this.terria.catalog.group;
};

/**
 * "Enables" this catalog member in a way that makes sense for its implementation (e.g. isEnabled for items, isOpen for
 * groups, and all its parents and ancestors in the tree.
 */
CatalogMember.prototype.enableWithParents = function() {
    throw new DeveloperError('Types derived from CatalogMember must implement a "enableWithParents" function.');
};

/** A collection of static filters functions used during serialization */
CatalogMember.itemFilters = {
    /** Item filter that returns true if the item is user supplied */
    userSuppliedOnly: function(item) {
        return item.isUserSupplied;
    },
    /** Item filter that returns true if the item is a {@link CatalogItem} that is enabled, or another kind of {@link CatalogMember}. */
    enabled: function(item) {
        return !defined(item.isEnabled) || item.isEnabled;
    },
    /** Item filter that returns true if an item has no local data. */
    noLocalData: function(item) {
        return !defined(item.data);
    }
};

CatalogMember.propertyFilters = {
    /**
     * Property filter that returns true if the property is in that item's {@link CatalogMember#propertiesForSharing} array.
     */
    sharedOnly: function(property, item) {
        return item.propertiesForSharing.indexOf(property) >= 0;
    }
};

module.exports = CatalogMember;<|MERGE_RESOLUTION|>--- conflicted
+++ resolved
@@ -10,10 +10,7 @@
 var knockout = require('terriajs-cesium/Source/ThirdParty/knockout');
 var serializeToJson = require('../Core/serializeToJson');
 var updateFromJson = require('../Core/updateFromJson');
-<<<<<<< HEAD
 var when = require('terriajs-cesium/Source/ThirdParty/when');
-=======
->>>>>>> 1e4610aa
 
 /**
  * A member of a {@link CatalogGroup}.  A member may be a {@link CatalogItem} or a
@@ -349,7 +346,6 @@
         this.isUserSupplied = options.isUserSupplied;
     }
 
-<<<<<<< HEAD
     var updatePromise = updateFromJson(this, json, options);
 
     // Updating from JSON may trigger a load (e.g. if isEnabled is set to true).  So if this catalog item
@@ -359,9 +355,6 @@
     } else {
         return updatePromise;
     }
-=======
-    return updateFromJson(this, json, options);
->>>>>>> 1e4610aa
 };
 
 /**
@@ -383,28 +376,6 @@
 
     result.parents = getParentIds(this).reverse();
 
-<<<<<<< HEAD
-    if (defaultValue(options.skipItemsWithLocalData, false) && defined(this.data)) {
-        if (defined(options.itemsSkippedBecauseTheyHaveLocalData)) {
-            options.itemsSkippedBecauseTheyHaveLocalData.push(this);
-        }
-        return undefined;
-    }
-
-    var filterFunction = function() { return true; };
-    if (options.serializeForSharing) {
-        var that = this;
-        filterFunction = function(propertyName) {
-            return that.propertiesForSharing.indexOf(propertyName) >= 0;
-        };
-    }
-
-    var result = serializeToJson(this, filterFunction, options);
-
-    if (!options.serializeForSharing) {
-        result.type = this.type;
-    }
-=======
     return result;
 };
 
@@ -417,7 +388,6 @@
  */
 function getParentIds(catalogMember, parentIds) {
     parentIds = defaultValue(parentIds, []);
->>>>>>> 1e4610aa
 
     if (catalogMember.parent) {
         return getParentIds(catalogMember.parent, parentIds.concat([catalogMember.parent.uniqueId]));
