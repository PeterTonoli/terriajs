'use strict';

/*global require*/
var proj4 = require('proj4');

var CesiumMath = require('terriajs-cesium/Source/Core/Math');
var Color = require('terriajs-cesium/Source/Core/Color');
var defined = require('terriajs-cesium/Source/Core/defined');
var defineProperties = require('terriajs-cesium/Source/Core/defineProperties');
var DeveloperError = require('terriajs-cesium/Source/Core/DeveloperError');
var GeoJsonDataSource = require('terriajs-cesium/Source/DataSources/GeoJsonDataSource');
var knockout = require('terriajs-cesium/Source/ThirdParty/knockout');
var loadBlob = require('terriajs-cesium/Source/Core/loadBlob');
var loadJson = require('terriajs-cesium/Source/Core/loadJson');
var loadText = require('terriajs-cesium/Source/Core/loadText');
var Rectangle = require('terriajs-cesium/Source/Core/Rectangle');
var when = require('terriajs-cesium/Source/ThirdParty/when');
var defaultValue = require('terriajs-cesium/Source/Core/defaultValue');
var zip = require('terriajs-cesium/Source/ThirdParty/zip');
var topojson = require('terriajs-cesium/Source/ThirdParty/topojson');

var PointGraphics = require('terriajs-cesium/Source/DataSources/PointGraphics');

var Metadata = require('./Metadata');
var ModelError = require('./ModelError');
var CatalogItem = require('./CatalogItem');
var inherit = require('../Core/inherit');
var Proj4Definitions = require('../Map/Proj4Definitions');
var proxyCatalogItemUrl = require('./proxyCatalogItemUrl');
var readJson = require('../Core/readJson');

var lineAndFillPalette = {
    minimumRed : 0.4,
    minimumGreen : 0.4,
    minimumBlue : 0.4,
    maximumRed : 0.9,
    maximumGreen : 0.9,
    maximumBlue : 0.9,
    alpha : 1.0
};

var pointPalette = {
    minimumRed : 0.6,
    minimumGreen : 0.6,
    minimumBlue : 0.6,
    maximumRed : 1.0,
    maximumGreen : 1.0,
    maximumBlue : 1.0,
    alpha : 1.0
};

/**
 * A {@link CatalogItem} representing GeoJSON feature data.
 *
 * @alias GeoJsonCatalogItem
 * @constructor
 * @extends CatalogItem
 *
 * @param {Terria} terria The Terria instance.
 * @param {String} [url] The URL from which to retrieve the GeoJSON data.
 */
var GeoJsonCatalogItem =  function(terria, url) {
     CatalogItem.call(this, terria);

    this._geoJsonDataSource = undefined;
    this._readyData = undefined;

    /**
     * Gets or sets the URL from which to retrieve GeoJSON data.  This property is ignored if
     * {@link GeoJsonCatalogItem#data} is defined.  This property is observable.
     * @type {String}
     */
    this.url = url;

    /**
     * Gets or sets the GeoJSON data, represented as a binary blob, object literal, or a Promise for one of those things.
     * This property is observable.
     * @type {Blob|Object|Promise}
     */
    this.data = undefined;

    /**
     * Gets or sets the URL from which the {@link GeoJsonCatalogItem#data} was obtained.  This will be used
     * to resolve any resources linked in the GeoJSON file, if any.
     * @type {String}
     */
    this.dataSourceUrl = undefined;

    /*
     * Gets or sets an object of style information which will be used instead of the default, but won't override
       styles set on individual GeoJSON features. Styles follow the SimpleStyle spec: https://github.com/mapbox/simplestyle-spec/tree/master/1.1.0
       `marker-opacity` and numeric values for `marker-size` are also supported.
       @type {Object}
    */
    this.style = undefined;

    knockout.track(this, ['url', 'data', 'dataSourceUrl', 'style']);
};

inherit(CatalogItem, GeoJsonCatalogItem);

GeoJsonCatalogItem.proj4BaseUrl = 'proj4def/';

defineProperties(GeoJsonCatalogItem.prototype, {
    /**
     * Gets the type of data member represented by this instance.
     * @memberOf GeoJsonCatalogItem.prototype
     * @type {String}
     */
    type : {
        get : function() {
            return 'geojson';
        }
    },

    /**
     * Gets a human-readable name for this type of data source, 'GeoJSON'.
     * @memberOf GeoJsonCatalogItem.prototype
     * @type {String}
     */
    typeName : {
        get : function() {
            return 'GeoJSON';
        }
    },

    /**
     * Gets the metadata associated with this data source and the server that provided it, if applicable.
     * @memberOf GeoJsonCatalogItem.prototype
     * @type {Metadata}
     */
    metadata : {
        get : function() {
            // TODO: maybe return the FeatureCollection's properties?
            var result = new Metadata();
            result.isLoading = false;
            result.dataSourceErrorMessage = 'This data source does not have any details available.';
            result.serviceErrorMessage = 'This service does not have any details available.';
            return result;
        }
    }
});

GeoJsonCatalogItem.prototype._getValuesThatInfluenceLoad = function() {
    return [this.url, this.data];
};

var zipFileRegex = /.zip\b/i;
var geoJsonRegex = /.geojson\b/i;

GeoJsonCatalogItem.prototype._load = function() {
    this._geoJsonDataSource = new GeoJsonDataSource(this.name);

    var that = this;

    if (defined(that.data)) {
        return when(that.data, function(data) {
            var promise;
            if (typeof Blob !== 'undefined' && data instanceof Blob) {
                promise = readJson(data);
            } else if (data instanceof String || typeof data === 'string') {
                try {
                    promise = JSON.parse(data);
                } catch(e) {
                    throw new ModelError({
                        sender: that,
                        title: 'Error loading GeoJSON',
                        message: '\
            An error occurred parsing the provided data as JSON.  This may indicate that the file is invalid or that it \
            is not supported by '+that.terria.appName+'.  If you would like assistance or further information, please email us \
            at <a href="mailto:'+that.terria.supportEmail+'">'+that.terria.supportEmail+'</a>.'
                    });
                }
            } else {
                promise = data;
            }

            return when(promise, function(json) {
                that.data = json;
                return updateModelFromData(that, json);
            }).otherwise(function() {
                throw new ModelError({
                    sender: that,
                    title: 'Error loading GeoJSON',
                    message: '\
            An error occurred while loading a GeoJSON file.  This may indicate that the file is invalid or that it \
            is not supported by '+that.terria.appName+'.  If you would like assistance or further information, please email us \
            at <a href="mailto:'+that.terria.supportEmail+'">'+that.terria.supportEmail+'</a>.'
                });
            });
        });
    } else {
        var jsonPromise;
        if (zipFileRegex.test(that.url)) {
            if (typeof FileReader === 'undefined') {
                throw new ModelError({
                    sender: that,
                    title: 'Unsupported web browser',
                    message: '\
Sorry, your web browser does not support the File API, which '+this.terria.appName+' requires in order to \
load this dataset.  Please upgrade your web browser.  For the best experience, we recommend the latest versions of \
<a href="http://www.google.com/chrome" target="_blank">Google Chrome</a>, or \
<a href="http://www.mozilla.org/firefox" target="_blank">Mozilla Firefox</a>, or \
<a href="http://www.microsoft.com/ie" target="_blank">Internet Explorer 11</a>.'
                });
            }

<<<<<<< HEAD
            jsonPromise = loadBlob(proxyUrl(that.terria, that.url, that.forceProxy)).then(function(blob) {
=======
            jsonPromise = loadBlob(proxyCatalogItemUrl(that, that.url)).then(function(blob) {
>>>>>>> 79bfc839
                var deferred = when.defer();
                zip.createReader(new zip.BlobReader(blob), function(reader) {
                    // Look for a file with a .geojson extension.
                    reader.getEntries(function(entries) {
                        var resolved = false;
                        for (var i = 0; i < entries.length; i++) {
                            var entry = entries[i];
                            if (geoJsonRegex.test(entry.filename)) {
                                getJson(entry, deferred);
                                resolved = true;
                            }
                        }

                        if (!resolved) {
                            deferred.reject();
                        }
                    });
                }, function(e) {
                    deferred.reject(e);
                });
                return deferred.promise;
            });
        } else {
<<<<<<< HEAD
            jsonPromise = loadJson(proxyUrl(that.terria, that.url, that.forceProxy));
=======
            jsonPromise = loadJson(proxyCatalogItemUrl(that, that.url));
>>>>>>> 79bfc839
        }

        return jsonPromise.then(function(json) {
            return updateModelFromData(that, json);
        }).otherwise(function(e) {
            if (e instanceof ModelError) {
                throw e;
            }

            throw new ModelError({
                sender: that,
                title: 'Could not load JSON',
                message: '\
An error occurred while retrieving JSON data from the provided link.  \
<p>If you entered the link manually, please verify that the link is correct.</p>\
<p>This error may also indicate that the server does not support <a href="http://enable-cors.org/" target="_blank">CORS</a>.  If this is your \
server, verify that CORS is enabled and enable it if it is not.  If you do not control the server, \
please contact the administrator of the server and ask them to enable CORS.  Or, contact the '+that.terria.appName+' \
team by emailing <a href="mailto:'+that.terria.supportEmail+'">'+that.terria.supportEmail+'</a> \
and ask us to add this server to the list of non-CORS-supporting servers that may be proxied by '+that.terria.appName+' \
itself.</p>\
<p>If you did not enter this link manually, this error may indicate that the data source you\'re trying to add is temporarily unavailable or there is a \
problem with your internet connection.  Try adding the data source again, and if the problem persists, please report it by \
sending an email to <a href="mailto:'+that.terria.supportEmail+'">'+that.terria.supportEmail+'</a>.</p>'
            });
        });
    }
};

function getJson(entry, deferred) {
    entry.getData(new zip.Data64URIWriter(), function(uri) {
        deferred.resolve(loadJson(uri));
    });
}

GeoJsonCatalogItem.prototype._enable = function() {
};

GeoJsonCatalogItem.prototype._disable = function() {
};

GeoJsonCatalogItem.prototype._show = function() {
    if (!defined(this._geoJsonDataSource)) {
        throw new DeveloperError('This data source is not enabled.');
    }

    var dataSources =  this.terria.dataSources;
    if (dataSources.contains(this._geoJsonDataSource)) {
        throw new DeveloperError('This data source is already shown.');
    }

    dataSources.add(this._geoJsonDataSource);
};

GeoJsonCatalogItem.prototype._hide = function() {
    if (!defined(this._geoJsonDataSource)) {
        throw new DeveloperError('This data source is not enabled.');
    }

    var dataSources =  this.terria.dataSources;
    if (!dataSources.contains(this._geoJsonDataSource)) {
        throw new DeveloperError('This data source is not shown.');
    }

    dataSources.remove(this._geoJsonDataSource, false);
};

function updateModelFromData(geoJsonItem, geoJson) {
    // If this GeoJSON data is an object literal with a single property, treat that
    // property as the name of the data source, and the property's value as the
    // actual GeoJSON.
    var numProperties = 0;
    var propertyName;
    for (propertyName in geoJson) {
        if (geoJson.hasOwnProperty(propertyName)) {
            ++numProperties;
            if (numProperties > 1) {
                break; // no need to count past 2 properties.
            }
        }
    }

    var name;
    if (numProperties === 1) {
        name = propertyName;
        geoJson = geoJson[propertyName];

        // If we don't already have a name, or our name is just derived from our URL, update the name.
        if (!defined(geoJsonItem.name) || geoJsonItem.name.length === 0 || nameIsDerivedFromUrl(geoJsonItem.name, geoJsonItem.url)) {
            geoJsonItem.name = name;
        }
    }

    // Reproject the features if they're not already EPSG:4326.
    var promise = reprojectToGeographic(geoJson);

    return when(promise, function() {
        // If we don't already have a rectangle, compute one.
        if (!defined(geoJsonItem.rectangle) || Rectangle.equals(geoJsonItem.rectangle, Rectangle.MAX_VALUE)) {
            geoJsonItem.rectangle = getGeoJsonExtent(geoJson);
        }

        geoJsonItem._readyData = geoJson;

        return loadGeoJson(geoJsonItem);
    });
}

function nameIsDerivedFromUrl(name, url) {
    if (name === url) {
        return true;
    }

    if (!url) {
        return false;
    }

    // Is the name just the end of the URL?
    var indexOfNameInUrl = url.lastIndexOf(name);
    if (indexOfNameInUrl >= 0 && indexOfNameInUrl === url.length - name.length) {
        return true;
    }

    return false;
}

<<<<<<< HEAD
function proxyUrl(terria, url, force) {
    if (defined(terria.corsProxy) && (terria.corsProxy.shouldUseProxy(url) || force)) {
        return terria.corsProxy.getURL(url);
    }

    return url;
}

=======
>>>>>>> 79bfc839
function loadGeoJson(geoJsonItem) {
    /* Style information is applied as follows, in decreasing priority:
    - simple-style properties set directly on individual features in the GeoJSON file
    - simple-style properties set as the 'Style' property on the catalog item
    - our 'defaultStyles' set below (and point styling applied after Cesium loads the GeoJSON)
    - if anything is underspecified there, then Cesium's defaults come in.

    See https://github.com/mapbox/simplestyle-spec/tree/master/1.1.0

    */

    function defaultColor(colorString, palette) {
        if (colorString === undefined) {
            return getRandomColor(palette, geoJsonItem.name);
        } else {
            return Color.fromCssColorString(colorString);
        }
    }
/** merge conflict
    var fillPolygons = true;
    var pointColor = getRandomColor(pointPalette, geoJsonItem.name);
    var lineColor = getRandomColor(lineAndFillPalette, geoJsonItem.name);
    var fillColor = Color.clone(lineColor);
    fillColor.alpha = 0.5;
*/
    function parseMarkerSize(sizeString) {
        var sizes = {
            small : 24,
            medium : 48,
            large : 64
        };

        if (sizeString === undefined) {
            return undefined;
        }

        if (sizes[sizeString]) {
            return sizes[sizeString];
        }
        return Number.parseint(sizeString); // SimpleStyle doesn't allow 'marker-size: 20', but people will do it.
    }

    var dataSource = geoJsonItem._geoJsonDataSource;

    var style = defaultValue(geoJsonItem.style, {});

    var defaultStyles = {
        markerSize : defaultValue(parseMarkerSize(style['marker-size']), 20),
        markerSymbol: style['marker-symbol'], // and undefined if none
        markerColor : defaultColor(style['marker-color'], pointPalette),
        strokeWidth : defaultValue(style['stroke-width'], 2),
        stroke: defaultColor(style.stroke, lineAndFillPalette),
        markerOpacity: style['marker-opacity'] // not in SimpleStyle spec or supported by Cesium but see below
    };

    defaultStyles.fill = defaultColor(style.fill, defaultStyles.stroke.clone);
    if (defined(style['stroke-opacity'])) {
        defaultStyles.stroke.alpha = Number.parseFloat(style['stroke-opacity']);
    }
    if (defined(style['fill-opacity'])) {
        defaultStyles.fill.alpha = Number.parseFloat(style['fill-opacity']);
    } else {
        defaultStyles.fill.alpha = 0.75;
    }

    return dataSource.load(geoJsonItem._readyData, defaultStyles).then(function() {
        var entities = dataSource.entities.values;

        for (var i = 0; i < entities.length; ++i) {
            var entity = entities[i];

            /* If no marker symbol was provided but Cesium has generated one for a point, then turn it into
               a filled circle instead of the default marker. */
            if (defined(entity.billboard) &&
                !defined(entity.properties['marker-symbol']) &&
                !defined(defaultStyles.markerSymbol)) {
                entity.point = new PointGraphics({
                    color: defaultStyles.markerColor,
                    pixelSize: defaultStyles.markerSize / 2,
                    outlineWidth: 1,
                    outlineColor: Color.BLACK
                });
                if (defined (entity.properties['marker-opacity'])) {
                    // not part of SimpleStyle spec, but why not?
                    entity.point.color.alpha = Number.parseFloat(entity.properties['marker-opacity']);
                }
                entity.billboard = undefined;
            }
            if (defined(entity.billboard) && defined(entity.properties['marker-opacity'])) {
                entity.billboard.color = new Color(1, 1, 1, Number.parseFloat(entity.properties['marker-opacity']));
            }
        }
    });
}

// Get a random color for the data based on the passed seed (usually dataset name)
function getRandomColor(palette, seed) {
    if (defined(seed)) {
        if (typeof seed === 'string') {
            var val = 0;
            for (var i = 0; i < seed.length; i++) {
                val += seed.charCodeAt(i);
            }
            seed = val;
        }
        CesiumMath.setRandomNumberSeed(seed);
    }
    return Color.fromRandom(palette);
}

// Set the Cesium Reproject func if not already set - return false if can't set
function checkProjection(code) {
    if (Proj4Definitions.hasOwnProperty(code)) {
        return true;
    }

    var url = GeoJsonCatalogItem.proj4BaseUrl + code;
    return when(loadText(url), function (proj4Text) {
            Proj4Definitions[code] = proj4Text;
            console.log('Added new string for', code, '=', proj4Text);
            return true;
        }, function(err) {
            return false;
        });
 }

function reprojectToGeographic(geoJson) {
    var code;

    if (!defined(geoJson.crs)) {
        code = undefined;
    } else if (geoJson.crs.type === 'EPSG') {
        code = 'EPSG:' + geoJson.crs.properties.code;
    } else if (geoJson.crs.type === 'name' &&
               defined(geoJson.crs.properties) &&
               defined(geoJson.crs.properties.name)) {
        if (geoJson.crs.properties.name.indexOf('EPSG:') === 0) {
            code = geoJson.crs.properties.name;
        } else if (geoJson.crs.properties.name.indexOf('urn:ogc:def:crs:EPSG::') === 0) {
            code = 'EPSG:' + geoJson.crs.properties.name.substring('urn:ogc:def:crs:EPSG::'.length);
        } else if (geoJson.crs.properties.name.indexOf('CRS84') !== -1) {
            code = 'EPSG:4326';
        }
    }

    geoJson.crs = {
        type: 'EPSG',
        properties: {
            code: '4326'
        }
    };

    if (!defined(code) || code === 'EPSG:4326' || code === 'EPSG:4283') {
        return true;
    }

   return when(checkProjection(code), function(result) {
        if (result) {
            filterValue(
                geoJson,
                'coordinates',
                function(obj, prop) {
                    obj[prop] = filterArray(
                        obj[prop],
                        function(pts) {
                            return reprojectPointList(pts, code);
                        });
                });
        } else {
            throw new DeveloperError('The crs code for this datasource is unsupported.');
        }
    });
}

// Reproject a point list based on the supplied crs code
function reprojectPointList(pts, code) {
    if (!(pts[0] instanceof Array)) {
        return pntReproject(pts, code);  //point
    }
    var pts_out = [];
    for (var i = 0; i < pts.length; i++) {
        pts_out.push(pntReproject(pts[i], code));
    }
    return pts_out;
}

// find a member by name in the gml
function filterValue(obj, prop, func) {
    for (var p in obj) {
        if (obj.hasOwnProperty(p) === false) {
            continue;
        }
        else if (p === prop) {
            if (func && (typeof func === 'function')) {
                (func)(obj, prop);
            }
        }
        else if (typeof obj[p] === 'object') {
            filterValue(obj[p], prop, func);
        }
    }
}

// Filter a geojson coordinates array structure
function filterArray(pts, func) {
    if (!(pts[0] instanceof Array) || !((pts[0][0]) instanceof Array) ) {
        pts = func(pts);
        return pts;
    }
    for (var i = 0; i < pts.length; i++) {
        pts[i] = filterArray(pts[i], func);  //at array of arrays of points
    }
    return pts;
}

// Function to pass to reproject function
function pntReproject(coordinates, id) {
    var source = new proj4.Proj(Proj4Definitions[id]);
    var dest = new proj4.Proj('EPSG:4326');
    var p = proj4.toPoint(coordinates);
    proj4(source, dest, p);      //do the transformation.  x and y are modified in place
    return [p.x, p.y];
}

// Get Extent of geojson
function getExtent(pts, ext) {
    if (!(pts[0] instanceof Array) ) {
        if (pts[0] < ext.west)  { ext.west = pts[0];  }
        if (pts[0] > ext.east)  { ext.east = pts[0];  }
        if (pts[1] < ext.south) { ext.south = pts[1]; }
        if (pts[1] > ext.north) { ext.north = pts[1]; }
    }
    else if (!((pts[0][0]) instanceof Array) ) {
        for (var i = 0; i < pts.length; i++) {
            getExtent(pts[i], ext);
        }
    }
    else {
        for (var j = 0; j < pts.length; j++) {
            getExtent(pts[j], ext);  //at array of arrays of points
        }
    }
}

function getGeoJsonExtent(geoJson) {
    var testGeometry = geoJson;
    if(defined(geoJson.type) && geoJson.type === 'Topology') {
        testGeometry = topoJsonToFeaturesArray(geoJson);
    }

    var ext = {west:180, east:-180, south:90, north: -90};
    filterValue(testGeometry, 'coordinates', function(obj, prop) { getExtent(obj[prop], ext); });
    return Rectangle.fromDegrees(ext.west, ext.south, ext.east, ext.north);
}

function topoJsonToFeaturesArray(topoJsonData) {
    var result = [];

    for(var object in topoJsonData.objects) {
        if(topoJsonData.objects.hasOwnProperty(object)) {
            result.push(topojson.feature(topoJsonData, topoJsonData.objects[object]));
        }
    }

    return result;
}

module.exports = GeoJsonCatalogItem;<|MERGE_RESOLUTION|>--- conflicted
+++ resolved
@@ -205,11 +205,7 @@
                 });
             }
 
-<<<<<<< HEAD
-            jsonPromise = loadBlob(proxyUrl(that.terria, that.url, that.forceProxy)).then(function(blob) {
-=======
             jsonPromise = loadBlob(proxyCatalogItemUrl(that, that.url)).then(function(blob) {
->>>>>>> 79bfc839
                 var deferred = when.defer();
                 zip.createReader(new zip.BlobReader(blob), function(reader) {
                     // Look for a file with a .geojson extension.
@@ -233,11 +229,7 @@
                 return deferred.promise;
             });
         } else {
-<<<<<<< HEAD
-            jsonPromise = loadJson(proxyUrl(that.terria, that.url, that.forceProxy));
-=======
             jsonPromise = loadJson(proxyCatalogItemUrl(that, that.url));
->>>>>>> 79bfc839
         }
 
         return jsonPromise.then(function(json) {
@@ -364,17 +356,6 @@
     return false;
 }
 
-<<<<<<< HEAD
-function proxyUrl(terria, url, force) {
-    if (defined(terria.corsProxy) && (terria.corsProxy.shouldUseProxy(url) || force)) {
-        return terria.corsProxy.getURL(url);
-    }
-
-    return url;
-}
-
-=======
->>>>>>> 79bfc839
 function loadGeoJson(geoJsonItem) {
     /* Style information is applied as follows, in decreasing priority:
     - simple-style properties set directly on individual features in the GeoJSON file
