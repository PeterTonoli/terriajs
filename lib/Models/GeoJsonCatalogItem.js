'use strict';

/*global require*/
var proj4 = require('proj4');

var Cartesian3 = require('terriajs-cesium/Source/Core/Cartesian3');
var Color = require('terriajs-cesium/Source/Core/Color');
var ColorMaterialProperty = require('terriajs-cesium/Source/DataSources/ColorMaterialProperty');
var defined = require('terriajs-cesium/Source/Core/defined');
var definedNotNull = require('terriajs-cesium/Source/Core/definedNotNull');
var defineProperties = require('terriajs-cesium/Source/Core/defineProperties');
var DeveloperError = require('terriajs-cesium/Source/Core/DeveloperError');
var Entity = require('terriajs-cesium/Source/DataSources/Entity');
var GeoJsonDataSource = require('terriajs-cesium/Source/DataSources/GeoJsonDataSource');
var knockout = require('terriajs-cesium/Source/ThirdParty/knockout');
var loadBlob = require('terriajs-cesium/Source/Core/loadBlob');
var loadJson = require('terriajs-cesium/Source/Core/loadJson');
var loadText = require('terriajs-cesium/Source/Core/loadText');
var PolylineGraphics = require('terriajs-cesium/Source/DataSources/PolylineGraphics');
var Rectangle = require('terriajs-cesium/Source/Core/Rectangle');
var when = require('terriajs-cesium/Source/ThirdParty/when');
var defaultValue = require('terriajs-cesium/Source/Core/defaultValue');
var zip = require('terriajs-cesium/Source/ThirdParty/zip');
var topojson = require('terriajs-cesium/Source/ThirdParty/topojson');

var PointGraphics = require('terriajs-cesium/Source/DataSources/PointGraphics');

var CatalogItem = require('./CatalogItem');
var standardCssColors = require('../Core/standardCssColors');
var formatPropertyValue = require('../Core/formatPropertyValue');
var hashFromString = require('../Core/hashFromString');
var inherit = require('../Core/inherit');
var Metadata = require('./Metadata');
var Proj4Definitions = require('../Map/Proj4Definitions');
var proxyCatalogItemUrl = require('./proxyCatalogItemUrl');
var readJson = require('../Core/readJson');
var TerriaError = require('../Core/TerriaError');
var urijs = require('urijs');

/**
 * A {@link CatalogItem} representing GeoJSON feature data.
 *
 * @alias GeoJsonCatalogItem
 * @constructor
 * @extends CatalogItem
 *
 * @param {Terria} terria The Terria instance.
 * @param {String} [url] The URL from which to retrieve the GeoJSON data.
 */
var GeoJsonCatalogItem =  function(terria, url) {
    CatalogItem.call(this, terria);

    this._dataSource = undefined;
    this._readyData = undefined;

    this.url = url;

    /**
     * Gets or sets the GeoJSON data, represented as a binary blob, object literal, or a Promise for one of those things.
     * If this property is set, {@link CatalogItem#url} is ignored.
     * This property is observable.
     * @type {Blob|Object|Promise}
     */
    this.data = undefined;

    /**
     * Gets or sets the URL from which the {@link GeoJsonCatalogItem#data} was obtained.  This will be used
     * to resolve any resources linked in the GeoJSON file, if any.
     * @type {String}
     */
    this.dataSourceUrl = undefined;

    /*
     * Gets or sets an object of style information which will be used instead of the default, but won't override
       styles set on individual GeoJSON features. Styles follow the SimpleStyle spec: https://github.com/mapbox/simplestyle-spec/tree/master/1.1.0
       `marker-opacity` and numeric values for `marker-size` are also supported.
       @type {Object}
    */
    this.style = undefined;

    knockout.track(this, ['data', 'dataSourceUrl', 'style']);
};

inherit(CatalogItem, GeoJsonCatalogItem);

defineProperties(GeoJsonCatalogItem.prototype, {
    /**
     * Gets the type of data member represented by this instance.
     * @memberOf GeoJsonCatalogItem.prototype
     * @type {String}
     */
    type : {
        get : function() {
            return 'geojson';
        }
    },

    /**
     * Gets a human-readable name for this type of data source, 'GeoJSON'.
     * @memberOf GeoJsonCatalogItem.prototype
     * @type {String}
     */
    typeName : {
        get : function() {
            return 'GeoJSON';
        }
    },

    /**
     * Gets the metadata associated with this data source and the server that provided it, if applicable.
     * @memberOf GeoJsonCatalogItem.prototype
     * @type {Metadata}
     */
    metadata : {
        get : function() {
            // TODO: maybe return the FeatureCollection's properties?
            var result = new Metadata();
            result.isLoading = false;
            result.dataSourceErrorMessage = 'This data source does not have any details available.';
            result.serviceErrorMessage = 'This service does not have any details available.';
            return result;
        }
    },
    /**
     * Gets the data source associated with this catalog item.
     * @memberOf GeoJsonCatalogItem.prototype
     * @type {DataSource}
     */
    dataSource : {
        get : function() {
            return this._dataSource;
        }
    }
});

GeoJsonCatalogItem.prototype._getValuesThatInfluenceLoad = function() {
    return [this.url, this.data];
};

var zipFileRegex = /.zip\b/i;
var geoJsonRegex = /.geojson\b/i;

var simpleStyleIdentifiers = ['title', 'description', //
'marker-size', 'marker-symbol', 'marker-color', 'stroke', //
'stroke-opacity', 'stroke-width', 'fill', 'fill-opacity'];

// this next function modelled on Cesium.geoJsonDataSource's defaultDescribe
function describeWithoutUnderscores(properties, nameProperty) {
    var html = '';
    for (var key in properties) {
        if (properties.hasOwnProperty(key)) {
            if (key === nameProperty || simpleStyleIdentifiers.indexOf(key) !== -1) {
                continue;
            }
            var value = properties[key];
            if (typeof value === 'object') {
                value = describeWithoutUnderscores(value);
            } else {
                value = formatPropertyValue(value);
            }
            key = key.replace(/_/g, ' ');
            if (definedNotNull(value)) {
                html += '<tr><th>' + key + '</th><td>' + value + '</td></tr>';
            }
        }
    }
    if (html.length > 0) {
        html = '<table class="cesium-infoBox-defaultTable"><tbody>' + html + '</tbody></table>';
    }
    return html;
}

GeoJsonCatalogItem.prototype._load = function() {
    this._dataSource = new GeoJsonDataSource(this.name);

    var that = this;

    if (defined(that.data)) {
        return when(that.data, function(data) {
            var promise;
            if (typeof Blob !== 'undefined' && data instanceof Blob) {
                promise = readJson(data);
            } else if (data instanceof String || typeof data === 'string') {
                try {
                    promise = JSON.parse(data);
                } catch(e) {
                    throw new TerriaError({
                        sender: that,
                        title: 'Error loading GeoJSON',
                        message: '\
An error occurred parsing the provided data as JSON.  This may indicate that the file is invalid or that it \
is not supported by '+that.terria.appName+'.  If you would like assistance or further information, please email us \
at <a href="mailto:'+that.terria.supportEmail+'">'+that.terria.supportEmail+'</a>.'
                    });
                }
            } else {
                promise = data;
            }

            return when(promise, function(json) {
                that.data = json;
                return updateModelFromData(that, json);
            }).otherwise(function() {
                throw new TerriaError({
                    sender: that,
                    title: 'Error loading GeoJSON',
                    message: '\
An error occurred while loading a GeoJSON file.  This may indicate that the file is invalid or that it \
is not supported by '+that.terria.appName+'.  If you would like assistance or further information, please email us \
at <a href="mailto:'+that.terria.supportEmail+'">'+that.terria.supportEmail+'</a>.'
                });
            });
        });
    } else {
        var jsonPromise;
        if (zipFileRegex.test(that.url)) {
            if (typeof FileReader === 'undefined') {
                throw new TerriaError({
                    sender: that,
                    title: 'Unsupported web browser',
                    message: '\
Sorry, your web browser does not support the File API, which '+this.terria.appName+' requires in order to \
load this dataset.  Please upgrade your web browser.  For the best experience, we recommend the latest versions of \
<a href="http://www.google.com/chrome" target="_blank">Google Chrome</a>, or \
<a href="http://www.mozilla.org/firefox" target="_blank">Mozilla Firefox</a>, or \
<a href="http://www.microsoft.com/ie" target="_blank">Internet Explorer 11</a>.'
                });
            }

            jsonPromise = loadBlob(proxyCatalogItemUrl(that, that.url)).then(function(blob) {
                var deferred = when.defer();
                zip.createReader(new zip.BlobReader(blob), function(reader) {
                    // Look for a file with a .geojson extension.
                    reader.getEntries(function(entries) {
                        var resolved = false;
                        for (var i = 0; i < entries.length; i++) {
                            var entry = entries[i];
                            if (geoJsonRegex.test(entry.filename)) {
                                getJson(entry, deferred);
                                resolved = true;
                            }
                        }

                        if (!resolved) {
                            deferred.reject();
                        }
                    });
                }, function(e) {
                    deferred.reject(e);
                });
                return deferred.promise;
            });
        } else {
            jsonPromise = loadJson(proxyCatalogItemUrl(that, that.url));
        }

        return jsonPromise.then(function(json) {
            return updateModelFromData(that, json);
        }).otherwise(function(e) {
            if (e instanceof TerriaError) {
                throw e;
            }

            throw new TerriaError({
                sender: that,
                title: 'Could not load JSON',
                message: '\
An error occurred while retrieving JSON data from the provided link.  \
<p>If you entered the link manually, please verify that the link is correct.</p>\
<p>This error may also indicate that the server does not support <a href="http://enable-cors.org/" target="_blank">CORS</a>.  If this is your \
server, verify that CORS is enabled and enable it if it is not.  If you do not control the server, \
please contact the administrator of the server and ask them to enable CORS.  Or, contact the '+that.terria.appName+' \
team by emailing <a href="mailto:'+that.terria.supportEmail+'">'+that.terria.supportEmail+'</a> \
and ask us to add this server to the list of non-CORS-supporting servers that may be proxied by '+that.terria.appName+' \
itself.</p>\
<p>If you did not enter this link manually, this error may indicate that the data source you\'re trying to add is temporarily unavailable or there is a \
problem with your internet connection.  Try adding the data source again, and if the problem persists, please report it by \
sending an email to <a href="mailto:'+that.terria.supportEmail+'">'+that.terria.supportEmail+'</a>.</p>'
            });
        });
    }
};

function getJson(entry, deferred) {
    entry.getData(new zip.Data64URIWriter(), function(uri) {
        deferred.resolve(loadJson(uri));
    });
}

GeoJsonCatalogItem.prototype._enable = function() {
};

GeoJsonCatalogItem.prototype._disable = function() {
};

GeoJsonCatalogItem.prototype._show = function() {
    if (!defined(this._dataSource)) {
        throw new DeveloperError('This data source is not enabled.');
    }

    var dataSources =  this.terria.dataSources;
    if (dataSources.contains(this._dataSource)) {
        throw new DeveloperError('This data source is already shown.');
    }

    dataSources.add(this._dataSource);
};

GeoJsonCatalogItem.prototype._hide = function() {
    if (!defined(this._dataSource)) {
        throw new DeveloperError('This data source is not enabled.');
    }

    var dataSources =  this.terria.dataSources;
    if (!dataSources.contains(this._dataSource)) {
        throw new DeveloperError('This data source is not shown.');
    }

    dataSources.remove(this._dataSource, false);
};

function updateModelFromData(geoJsonItem, geoJson) {
    // If this GeoJSON data is an object literal with a single property, treat that
    // property as the name of the data source, and the property's value as the
    // actual GeoJSON.
    var numProperties = 0;
    var propertyName;
    for (propertyName in geoJson) {
        if (geoJson.hasOwnProperty(propertyName)) {
            ++numProperties;
            if (numProperties > 1) {
                break; // no need to count past 2 properties.
            }
        }
    }

    var name;
    if (numProperties === 1) {
        name = propertyName;
        geoJson = geoJson[propertyName];

        // If we don't already have a name, or our name is just derived from our URL, update the name.
        if (!defined(geoJsonItem.name) || geoJsonItem.name.length === 0 || nameIsDerivedFromUrl(geoJsonItem.name, geoJsonItem.url)) {
            geoJsonItem.name = name;
        }
    }

    // Reproject the features if they're not already EPSG:4326.
    var promise = reprojectToGeographic(geoJsonItem, geoJson);

    return when(promise, function() {
        // If we don't already have a rectangle, compute one.
        if (!defined(geoJsonItem.rectangle) || Rectangle.equals(geoJsonItem.rectangle, Rectangle.MAX_VALUE)) {
            geoJsonItem.rectangle = getGeoJsonExtent(geoJson);
        }

        geoJsonItem._readyData = geoJson;

        return loadGeoJson(geoJsonItem);
    });
}

function nameIsDerivedFromUrl(name, url) {
    if (name === url) {
        return true;
    }

    if (!url) {
        return false;
    }

    // Is the name just the end of the URL?
    var indexOfNameInUrl = url.lastIndexOf(name);
    if (indexOfNameInUrl >= 0 && indexOfNameInUrl === url.length - name.length) {
        return true;
    }

    return false;
}

/**
 * Get a random color for the data based on the passed string (usually dataset name).
 * @param  {String[]} cssColors Array of css colors, eg. ['#AAAAAA', 'red'].
 * @param  {String} name Name to base the random choice on.
 * @return {String} A css color, eg. 'red'.
 */
function getRandomCssColor(cssColors, name) {
    var index = hashFromString(name || '') % cssColors.length;
    return cssColors[index];
}


function loadGeoJson(geoJsonItem) {
    /* Style information is applied as follows, in decreasing priority:
    - simple-style properties set directly on individual features in the GeoJSON file
    - simple-style properties set as the 'Style' property on the catalog item
    - our 'options' set below (and point styling applied after Cesium loads the GeoJSON)
    - if anything is underspecified there, then Cesium's defaults come in.

    See https://github.com/mapbox/simplestyle-spec/tree/master/1.1.0

    */

    function defaultColor(colorString, name) {
        if (colorString === undefined) {
            var color = Color.fromCssColorString(getRandomCssColor(standardCssColors.highContrast, name));
<<<<<<< HEAD
            color.alpha = 0.6;
=======
            color.alpha = 1;
>>>>>>> cbc2b291
            return color;
        } else {
            return Color.fromCssColorString(colorString);
        }
    }

    function parseMarkerSize(sizeString) {
        var sizes = {
            small : 24,
            medium : 48,
            large : 64
        };

        if (sizeString === undefined) {
            return undefined;
        }

        if (sizes[sizeString]) {
            return sizes[sizeString];
        }
        return Number.parseInt(sizeString); // SimpleStyle doesn't allow 'marker-size: 20', but people will do it.
    }

    var dataSource = geoJsonItem._dataSource;

    var style = defaultValue(geoJsonItem.style, {});

    var options = {
        describe: describeWithoutUnderscores,
        markerSize : defaultValue(parseMarkerSize(style['marker-size']), 20),
        markerSymbol: style['marker-symbol'], // and undefined if none
        markerColor : defaultColor(style['marker-color'], geoJsonItem.name),
        strokeWidth : defaultValue(style['stroke-width'], 2),
<<<<<<< HEAD
        stroke: defaultColor(style.stroke, (geoJsonItem.name || '') + ' stroke'),
=======
        stroke: defaultValue(style.stroke, '#000000'),
>>>>>>> cbc2b291
        markerOpacity: style['marker-opacity'] // not in SimpleStyle spec or supported by Cesium but see below
    };

    options.fill = defaultColor(style.fill, (geoJsonItem.name || '') + ' fill');
    if (defined(style['stroke-opacity'])) {
        options.stroke.alpha = parseFloat(style['stroke-opacity']);
    }
    if (defined(style['fill-opacity'])) {
        options.fill.alpha = parseFloat(style['fill-opacity']);
    } else {
        options.fill.alpha = 0.75;
    }

    return dataSource.load(geoJsonItem._readyData, options).then(function() {
        var entities = dataSource.entities.values;

        for (var i = 0; i < entities.length; ++i) {
            var entity = entities[i];

            /* If no marker symbol was provided but Cesium has generated one for a point, then turn it into
               a filled circle instead of the default marker. */
            if (defined(entity.billboard) &&
                !defined(entity.properties['marker-symbol']) &&
                !defined(options.markerSymbol)) {
                entity.point = new PointGraphics({
                    color: options.markerColor,
                    pixelSize: options.markerSize / 2,
                    outlineWidth: options.strokeWidth,
                    outlineColor: options.stroke
                });
                if (defined (entity.properties['marker-opacity'])) {
                    // not part of SimpleStyle spec, but why not?
                    entity.point.color.alpha = parseFloat(entity.properties['marker-opacity']);
                }
                entity.billboard = undefined;
            }
            if (defined(entity.billboard) && defined(entity.properties['marker-opacity'])) {
                entity.billboard.color = new Color(1, 1, 1, parseFloat(entity.properties['marker-opacity']));
            }

            // Cesium on Windows can't render polygons with a stroke-width > 1.0.  And even on other platforms it
            // looks bad because WebGL doesn't mitre the lines together nicely.
            // As a workaround for the special case where the polygon is unfilled anyway, change it to a polyline.
            if (defined(entity.polygon) && polygonHasWideOutline(entity.polygon) && !polygonIsFilled(entity.polygon)) {
                entity.polyline = new PolylineGraphics();
                entity.polyline.show = entity.polygon.show;

                if (defined(entity.polygon.outlineColor)) {
                    entity.polyline.material = new ColorMaterialProperty(entity.polygon.outlineColor.getValue());
                }

                var hierarchy = entity.polygon.hierarchy.getValue();

                var positions = hierarchy.positions;
                closePolyline(positions);

                entity.polyline.positions = positions;
                entity.polyline.width = entity.polygon.outlineWidth;

                createEntitiesFromHoles(dataSource.entities, hierarchy.holes, entity);

                entity.polygon = undefined;
            }
        }
    });
}

function createEntitiesFromHoles(entityCollection, holes, mainEntity) {
    if (!defined(holes)) {
        return;
    }

    for (var i = 0; i < holes.length; ++i) {
        createEntityFromHole(entityCollection, holes[i], mainEntity);
    }
}

function createEntityFromHole(entityCollection, hole, mainEntity) {
    if (!defined(hole) || !defined(hole.positions) || hole.positions.length === 0) {
        return;
    }

    var entity = new Entity();

    entity.name = mainEntity.name;
    entity.availability = mainEntity.availability;
    entity.description = mainEntity.description;
    entity.properties = mainEntity.properties;

    entity.polyline = new PolylineGraphics();
    entity.polyline.show = mainEntity.polyline.show;
    entity.polyline.material = mainEntity.polyline.material;
    entity.polyline.width = mainEntity.polyline.width;

    closePolyline(hole.positions);
    entity.polyline.positions = hole.positions;

    entityCollection.add(entity);

    createEntitiesFromHoles(entityCollection, hole.holes, mainEntity);
}

function closePolyline(positions) {
    // If the first and last positions are more than a meter apart, duplicate the first position so the polyline is closed.
    if (positions.length >= 2 && !Cartesian3.equalsEpsilon(positions[0], positions[positions.length - 1], 0.0, 1.0)) {
        positions.push(positions[0]);
    }
}

function polygonHasWideOutline(polygon) {
    return defined(polygon.outlineWidth) && polygon.outlineWidth.getValue() > 1;
}

function polygonIsFilled(polygon) {
    var fill = true;
    if (defined(polygon.fill)) {
        fill = polygon.fill.getValue();
    }

    if (!fill) {
        return false;
    }

    if (!defined(polygon.material)) {
        // The default is solid white
        return true;
    }

    var materialProperties = polygon.material.getValue();
    if (defined(materialProperties) && defined(materialProperties.color) && materialProperties.color.alpha === 0.0) {
        return false;
    }

    return true;
}

// Set the Cesium Reproject func if not already set - return false if can't set
function checkProjection(geoJsonItem, code) {
    if (Proj4Definitions.hasOwnProperty(code)) {
        return true;
    }

    var url = new urijs(geoJsonItem.terria.configParameters.proj4ServiceBaseUrl).segment(code).toString();
    return when(loadText(url), function (proj4Text) {
            Proj4Definitions[code] = proj4Text;
            console.log('Added new string for', code, '=', proj4Text);
            return true;
        }, function(err) {
            return false;
        });
 }

function reprojectToGeographic(geoJsonItem, geoJson) {
    var code;

    if (!defined(geoJson.crs)) {
        code = undefined;
    } else if (geoJson.crs.type === 'EPSG') {
        code = 'EPSG:' + geoJson.crs.properties.code;
    } else if (geoJson.crs.type === 'name' &&
               defined(geoJson.crs.properties) &&
               defined(geoJson.crs.properties.name)) {
        if (geoJson.crs.properties.name.indexOf('EPSG:') === 0) {
            code = geoJson.crs.properties.name;
        } else if (geoJson.crs.properties.name.indexOf('urn:ogc:def:crs:EPSG::') === 0) {
            code = 'EPSG:' + geoJson.crs.properties.name.substring('urn:ogc:def:crs:EPSG::'.length);
        } else if (geoJson.crs.properties.name.indexOf('CRS84') !== -1) {
            code = 'EPSG:4326';
        }
    }

    geoJson.crs = {
        type: 'EPSG',
        properties: {
            code: '4326'
        }
    };

    if (!defined(code) || code === 'EPSG:4326' || code === 'EPSG:4283') {
        return true;
    }

   return when(checkProjection(geoJsonItem, code), function(result) {
        if (result) {
            filterValue(
                geoJson,
                'coordinates',
                function(obj, prop) {
                    obj[prop] = filterArray(
                        obj[prop],
                        function(pts) {
                            return reprojectPointList(pts, code);
                        });
                });
        } else {
            throw new DeveloperError('The crs code for this datasource is unsupported.');
        }
    });
}

// Reproject a point list based on the supplied crs code
function reprojectPointList(pts, code) {
    if (!(pts[0] instanceof Array)) {
        return pntReproject(pts, code);  //point
    }
    var pts_out = [];
    for (var i = 0; i < pts.length; i++) {
        pts_out.push(pntReproject(pts[i], code));
    }
    return pts_out;
}

// find a member by name in the gml
function filterValue(obj, prop, func) {
    for (var p in obj) {
        if (obj.hasOwnProperty(p) === false) {
            continue;
        }
        else if (p === prop) {
            if (func && (typeof func === 'function')) {
                (func)(obj, prop);
            }
        }
        else if (typeof obj[p] === 'object') {
            filterValue(obj[p], prop, func);
        }
    }
}

// Filter a geojson coordinates array structure
function filterArray(pts, func) {
    if (!(pts[0] instanceof Array) || !((pts[0][0]) instanceof Array) ) {
        pts = func(pts);
        return pts;
    }
    for (var i = 0; i < pts.length; i++) {
        pts[i] = filterArray(pts[i], func);  //at array of arrays of points
    }
    return pts;
}

// Function to pass to reproject function
function pntReproject(coordinates, id) {
    var source = new proj4.Proj(Proj4Definitions[id]);
    var dest = new proj4.Proj('EPSG:4326');
    var p = proj4.toPoint(coordinates);
    proj4(source, dest, p);      //do the transformation.  x and y are modified in place
    return [p.x, p.y];
}

// Get Extent of geojson
function getExtent(pts, ext) {
    if (!(pts[0] instanceof Array) ) {
        if (pts[0] < ext.west)  { ext.west = pts[0];  }
        if (pts[0] > ext.east)  { ext.east = pts[0];  }
        if (pts[1] < ext.south) { ext.south = pts[1]; }
        if (pts[1] > ext.north) { ext.north = pts[1]; }
    }
    else if (!((pts[0][0]) instanceof Array) ) {
        for (var i = 0; i < pts.length; i++) {
            getExtent(pts[i], ext);
        }
    }
    else {
        for (var j = 0; j < pts.length; j++) {
            getExtent(pts[j], ext);  //at array of arrays of points
        }
    }
}

function getGeoJsonExtent(geoJson) {
    var testGeometry = geoJson;
    if(defined(geoJson.type) && geoJson.type === 'Topology') {
        testGeometry = topoJsonToFeaturesArray(geoJson);
    }

    var ext = {west:180, east:-180, south:90, north: -90};
    filterValue(testGeometry, 'coordinates', function(obj, prop) { getExtent(obj[prop], ext); });
    return Rectangle.fromDegrees(ext.west, ext.south, ext.east, ext.north);
}

function topoJsonToFeaturesArray(topoJsonData) {
    var result = [];

    for(var object in topoJsonData.objects) {
        if(topoJsonData.objects.hasOwnProperty(object)) {
            result.push(topojson.feature(topoJsonData, topoJsonData.objects[object]));
        }
    }

    return result;
}

module.exports = GeoJsonCatalogItem;<|MERGE_RESOLUTION|>--- conflicted
+++ resolved
@@ -404,11 +404,7 @@
     function defaultColor(colorString, name) {
         if (colorString === undefined) {
             var color = Color.fromCssColorString(getRandomCssColor(standardCssColors.highContrast, name));
-<<<<<<< HEAD
-            color.alpha = 0.6;
-=======
             color.alpha = 1;
->>>>>>> cbc2b291
             return color;
         } else {
             return Color.fromCssColorString(colorString);
@@ -442,11 +438,7 @@
         markerSymbol: style['marker-symbol'], // and undefined if none
         markerColor : defaultColor(style['marker-color'], geoJsonItem.name),
         strokeWidth : defaultValue(style['stroke-width'], 2),
-<<<<<<< HEAD
-        stroke: defaultColor(style.stroke, (geoJsonItem.name || '') + ' stroke'),
-=======
         stroke: defaultValue(style.stroke, '#000000'),
->>>>>>> cbc2b291
         markerOpacity: style['marker-opacity'] // not in SimpleStyle spec or supported by Cesium but see below
     };
 
