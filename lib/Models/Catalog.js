--- conflicted
+++ resolved
@@ -46,11 +46,7 @@
     knockout.track(this, ['isLoading', 'chartableItems']);
 
     knockout.defineProperty(this, 'userAddedDataGroup', {
-<<<<<<< HEAD
-        get: this.upsertCatalogGroup.bind(this, CatalogGroup, 'My Data', 'The group for data that was added by the user via the Add Data panel.')
-=======
         get: this.upsertCatalogGroup.bind(this, CatalogGroup, USER_ADDED_CATEGORY_NAME, 'The group for data that was added by the user via the Add Data panel.')
->>>>>>> b2053469
     });
 };
 
