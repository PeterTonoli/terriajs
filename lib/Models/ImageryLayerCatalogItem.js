'use strict';

/*global require*/
var CesiumMath = require('terriajs-cesium/Source/Core/Math');
var ClockRange = require('terriajs-cesium/Source/Core/ClockRange');
var clone = require('terriajs-cesium/Source/Core/clone');
var DataSourceClock = require('terriajs-cesium/Source/DataSources/DataSourceClock');
var defaultValue = require('terriajs-cesium/Source/Core/defaultValue');
var defined = require('terriajs-cesium/Source/Core/defined');
var defineProperties = require('terriajs-cesium/Source/Core/defineProperties');
var DeveloperError = require('terriajs-cesium/Source/Core/DeveloperError');
var Ellipsoid = require('terriajs-cesium/Source/Core/Ellipsoid');
var formatError = require('terriajs-cesium/Source/Core/formatError');
var freezeObject = require('terriajs-cesium/Source/Core/freezeObject');
var ImagerySplitDirection = require('terriajs-cesium/Source/Scene/ImagerySplitDirection');
var JulianDate = require('terriajs-cesium/Source/Core/JulianDate');
var knockout = require('terriajs-cesium/Source/ThirdParty/knockout');
var Rectangle = require('terriajs-cesium/Source/Core/Rectangle');
var Resource = require('terriajs-cesium/Source/Core/Resource');
var retry = require('retry');
var TimeInterval = require('terriajs-cesium/Source/Core/TimeInterval');
var TimeIntervalCollection = require('terriajs-cesium/Source/Core/TimeIntervalCollection');
var when = require('terriajs-cesium/Source/ThirdParty/when');

var CatalogItem = require('./CatalogItem');
var CompositeCatalogItem = require('./CompositeCatalogItem');
var getUrlForImageryTile = require('../Map/getUrlForImageryTile');
var inherit = require('../Core/inherit');
var TerriaError = require('../Core/TerriaError');
var overrideProperty = require('../Core/overrideProperty');
var { setOpacity, fixNextLayerOrder } = require('./ImageryLayerPreloadHelpers');
var setClockCurrentTime = require('./setClockCurrentTime');
var ChartData = require('../Charts/ChartData');
var VarType = require('../Map/VarType');
var TableColumn = require('../Map/TableColumn');
var MapInteractionMode = require('./MapInteractionMode');

/**
 * A {@link CatalogItem} that is added to the map as a rasterized imagery layer.
 *
 * @alias ImageryLayerCatalogItem
 * @constructor
 * @extends CatalogItem
 * @abstract
 *
 * @param {Terria} terria The Terria instance.
 */
var ImageryLayerCatalogItem = function(terria) {
     CatalogItem.call(this, terria);

    this._imageryLayer = undefined;
    this._clock = undefined;
    this._currentIntervalIndex = -1;
    this._currentInterval = undefined;
    this._nextIntervalIndex = undefined;
    this._nextInterval = undefined;
    this._nextLayer = undefined;

    /**
     * Gets or sets the opacity (alpha) of the data item, where 0.0 is fully transparent and 1.0 is
     * fully opaque.  This property is observable.
     * @type {Number}
     * @default 0.6
     */
    this.opacity = 0.6;

    /**
     * Gets or sets a value indicating whether a 404 response code when requesting a tile should be
     * treated as an error.  If false, 404s are assumed to just be missing tiles and need not be
     * reported to the user.
     * @type {Boolean}
     * @default false
     */
    this.treat404AsError = false;

    /**
     * Gets or sets a value indicating whether a 403 response code when requesting a tile should be
     * treated as an error.  If false, 403s are assumed to just be missing tiles and need not be
     * reported to the user.
     * @type {Boolean}
     * @default false
     */
    this.treat403AsError = true;

    /**
     * Gets or sets a value indicating whether non-specific (no HTTP status code) tile errors should be ignored. This is a
     * last resort, for dealing with odd cases such as data sources that return non-images (eg XML) with a 200 status code.
     * No error messages will be shown to the user.
     * @type {Boolean}
     * @default false
     */
    this.ignoreUnknownTileErrors = false;

    /**
     * Keeps the layer on top of all other imagery layers.  This property is observable.
     * @type {Boolean}
     * @default false
     */
    this.keepOnTop = false;

    /**
     * Gets or sets a value indicating whether this dataset should be clipped to the {@link CatalogItem#rectangle}.
     * If true, no part of the dataset will be displayed outside the rectangle.  This property is true by default,
     * leading to better performance and avoiding tile request errors that might occur when requesting tiles outside the
     * server-specified rectangle.  However, it may also cause features to be cut off in some cases, such as if a server
     * reports an extent that does not take into account that the representation of features sometimes require a larger
     * spatial extent than the features themselves.  For example, if a point feature on the edge of the extent is drawn
     * as a circle with a radius of 5 pixels, half of that circle will be cut off.
     * @type {Boolean}
     * @default false
     */
    this.clipToRectangle = true;

    /**
     * Gets or sets a value indicating whether tiles of this catalog item are required to be loaded before terrain
     * tiles to which they're attached can be rendered.  This should usually be set to true for base layers and
     * false for all others.
     * @type {Boolean}
     * @default false
     */
    this.isRequiredForRendering = false;

    /**
     * Options for the value of the animation timeline at start. Valid options in config file are:
     *     initialTimeSource: "present"                            // closest to today's date
     *     initialTimeSource: "start"                              // start of time range of animation
     *     initialTimeSource: "end"                                // end of time range of animation
     *     initialTimeSource: An ISO8601 date e.g. "2015-08-08"    // specified date or nearest if date is outside range
     * @type {String}
     */
    this.initialTimeSource = undefined;

    /**
     * Gets or sets which side of the splitter (if present) to display this imagery layer on.  Defaults to both sides.
     * This property is observable.
     * @type {ImagerySplitDirection}
     */
    this.splitDirection = ImagerySplitDirection.NONE;  // NONE means show on both sides of the splitter, if there is one.

    /**
     * Whether to show imagery availability on charts.
     * @type {Boolean}
     * @default false
     */
    this.showOnChart = false;

    /**
     * Whether this layer is sufficient to warrant a chart.
     * @type {Boolean}
     * @default false
     */
    this.dontChartAlone = false;

    /**
     * Gets or sets the name of a property in a feature returned from this layer's feature query service
     * that indicates the times at which this layer covers this position. For example, historical and
     * near-real-time satellite imagery often comes as daily swaths, with a given area on the globe
     * potentially only covered every number of days.
     * @type {String}
     */
    this.featureTimesProperty = undefined;

    this._allIntervals = undefined;

    this.intervalFilterFeature = undefined;
    this._intervalFilterCoordinates = undefined;

    // Need to track initialTimeSource so we can set it in the specs after setting intervals, and then have the current time update (via the clock property).
    knockout.track(this, [
        '_clock', 'opacity', 'treat404AsError', 'ignoreUnknownTileErrors', 'intervals',
        'clipToRectangle', 'splitDirection', 'initialTimeSource', 'showOnChart',
        'dontChartAlone', 'featureTimesProperty', '_allIntervals', 'intervalFilterFeature', '_intervalFilterCoordinates']);

    overrideProperty(this, '_filteredIntervals', {
        get: function() {
            if (!defined(this.intervalFilterFeature)) {
                return undefined;
            }

            const featureTimesProperty = this.intervalFilterFeature.properties[this.featureTimesProperty];
            if (!defined(featureTimesProperty)) {
                return undefined;
            }

            const featureTimes = featureTimesProperty.getValue(this.currentTime);
            return new TimeIntervalCollection(featureTimes.map(time => {
                return this._allIntervals.findIntervalContainingDate(JulianDate.fromIso8601(time));
            }));
        }
    });

    /**
     * Gets or sets the {@link TimeIntervalCollection} defining the intervals of distinct imagery.  If this catalog item
     * is not time-dynamic, property is undefined.  This property is observable.
     * @type {TimeIntervalCollection}
     * @default undefined
     * @member {TimeIntervalCollection} intervals
     * @memberOf ImageryLayerCatalogItem.prototype
     */
    overrideProperty(this, 'intervals', {
        get: function() {
            if (defined(this._filteredIntervals)) {
                return this._filteredIntervals;
            }
            return this._allIntervals;
        },
        set: function(value) {
            this._allIntervals = value;
        }
    });

    overrideProperty(this, 'clock', {
        get : function() {
            var clock = this._clock;
            if (!clock && this.intervals && this.intervals.length > 0) {
                var startTime = this.intervals.start;
                var stopTime = this.intervals.stop;

                // Average about 5 seconds per interval.
                var totalDuration = JulianDate.secondsDifference(stopTime, startTime);
                var numIntervals = this.intervals.length;
                var averageDuration = totalDuration / numIntervals;
                var timePerSecond = averageDuration / 5;

                clock = new DataSourceClock();
                clock.startTime = startTime;
                clock.stopTime = stopTime;
                clock.multiplier = timePerSecond;

                setClockCurrentTime(clock, this.initialTimeSource);

                this._clock = clock;
            }
            return clock;
        },
        set : function(value) {
            this._clock = value;
        }
    });

    /**
     * Gets javascript dates describing the discrete datetimes (or intervals) available for this item.
     * By declaring this as a knockout defined property, it is cached.
     * @member {Date[]} availableDates
     * @memberOf ImageryLayerCatalogItem.prototype
     */
    knockout.defineProperty(this, 'availableDates', {
        get: function() {

            const intervals = this.intervals;
            if (defined(intervals)) {
                // Only show the start of each interval. If only time instants were given, this is the instant.
                const datetimes = [];
                for (let i = 0; i < intervals.length; i++) {
                    datetimes.push(JulianDate.toDate(intervals.get(i).start));
                }
                return datetimes;
            }
            return [];
        }
    }, this);

    overrideProperty(this, 'xAxis', {
        get: function() {
            if (this.showOnChart) {
                return new TableColumn('Date', this.availableDates, {
                    type: VarType.TIME,
                    units: 'Date'
                });
            } else {
                return undefined;
            }
        }
    });

    knockout.getObservable(this, 'opacity').subscribe(function() {
        updateOpacity(this);
    }, this);

    knockout.getObservable(this, 'splitDirection').subscribe(function() {
        updateSplitDirection(this);
    }, this);
};

inherit(CatalogItem, ImageryLayerCatalogItem);

defineProperties(ImageryLayerCatalogItem.prototype, {
    /**
     * Gets a value indicating whether this {@link ImageryLayerCatalogItem} supports the {@link ImageryLayerCatalogItem#intervals}
     * property for configuring time-dynamic imagery.
     * @type {Boolean}
     */
    supportsIntervals : {
        get : function() {
            return false;
        }
    },

    /**
     * Gets the Cesium or Leaflet imagery layer object associated with this data source.
     * This property is undefined if the data source is not enabled.
     * @memberOf ImageryLayerCatalogItem.prototype
     * @type {Object}
     */
    imageryLayer : {
        get : function() {
            return this._imageryLayer;
        }
    },

    /**
     * Gets a value indicating whether this data source, when enabled, can be reordered with respect to other data sources.
     * Data sources that cannot be reordered are typically displayed above reorderable data sources.
     * @memberOf ImageryLayerCatalogItem.prototype
     * @type {Boolean}
     */
    supportsReordering : {
        get : function() {
            return !this.keepOnTop;
        }
    },

    /**
     * Gets a value indicating whether the opacity of this data source can be changed.
     * @memberOf ImageryLayerCatalogItem.prototype
     * @type {Boolean}
     */
    supportsOpacity : {
        get : function() {
            return true;
        }
    },

    /**
     * Gets a value indicating whether this layer can be split so that it is
     * only shown on the left or right side of the screen.
     * @memberOf ImageryLayerCatalogItem.prototype
     */
    supportsSplitting : {
        get : function() {
            return true;
        }
    },

    /**
     * Gets the set of functions used to update individual properties in {@link CatalogMember#updateFromJson}.
     * When a property name in the returned object literal matches the name of a property on this instance, the value
     * will be called as a function and passed a reference to this instance, a reference to the source JSON object
     * literal, and the name of the property.
     * @memberOf ImageryLayerCatalogItem.prototype
     * @type {Object}
     */
    updaters : {
        get : function() {
            return ImageryLayerCatalogItem.defaultUpdaters;
        }
    },

    /**
     * Gets the set of functions used to serialize individual properties in {@link CatalogMember#serializeToJson}.
     * When a property name on the model matches the name of a property in the serializers object literal,
     * the value will be called as a function and passed a reference to the model, a reference to the destination
     * JSON object literal, and the name of the property.
     * @memberOf ImageryLayerCatalogItem.prototype
     * @type {Object}
     */
    serializers : {
        get : function() {
            return ImageryLayerCatalogItem.defaultSerializers;
        }
    },

    /**
     * Gets the set of names of the properties to be serialized for this object when {@link CatalogMember#serializeToJson} is called
     * for a share link.
     * @memberOf ImageryLayerCatalogItem.prototype
     * @type {String[]}
     */
    propertiesForSharing : {
        get : function() {
            return ImageryLayerCatalogItem.defaultPropertiesForSharing;
        }
    },

    /**
     * Gets a value indicating whether this catalog item can filter its
     * {@link ImageryLayerCatalogItem#intervals} by feature.
     * @memberOf ImageryLayerCatalogItem.prototype
     * @type {Boolean}
     */
    canFilterIntervalsByFeature : {
        get : function() {
            return defined(this.featureTimesProperty);
        }
    }
});

ImageryLayerCatalogItem.defaultUpdaters = clone(CatalogItem.defaultUpdaters);

ImageryLayerCatalogItem.defaultUpdaters.intervals = function(catalogItem, json, propertyName) {
    if (!defined(json.intervals)) {
        return;
    }

    if (!catalogItem.supportsIntervals) {
        throw new TerriaError({
            sender: catalogItem,
            title: 'Intervals not supported',
            message: 'Sorry, ' + catalogItem.typeName + ' (' + catalogItem.type + ') catalog items cannot currently be made time-varying by specifying the "intervals" property.'
        });
    }

    var result = new TimeIntervalCollection();

    for (var i = 0; i < json.intervals.length; ++i) {
        var interval = json.intervals[i];
        result.addInterval(TimeInterval.fromIso8601({
            iso8601: interval.interval,
            data: interval.data
        }));
    }

    catalogItem.intervals = result;
};

ImageryLayerCatalogItem.defaultUpdaters.initialTimeSource = function(catalogItem, json, propertyName) {
    catalogItem.initialTimeSource = json.initialTimeSource;
    if (defined(catalogItem.clock)) {
        setClockCurrentTime(catalogItem.clock, catalogItem.initialTimeSource);
    }
};

ImageryLayerCatalogItem.defaultUpdaters.availableDates = function() {
    // Do not update/serialize availableDates.
};

<<<<<<< HEAD
ImageryLayerCatalogItem.defaultUpdaters.splitDirection = function(catalogItem, json, propertyName) {
    if (!defined(json.supportsSplitting)) {
        return;
    }

    switch (json.supportsSplitting) {
        case 'left':
            catalogItem.splitDirection = ImagerySplitDirection.LEFT;
            break;
        case 'both':
            catalogItem.splitDirection = ImagerySplitDirection.NONE;
            break;
        case 'right':
            catalogItem.splitDirection = ImagerySplitDirection.RIGHT;
            break;
        default:
            catalogItem.splitDirection = json.splitDirection;
            break;
=======
ImageryLayerCatalogItem.defaultUpdaters.xAxis = function() {
    // Do not update/serialize xAxis.
};

ImageryLayerCatalogItem.defaultUpdaters.intervalFilterFeature = function(catalogItem, json, propertyName) {
    if (defined(json.intervalFilterFeature)) {
        let mapPromise = when();
        if (catalogItem.terria.currentViewer === catalogItem.terria._noViewer) {
            // We can't resolve the feature until we have a map.
            const deferred = when.defer();
            const removeViewerChangedListener = catalogItem.terria.afterViewerChanged.addEventListener(() => {
                if (catalogItem.terria.currentViewer !== catalogItem.terria._noViewer) {
                    removeViewerChangedListener();
                    deferred.resolve();
                }
            });
            mapPromise = deferred.promise;
        }

        mapPromise.then(() => {
            const resolveFilterFeature = new MapInteractionMode({
                message: 'Resolving availability at a location...',
                onCancel: () => {
                    catalogItem.terria.mapInteractionModeStack.pop();
                }
            });
            catalogItem.terria.mapInteractionModeStack.push(resolveFilterFeature);

            catalogItem._intervalFilterCoordinates = {
                level: json.intervalFilterFeature.level,
                x: json.intervalFilterFeature.x,
                y: json.intervalFilterFeature.y
            };

            catalogItem.terria.currentViewer.pickFromLocation({
                lng: json.intervalFilterFeature.longitude,
                lat: json.intervalFilterFeature.latitude,
                height: json.intervalFilterFeature.height,
            }, {
                [catalogItem._imageryLayer.imageryProvider.url]: catalogItem._intervalFilterCoordinates
            });

            catalogItem.terria.mapInteractionModeStack.pop();

            const pickedFeatures = resolveFilterFeature.pickedFeatures;
            return pickedFeatures.allFeaturesAvailablePromise.then(() => {
                const thisLayerFeature = resolveFilterFeature.pickedFeatures.features.filter(feature => {
                    return feature.imageryLayer === catalogItem.imageryLayer;
                })[0];

                if (thisLayerFeature !== undefined) {
                    try {
                        catalogItem.filterIntervalsByFeature(thisLayerFeature, pickedFeatures);
                    } catch (e) {
                    }
                }

                catalogItem.terria.mapInteractionModeStack.pop();
            });
        });
>>>>>>> db34f1d9
    }
};

freezeObject(ImageryLayerCatalogItem.defaultUpdaters);

ImageryLayerCatalogItem.defaultSerializers = clone(CatalogItem.defaultSerializers);

ImageryLayerCatalogItem.defaultSerializers.intervals = function(catalogItem, json, propertyName) {
    if (defined(catalogItem.intervals)) {
        var result = [];
        for (var i = 0; i < catalogItem.intervals.length; ++i) {
            var interval = catalogItem.intervals.get(i);
            result.push({
                interval: TimeInterval.toIso8601(interval),
                data: interval.data
            });
        }
        json.intervals = result;
    }
};

// Do not serialize the original intialTimeSource - serialize the current time.
// That way if the item is shared, the desired time is used.
ImageryLayerCatalogItem.defaultSerializers.initialTimeSource = function(catalogItem, json, propertyName) {
    if (defined(catalogItem.clock)) {
        json.initialTimeSource = JulianDate.toIso8601(catalogItem.clock.currentTime);
    } else {
        json.initialTimeSource = catalogItem.initialTimeSource;
    }
};

ImageryLayerCatalogItem.defaultSerializers.clock = function() {
    // Do not serialize the clock when duplicating the item.
    // Since this is not shared, it is not serialized for sharing anyway.
};

ImageryLayerCatalogItem.defaultSerializers.availableDates = function() {
    // Do not update/serialize availableDates.
};

ImageryLayerCatalogItem.defaultSerializers.xAxis = function() {
    // Do not update/serialize xAxis.
};

ImageryLayerCatalogItem.defaultSerializers.intervalFilterFeature = function(catalogItem, json, propertyName) {
    if (defined(catalogItem.intervalFilterFeature) && defined(catalogItem._intervalFilterCoordinates) && defined(catalogItem.intervalFilterFeature.position)) {
        const position = catalogItem.intervalFilterFeature.position.getValue(this.currentTime);
        const cartographic = Ellipsoid.WGS84.cartesianToCartographic(position);
        json.intervalFilterFeature = {
            level: catalogItem._intervalFilterCoordinates.level,
            x: catalogItem._intervalFilterCoordinates.x,
            y: catalogItem._intervalFilterCoordinates.y,
            longitude: CesiumMath.toDegrees(cartographic.longitude),
            latitude: CesiumMath.toDegrees(cartographic.latitude),
            height: cartographic.height
        };
    }
};

freezeObject(ImageryLayerCatalogItem.defaultSerializers);

/**
 * Gets or sets the default set of properties that are serialized when serializing a {@link CatalogItem}-derived object
 * for a share link.
 * @type {String[]}
 */
ImageryLayerCatalogItem.defaultPropertiesForSharing = clone(CatalogItem.defaultPropertiesForSharing);
ImageryLayerCatalogItem.defaultPropertiesForSharing.push('opacity');
ImageryLayerCatalogItem.defaultPropertiesForSharing.push('keepOnTop');
ImageryLayerCatalogItem.defaultPropertiesForSharing.push('initialTimeSource');
ImageryLayerCatalogItem.defaultPropertiesForSharing.push('splitDirection');
ImageryLayerCatalogItem.defaultPropertiesForSharing.push('intervalFilterFeature');
ImageryLayerCatalogItem.defaultPropertiesForSharing.push('showOnChart');

freezeObject(ImageryLayerCatalogItem.defaultPropertiesForSharing);

/**
 * Creates the {@link ImageryProvider} for this catalog item.
 * @param {ImageryLayerTime} [time] The time for which to create an imagery provider.  In layers that are not time-dynamic,
 *                                  this parameter is ignored.
 * @return {ImageryProvider} The created imagery provider.
 */
ImageryLayerCatalogItem.prototype.createImageryProvider = function(time) {
    var result = this._createImageryProvider(time);
    return result;
};

/**
 * When implemented in a derived class, creates the {@link ImageryProvider} for this catalog item.
 * @abstract
 * @protected
 * @param {ImageryLayerTime} [time] The time for which to create an imagery provider.  In layers that are not time-dynamic,
 *                                  this parameter is ignored.
 * @return {ImageryProvider} The created imagery provider.
 */
ImageryLayerCatalogItem.prototype._createImageryProvider = function(time) {
    throw new DeveloperError('_createImageryProvider must be implemented in the derived class.');
};

ImageryLayerCatalogItem.prototype._enable = function(layerIndex) {
    if (defined(this._imageryLayer)) {
        return;
    }
    var isTimeDynamic = defined(this.intervals) && (this.intervals.length > 0) && defined(this.clock);
    var currentTimeIdentifier;
    var nextTimeIdentifier;

    if (isTimeDynamic) {
        var index = this.intervals.indexOf(this.clock.currentTime);

        // Here we use the terria clock because we want to optimize for the case where the item is playing on the
        // timeline (which is linked to the terria clock) and preload the layer at the next time that the timeslider
        // will move to.
        const multiplier = this.terria.clock.multiplier;

        var nextIndex;
        if (index < 0) {
            // No imagery matches the current time. ~index is the next available time.
            this._currentIntervalIndex = -1;
            this._currentInterval = undefined;
            currentTimeIdentifier = undefined;
            nextIndex = ~index + (multiplier < 0.0 ? -1 : 0);
        } else {
            // There is imagery for the current time
            this._currentIntervalIndex = index;
            this._currentInterval = this.intervals.get(index);
            currentTimeIdentifier = this._currentInterval.data;

            nextIndex = index + (multiplier < 0.0 ? -1 : 1);
        }

        // Ideally we should also check (this.terria.clock.clockRange === ClockRange.LOOP_STOP) here (to save preloading
        // where it won't be used), but due to initaliseation order this.terria.clock.clockRange is not necessarily in
        // the state that it will be when nextIndex is needed. So we make the assumption that this is the most likely
        // case and optomise for this (since for the other cases UNBOUNDED / CLAMPED there is nothing to effectively preload).
        if (nextIndex === this.intervals.length) {
            nextIndex = 0;
        }

        if (nextIndex >= 0 && nextIndex < this.intervals.length) {
            this._nextIntervalIndex = nextIndex;
            this._nextInterval = this.intervals.get(nextIndex);
            nextTimeIdentifier = this._nextInterval.data;
        } else {
            this._nextIntervalIndex = -1;
            this._nextInterval = undefined;
        }

        this._currentTimeSubscription = knockout.getObservable(this, 'currentTime').subscribe(function() {
            onClockTick(this);
        }, this);
    }

    if (!isTimeDynamic || defined(currentTimeIdentifier)) {
        var currentImageryProvider = this.createImageryProvider(currentTimeIdentifier);
        this._imageryLayer = ImageryLayerCatalogItem.enableLayer(this, currentImageryProvider, this.opacity, layerIndex);
    }

    if (defined(nextTimeIdentifier)) {
        var nextImageryProvider = this.createImageryProvider(nextTimeIdentifier);

        // Do not allow picking from the preloading layer.
        nextImageryProvider.enablePickFeatures = false;

        this._nextLayer = ImageryLayerCatalogItem.enableLayer(this, nextImageryProvider, 0.0, layerIndex + 1);
    }
    updateSplitDirection(this);
};

ImageryLayerCatalogItem.prototype._disable = function() {
    if (defined(this._currentTimeSubscription)) {
        this._currentTimeSubscription.dispose();
        this._currentTimeSubscription = undefined;
    }

    ImageryLayerCatalogItem.disableLayer(this, this._imageryLayer);
    this._imageryLayer = undefined;

    ImageryLayerCatalogItem.disableLayer(this, this._nextLayer);
    this._nextLayer = undefined;
};

ImageryLayerCatalogItem.prototype._show = function() {
    // When the layer is not shown .showDataForTime() has no effect so if someone has updated the currentTime while the
    // item was not shown update the layer now.
    showDataForTime(this, this.currentTime);

    ImageryLayerCatalogItem.showLayer(this, this._imageryLayer);
    ImageryLayerCatalogItem.showLayer(this, this._nextLayer);

    if (this.terria.catalog.chartableItems.indexOf(this) < 0) {
        this.terria.catalog.addChartableItem(this);
    }
};

ImageryLayerCatalogItem.prototype._hide = function() {
    ImageryLayerCatalogItem.hideLayer(this, this._imageryLayer);
    ImageryLayerCatalogItem.hideLayer(this, this._nextLayer);

    this.terria.catalog.removeChartableItem(this);
};

ImageryLayerCatalogItem.prototype.showOnSeparateMap = function(globeOrMap) {
    var imageryProvider = this._createImageryProvider();
    var layer = ImageryLayerCatalogItem.enableLayer(this, imageryProvider, this.opacity, undefined, globeOrMap);
    globeOrMap.updateItemForSplitter(this);  // equivalent to updateSplitDirection(catalogItem), but for any viewer (globeOrMap).
    ImageryLayerCatalogItem.showLayer(this, layer, globeOrMap);

    var that = this;
    return function() {
        ImageryLayerCatalogItem.hideLayer(that, layer, globeOrMap);
        ImageryLayerCatalogItem.disableLayer(that, layer, globeOrMap);
    };
};

/**
 * Refreshes this layer on the map.  This is useful when, for example, parameters that went into
 * {@link ImageryLayerCatalogItem#_createImageryProvider} change.
 */
ImageryLayerCatalogItem.prototype.refresh = function() {
    if (!defined(this._imageryLayer)) {
        return;
    }

    var currentIndex;
    if (defined(this.terria.cesium)) {
        var imageryLayers = this.terria.cesium.scene.imageryLayers;
        currentIndex = imageryLayers.indexOf(this._imageryLayer);
    }

    this._hide();
    this._disable();

    if (this.isEnabled) {
        this._enable(currentIndex);
        if (this.isShown) {
            this._show();
        }
    }

    this.terria.currentViewer.notifyRepaintRequired();
};

function updateOpacity(item) {
    if (defined(item._imageryLayer) && item.isEnabled && item.isShown) {
        if (defined(item._imageryLayer.alpha)) {
            item._imageryLayer.alpha = item.opacity;
        }
        if (defined(item._imageryLayer.setOpacity)) {
            item._imageryLayer.setOpacity(item.opacity);
        }
        item.terria.currentViewer.notifyRepaintRequired();
    }
}

function updateSplitDirection(item) {
    item.terria.currentViewer.updateItemForSplitter(item);
}

ImageryLayerCatalogItem.enableLayer = function(catalogItem, imageryProvider, opacity, layerIndex, globeOrMap) {
    globeOrMap = defaultValue(globeOrMap, catalogItem.terria.currentViewer);

    let tileFailures = 0;
    let tileRetriesByMap = {};

    const layer = globeOrMap.addImageryProvider({
        imageryProvider: imageryProvider,
        rectangle: catalogItem.rectangle,
        clipToRectangle: catalogItem.clipToRectangle,
        opacity: opacity,
        layerIndex: layerIndex,
        treat403AsError: catalogItem.treat403AsError,
        treat404AsError: catalogItem.treat404AsError,
        ignoreUnknownTileErrors: catalogItem.ignoreUnknownTileErrors,
        isRequiredForRendering: catalogItem.isRequiredForRendering,
        /*
          Handling tile errors is really complicated because:
          1) things go wrong for a variety of weird reasons including server misconfiguration, servers that are flakey but not totally broken, etc.
          2) we want to fail as gracefully as possible, and give flakey servers every chance chance to shine
          3) we don't generally have enough information the first time something fails.

          There are several mechanisms in play here:
          - Cesium's Resource automatically keeps trying to load any resource that fails until told to stop, but tells us each time.
          - The "retry" library knows how to pace the retries, and when to actually stop.
        */
        onLoadError: function(tileProviderError) {
            if (!defined(layer) || !globeOrMap.isImageryLayerShown({layer})) {
                // If the layer is no longer shown, ignore errors and don't retry.
                return undefined;
            }

            if (tileProviderError.timesRetried === 0) {
                // There was an intervening success, so restart our count of the tile failures.
                tileFailures = 0;
                tileRetriesByMap = {};
            }

            tileProviderError.retry = undefined;

            // deferred.reject = stop trying to load this tile
            // deferred.resolve = retry loading this tile
            const deferred = when.defer();

            // operation has methods attempt, retry, stop.
            const operation = retry.operation({
                retries: 8,
                minTimeout: 200,
                randomize: true
            });

            let error = tileProviderError.error;

            function fetchImage() {
                // Attempt to fetch the image again.
                const tileUrl = getUrlForImageryTile(imageryProvider, tileProviderError.x, tileProviderError.y, tileProviderError.level);
                if (tileUrl) {
                    return Resource.fetchImage({
                        url: tileUrl,
                        preferBlob: true
                    });
                } else {
                    // We can't get a URL, so we can't retry this. Let it fail with an unknown error.
                    return when.reject();
                }
            }

            function tellMapToRetry() {
                operation.stop();
                deferred.resolve();
            }

            function tellMapToSilentlyGiveUp() {
                operation.stop();
                deferred.reject();
            }

            function retryWithBackoff(e) {
                // Clear the existing error.
                error = undefined;

                if (!operation.retry(e)) {
                    failTile(e);
                }
            }

            // Give up loading this (definitively, unexpectedly bad) tile and possibly give up on this layer entirely.
            function failTile(e) {
                ++tileFailures;

                if (tileFailures > 5 && defined(layer) && globeOrMap.isImageryLayerShown({layer})) {
                    // Too many failures, display an error message and hide the layer.
                    if (catalogItem === catalogItem.terria.baseMap ||
                        catalogItem.terria.baseMap instanceof CompositeCatalogItem && catalogItem.terria.baseMap.items.indexOf(catalogItem) >= 0) {

                        globeOrMap.terria.error.raiseEvent(new TerriaError({
                            sender: catalogItem,
                            title: 'Error accessing base map',
                            message:
                                'An error occurred while attempting to download tiles for base map:<p><center>' + catalogItem.terria.baseMap.name + '</center></p> This may indicate that there is a ' +
                                'problem with your internet connection, that the base map is temporarily unavailable, or that the base map ' +
                                'is invalid.  Please select a different base map using the Map button in the top-right corner.  Further technical details may be found below.<br/><br/>' +
                                '<pre>' + formatError(e) + '</pre>'
                        }));

                        globeOrMap.hideImageryLayer({
                            layer: layer
                        });
                        catalogItem.terria.baseMap = undefined;

                        // Don't use this base map again on startup.
                        catalogItem.terria.setLocalProperty('basemap', undefined);
                    } else {
                        globeOrMap.terria.error.raiseEvent(new TerriaError({
                            sender: catalogItem,
                            title: 'Error accessing catalogue item',
                            message:
                                'An error occurred while attempting to download tiles for catalogue item:<p><center>' + catalogItem.name + '</center></p> This may indicate that there is a ' +
                                'problem with your internet connection, that the catalogue item is temporarily unavailable, or that the catalogue item ' +
                                'is invalid.  The catalogue item has been hidden from the map.  You may re-show it in the Now Viewing panel to try again.  Further technical details may be found below.<br/><br/>' +
                                '<pre>' + formatError(e) + '</pre>'
                        }));

                        if (globeOrMap === catalogItem.terria.currentViewer) {
                            catalogItem.isShown = false;
                        } else {
                            globeOrMap.hideImageryLayer({
                                layer: layer
                            });
                        }
                    }
                }

                tellMapToSilentlyGiveUp();
            }

            operation.attempt(function() {
                if (!defined(layer) || !globeOrMap.isImageryLayerShown({layer})) {
                    // If the layer is no longer shown, ignore errors and don't retry.
                    tellMapToSilentlyGiveUp();
                    return;
                }

                // Browsers don't tell us much about a failed image load, so we do an XHR to get more information if needed.
                let maybeXhr = defined(error) && defined(error.statusCode) ? when.reject(error) : fetchImage();
                if (catalogItem.handleTileError !== undefined) {
                    // Give the catalog item a chance to handle this error.
                    maybeXhr = catalogItem.handleTileError(maybeXhr, imageryProvider, tileProviderError.x, tileProviderError.y, tileProviderError.level);
                }

                maybeXhr.then(function() {
                    // Be careful: it's conceivable that a request here will always succeed while a request made by the map will
                    // always fail, e.g. as a result of different request headers. We must not get stuck repeating the request
                    // forever in that scenario. Instead, we should give up after a few attempts.
                    const key = `L${tileProviderError.level}X${tileProviderError.x}Y${tileProviderError.y}`;
                    tileRetriesByMap[key] = tileRetriesByMap[key] || 0;

                    if (++tileRetriesByMap[key] > 5) {
                        failTile({
                            name: 'Tile Error',
                            message: 'The tile with the URL:\n' +
                                     getUrlForImageryTile(imageryProvider, tileProviderError.x, tileProviderError.y, tileProviderError.level) + '\n' +
                                     'succeeded when loaded with XMLHttpRequest but failed multiple times when loaded directly by Cesium or Leaflet.\n' +
                                     'This may indicate that the server is very sensitive to the request headers provided or is simply unreliable.'
                        });
                    } else {
                        // Either:
                        // - the XHR request for more information surprisingly worked this time, let's hope the good luck continues when Cesium/Leaflet retries.
                        // - the ImageryCatalogItem looked at the error and said we should try again.
                        tellMapToRetry();
                    }
                }).otherwise(function(e) {
                    // This attempt failed. We'll either retry or give up depending on the status code.
                    e = e || {};

                    // We're only concerned about failures for tiles that actually overlap this item's extent.
                    if (defined(catalogItem.rectangle)) {
                        var tilingScheme = imageryProvider.tilingScheme;
                        var tileExtent = tilingScheme.tileXYToRectangle(tileProviderError.x, tileProviderError.y, tileProviderError.level);
                        var intersection = Rectangle.intersection(tileExtent, catalogItem.rectangle);
                        if (!defined(intersection)) {
                            tellMapToSilentlyGiveUp();
                            return;
                        }
                    }

                    if (e.statusCode >= 400 && e.statusCode < 500) {
                        if (catalogItem.treat404AsError === false && e.statusCode === 404) {
                            tellMapToSilentlyGiveUp();
                        } else if (catalogItem.treat403AsError === false && e.statusCode === 403) {
                            tellMapToSilentlyGiveUp();
                        } else {
                            // Server doesn't like what we're asking for or how we're asking. Very unlikely to get better.
                            failTile(e);
                        }
                    } else if (e.statusCode >= 500 && e.statusCode < 600) {
                        // Poor server is stressed maybe. Wait and then retry.
                        retryWithBackoff(e);
                    } else if (!defined(e.statusCode) && defined(e.target)) {
                        // This is a failed image element, which means we got a 200 response but
                        // could not load it as an image.
                        failTile({
                            name: 'Tile Error',
                            message: 'Got a 200 (OK) response from URL:\n' +
                                     getUrlForImageryTile(imageryProvider, tileProviderError.x, tileProviderError.y, tileProviderError.level) + '\n' +
                                     'but it could not be loaded as an image.'
                        });
                    } else if (!defined(e.statusCode)) {
                        // On a modern-ish browser, this is probably a CORS problem, but can also be a
                        // domain name lookup failure or a general network failure.
                        // Note that ignoreUnknownTileErrors is only for genuinely unknown (no status code) errors.
                        if (catalogItem.ignoreUnknownTileErrors) {
                            tellMapToSilentlyGiveUp();
                        } else {
                            failTile({
                                name: 'Unknown Tile Error',
                                message: 'While accessing URL:\n' +
                                         getUrlForImageryTile(imageryProvider, tileProviderError.x, tileProviderError.y, tileProviderError.level) + '\n' +
                                         'This probably indicates one of the following:\n' +
                                         '* The server hostname could not be resolved,\n' +
                                         '* The server did not respond to the request, or\n' +
                                         '* The server denied Cross-Origin Resource Sharing (CORS) access to this URL (See https://docs.terria.io/guide/connecting-to-data/cross-origin-resource-sharing/).'
                            });
                        }
                    } else {
                        // Some HTTP error other than 4xx or 5xx
                        failTile(e);
                    }
                });
            });

            tileProviderError.retry = deferred.promise;
        },
        onProjectionError: function() {
            // If the TileLayer experiences an error, hide the catalog item and inform the user.
            globeOrMap.terria.error.raiseEvent({
                sender: catalogItem,
                title: 'Unable to display dataset',
                message:
                    catalogItem.name + '" cannot be shown in 2D because it does not support the standard Web Mercator (EPSG:3857) projection.  ' +
                    'Please switch to 3D if it is supported on your system, update the dataset to support the projection, or use a different dataset.'
            });

            if (globeOrMap === catalogItem.terria.currentViewer) {
                catalogItem.isShown = false;
            } else {
                globeOrMap.hideImageryLayer({
                    layer: layer
                });
            }
        }
    });

    return layer;
};

ImageryLayerCatalogItem.disableLayer = function(catalogItem, layer, globeOrMap) {
    if (!defined(layer)) {
        return;
    }

    globeOrMap = defaultValue(globeOrMap, catalogItem.terria.currentViewer);
    globeOrMap.removeImageryLayer({
        layer: layer
    });
};
/*
    Switches to and displays the imagery layer appropriate for the given time. Uses a pre-fetched
    layer if possible, and fetches the next one.
*/
function showDataForTime(catalogItem, currentTime, preloadNext = true) {
    function clearCurrent() {
        catalogItem._imageryLayer = undefined;
        catalogItem._currentIntervalIndex = -1;
        catalogItem._currentInterval = undefined;
    }

    function clearNext() {
        catalogItem._nextLayer = undefined;
        catalogItem._nextIntervalIndex = -1;
        catalogItem._nextInterval = undefined;
    }

    function replaceCurrentWithNext() {
        // Make the new one visible
        setOpacity(catalogItem, catalogItem._nextLayer, catalogItem.opacity);
        fixNextLayerOrder(catalogItem, catalogItem._imageryLayer, catalogItem._nextLayer);

        // Get rid of the old one.
        ImageryLayerCatalogItem.disableLayer(catalogItem, catalogItem._imageryLayer);
        catalogItem._imageryLayer = catalogItem._nextLayer;
        if (defined(catalogItem._imageryLayer)) {
            catalogItem._imageryLayer.imageryProvider.enablePickFeatures = true;
        }
        clearNext();
    }
    // Given an interval index, set up an imagery provider and layer.
    function nextLayerFromIndex(index) {
        const imageryProvider = catalogItem.createImageryProvider(catalogItem.intervals.get(index).data);
        imageryProvider.enablePickFeatures = false;
        catalogItem._nextLayer = ImageryLayerCatalogItem.enableLayer(catalogItem, imageryProvider, 0.0);
        updateSplitDirection(catalogItem);
        ImageryLayerCatalogItem.showLayer(catalogItem, catalogItem._nextLayer);
    }

    const intervals = catalogItem.intervals;
    if (!defined(currentTime) || !defined(intervals) || !catalogItem.isEnabled || !catalogItem.isShown) {
        return;
    }

    const oldIndex = catalogItem._currentIntervalIndex;
    if (oldIndex >= 0 && oldIndex < intervals.length && TimeInterval.contains(intervals.get(oldIndex), currentTime) && TimeInterval.equals(intervals.get(oldIndex), catalogItem._currentInterval)) {
        // the currently shown imagery's interval contains the requested time, so nothing to do.
        return;
    }
    // Find the interval containing the current time.
    const currentTimeIndex = intervals.indexOf(currentTime);
    if (currentTimeIndex < 0) {
        // No interval contains this time, so do not show imagery at this time.
        ImageryLayerCatalogItem.disableLayer(catalogItem, catalogItem._imageryLayer);
        clearCurrent();
        return;
    } else if (currentTimeIndex !== catalogItem._nextIntervalIndex || !TimeInterval.equals(intervals.get(currentTimeIndex), catalogItem._nextInterval)) {
        // We have a "next" layer, but it's not the right one, so discard it.
        ImageryLayerCatalogItem.disableLayer(catalogItem, catalogItem._nextLayer);

        // Create the new "next" layer, which we will immediately use
        nextLayerFromIndex(currentTimeIndex);
    }

    // At this point we can assume that _nextLayer is applicable to this time.
    replaceCurrentWithNext();
    catalogItem._currentIntervalIndex = currentTimeIndex;
    catalogItem._currentInterval = intervals.get(currentTimeIndex);

    if (preloadNext) {
        // Prefetch the (predicted) next layer.
        // Here we use the terria clock because we want to optimise for the case where the item is playing on the
        // timeline (which is linked to the terria clock) and preload the layer at the next time that the timeslider
        // will move to.
        let nextIndex = currentTimeIndex + (catalogItem.terria.clock.multiplier >= 0.0 ? 1 : -1);
        if ((nextIndex === intervals.length) && (catalogItem.terria.clock.clockRange === ClockRange.LOOP_STOP)) {
            nextIndex = 0;
        }
        if (nextIndex >= 0 && nextIndex < intervals.length && (nextIndex !== catalogItem._nextIntervalIndex || !TimeInterval.equals(catalogItem._nextInterval, intervals.get(nextIndex)))) {
            // Yes, we have found a non-cached, valid time index.
            nextLayerFromIndex(nextIndex);
            catalogItem._nextIntervalIndex = nextIndex;
            catalogItem._nextInterval = intervals.get(nextIndex);
        }
    }
}

function onClockTick(catalogItem) {
    var intervals = catalogItem.intervals;
    if (!defined(intervals) || !catalogItem.isEnabled || !catalogItem.isShown || !defined(catalogItem.clock)) {
        return;
    }
    showDataForTime(catalogItem, catalogItem.clock.currentTime);
}



ImageryLayerCatalogItem.showLayer = function(catalogItem, layer, globeOrMap) {
    if (!defined(layer)) {
        return;
    }

    globeOrMap = defaultValue(globeOrMap, catalogItem.terria.currentViewer);
    globeOrMap.showImageryLayer({
        layer: layer
    });
};

ImageryLayerCatalogItem.hideLayer = function(catalogItem, layer, globeOrMap) {
    if (!defined(layer)) {
        return;
    }

    globeOrMap = defaultValue(globeOrMap, catalogItem.terria.currentViewer);
    globeOrMap.hideImageryLayer({
        layer: layer
    });
};
/**
 *
 * @param {IntervalCollection} intervals Set of intervals to snap to.
 * @param {JulianDate} time
 * @return {JulianDate} Nearest start or end of an interval.
 */
ImageryLayerCatalogItem.snapNearestAvailableTime = function(intervals, time) {
    // note: not considering whether start/end included in each interval, for now.
    const index = intervals.indexOf(time);
    if (intervals.length === 0) {
        // probably never happens
        return undefined;
    } else if (~index === intervals.length) {
        // after the last interval, snap to the end
        return intervals.get(intervals.length - 1).stop;
    } else if (~index === 0) {
        // before the first interval, go to its start.
        return intervals.get(~index).start;
    } else if (index < 0) {
        // in a gap between two intervals
        const prev = intervals.get(~index - 1).start;
        const next = intervals.get(~index).start;
        if (JulianDate.secondsDifference(time, prev) < JulianDate.secondsDifference(next, time)) {
            return prev;
        } else {
            return next;
        }
    } else {
        const interval = intervals.get(index);
        return interval.start;
    }
};

/**
 * Filters this layers {@link ImageryLayerCatalogItem#intervals} according to availability at a location
 * determined by a feature.
 * @param {Feature} feature The feature to use to filter.
 */
ImageryLayerCatalogItem.prototype.filterIntervalsByFeature = function(feature, pickedFeatures) {
    if (feature === undefined) {
        // Clear a previous filter.
        this.intervalFilterFeature = undefined;
        return;
    }

    if (!defined(this.featureTimesProperty)) {
        return;
    }

    const featureTimes = defined(feature.properties) ? feature.properties[this.featureTimesProperty] : undefined;
    if (!defined(featureTimes)) {
        throw new TerriaError({
            sender: this,
            title: 'Unable to show at this location',
            message: `${this.name} cannot be shown at this location because the available capture times are unknown. ` +
                     `The "${this.featureTimesProperty}" property was not found.`
        });
    }

    this.intervalFilterFeature = feature;

    if (pickedFeatures && pickedFeatures.providerCoords && this._imageryLayer && this._imageryLayer.imageryProvider && this._imageryLayer.imageryProvider.url) {
        const coords = pickedFeatures.providerCoords[this._imageryLayer.imageryProvider.url];
        if (coords) {
            this._intervalFilterCoordinates = {
                level: coords.level,
                x: coords.x,
                y: coords.y
            };
        }
    }

    // Make sure that the current time is still in range.
    if (this.intervals.length > 0) {
        const index = this.intervals.indexOf(this.currentTime);
        if (index < 0) {
            let nextIndex = ~index;
            if (nextIndex < 0) {
                nextIndex = 0;
            }
            if (nextIndex >= this.intervals.length) {
                nextIndex = this.intervals.length - 1;
            }
            this.currentTime = JulianDate.clone(this.intervals.get(nextIndex).start);
        }
    }
};

/**
 * Return the imagery availability dates as a data series for charting.
 */
ImageryLayerCatalogItem.prototype.chartData = function () {
    if (!this.showOnChart) {
        return undefined;
    }

    const points = this.availableDates.map(date => ({ x: date, y: 1 }));
    const item = this;
    return new ChartData(points,
        {
            id: this.uniqueid + '-availability',
            name: this.name,
            categoryName: this.name,
            type: 'moment',
            showAll: false,   // availability is not important enough to expand the chart for it.
            yAxisMin: 0,
            yAxisMax: 1,
            color: '#44C99F',
            onClick: (time) => {
                // Make this catalog item use its own clock. Otherwise, we might not be able to set the time if whatever
                // catalog item owns the clock doesn't have data at this time.
                item.useOwnClock = true;

                item.currentTime = ImageryLayerCatalogItem.snapNearestAvailableTime(item.intervals, JulianDate.fromDate(time));
                showDataForTime(item, item.currentTime);
            }
        });
};

module.exports = ImageryLayerCatalogItem;<|MERGE_RESOLUTION|>--- conflicted
+++ resolved
@@ -434,7 +434,6 @@
     // Do not update/serialize availableDates.
 };
 
-<<<<<<< HEAD
 ImageryLayerCatalogItem.defaultUpdaters.splitDirection = function(catalogItem, json, propertyName) {
     if (!defined(json.supportsSplitting)) {
         return;
@@ -453,7 +452,9 @@
         default:
             catalogItem.splitDirection = json.splitDirection;
             break;
-=======
+    }
+};
+
 ImageryLayerCatalogItem.defaultUpdaters.xAxis = function() {
     // Do not update/serialize xAxis.
 };
@@ -514,7 +515,6 @@
                 catalogItem.terria.mapInteractionModeStack.pop();
             });
         });
->>>>>>> db34f1d9
     }
 };
 
