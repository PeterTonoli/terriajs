'use strict';

/*global require*/
var URI = require('urijs');

var clone = require('terriajs-cesium/Source/Core/clone');
var defaultValue = require('terriajs-cesium/Source/Core/defaultValue');
var defined = require('terriajs-cesium/Source/Core/defined');
var defineProperties = require('terriajs-cesium/Source/Core/defineProperties');
var DeveloperError = require('terriajs-cesium/Source/Core/DeveloperError');
var freezeObject = require('terriajs-cesium/Source/Core/freezeObject');
var deprecationWarning = require('terriajs-cesium/Source/Core/deprecationWarning');
var knockout = require('terriajs-cesium/Source/ThirdParty/knockout');
var loadJson = require('terriajs-cesium/Source/Core/loadJson');
var loadText = require('terriajs-cesium/Source/Core/loadText');
var objectToQuery = require('terriajs-cesium/Source/Core/objectToQuery');
var when = require('terriajs-cesium/Source/ThirdParty/when');

var AbsConcept = require('./AbsConcept');
var arraysAreEqual = require('../Core/arraysAreEqual');
var CsvCatalogItem = require('./CsvCatalogItem');
var inherit = require('../Core/inherit');
var ModelError = require('./ModelError');
var overrideProperty = require('../Core/overrideProperty');
var proxyCatalogItemUrl = require('./proxyCatalogItemUrl');
var RegionMapping = require('../Models/RegionMapping');
var TableColumn = require('../Core/TableColumn');
var TableStructure = require('../Core/TableStructure');
var VarSubType = require('../Map/VarSubType');
var VarType = require('../Map/VarType');

var allowedRegionCodes = ['AUS', 'STE', 'SA4', 'SA3', 'SA2', 'SA1', 'CED', 'LGA', 'POA', 'SED']; // These should be made a parameter.

/*
    The ABS ITT format available at http://stat.abs.gov.au/itt/query.jsp provides the following methods:
        method=GetDatasetConcepts & datasetid=...               & format=json
        method=GetCodeListValue   & datasetid=... & concept=... & format=json
        method=GetGenericData     & datasetid=... & and=<CONCEPT_NAME>.<CONCEPT_VALUE>,<CONCEPT2_NAME>.<CONCEPT2_VALUE>,... & or=REGION & format=csv

    GetDatasetConcepts gives us the available concepts to use in GetCodeListValue.
    However, we should ignore STATE, FREQUENCY, and whatever the regionConcept is (defaults to "REGION").

    GetCodeListValue gives us the list of the possible values for a concept, which may be in a tree.

    E.g. Here are the URLs requested for the 'Age' catalog item:

    http://stat.abs.gov.au/itt/query.jsp?method=GetDatasetConcepts&datasetid=ABS_CENSUS2011_B04&format=json
        {
            concepts: ["FREQUENCY", "STATE", "AGE", "REGIONTYPE", "MEASURE", "REGION"],
            copyright: "ABS (c) copyright Commonwealth of Australia 2016. Retrieved on 15/01/2016 at 9:24"
        }

    via loadFunc
    http://stat.abs.gov.au/itt/query.jsp?method=GetCodeListValue&datasetid=ABS_CENSUS2011_B04&concept=AGE&format=json
    http://stat.abs.gov.au/itt/query.jsp?method=GetCodeListValue&datasetid=ABS_CENSUS2011_B04&concept=REGIONTYPE&format=json
    http://stat.abs.gov.au/itt/query.jsp?method=GetCodeListValue&datasetid=ABS_CENSUS2011_B04&concept=MEASURE&format=json

        {
            codes: Array[102],
            copyright: "ABS (c) copyright Commonwealth of Australia 2015. Retrieved on 29/06/2015 at 15:53"
        }

        For AGE, codes is an Array[102] like:
        {
            code: "0" / "1" / "2" / "3" / "4" / etc
            description: "0" / "1" / "2" / "3" / "4"
            parentCode: "A04"
            parentDescription: "0-4 years"
        },
        {
            code: "TT",
            description: "Total all ages",
            parentCode: "",
            parentDescription: ""
        },
        {
            code: "A04" / "A59" / etc
            description: "0-4 years" / "5-9 years"
            parentCode: ""
            parentDescription: ""
        }

        For REGIONTYPE, codes is an Array[5] of:
        {
            code: "AUS" / "STE" / "SA2" / "SA3" / "SA4"
            description: "Australia" / "States and Territories" / etc
            parentCode: ""
            parentDescription: ""
        }

        For MEASURE, codes is an Array[3] of:
        {
            code: "2" / "1" / "3"
            description: "Females" / "Males" / "Persons"
            parentCode: "3"
            parentDescription: "Persons"
        }

    http://stat.abs.gov.au/itt/query.jsp?method=GetGenericData&datasetid=ABS_CENSUS2011_B04&and=REGIONTYPE.SA4%2CAGE.A04%2CMEASURE.3&or=REGION&format=csv
    http://stat.abs.gov.au/itt/query.jsp?method=GetGenericData&datasetid=ABS_CENSUS2011_B04&and=REGIONTYPE.SA4%2CAGE.A59%2CMEASURE.3&or=REGION&format=csv
    http://stat.abs.gov.au/itt/query.jsp?method=GetGenericData&datasetid=ABS_CENSUS2011_B04&and=REGIONTYPE.SA4%2CAGE.A10%2CMEASURE.3&or=REGION&format=csv
    http://stat.abs.gov.au/itt/query.jsp?method=GetGenericData&datasetid=ABS_CENSUS2011_B04&and=REGIONTYPE.SA4%2CAGE.A15%2CMEASURE.3&or=REGION&format=csv

    The first is a csv file with 107 lines, eg.
    Time    Value   REGION  Description
    2011    12005   101 Capital Region
    2011    19003   102 Central Coast
    2011    13009   103 Central West
    ...

    We also provide the file data/abs_names.json for human-readable names:
        {
            AGE: "Age",
            ANCP: "Ancestry",
            BPLP: "Country of Birth", …
            "MEASURE" : {
                "Persons" : "Sex",
                "85 years and over" : "Age",
                "*" : "Measure"
            }
        }

    To convert the csv file above into a table consistent with the csv-geo-au format, we would want, for each region type:
    sa1_code_2011 Description "Region Percentage" "0-4 years Males"  -- adding a column for each selected age.

        with Description and "Region Percentage" not shown in the Now Viewing,
        and the selected ages shown in a different way to normal csvs:
        - potentially in a tree
        - with the ability to select more than one
        - with ages shown that are not in the csv yet, but could be added.

 */

/**
 * A {@link CatalogItem} representing region-mapped data obtained from the Australia Bureau of Statistics
 * (ABS) ITT query interface.  Documentation for the query interface is found here: http://stat.abs.gov.au/itt/r.jsp?api
 *
 * @alias AbsIttCatalogItem
 * @constructor
 * @extends CsvCatalogItem
 *
 * @param {Terria} terria The Terria instance.
 * @param {String} [url] The base URL from which to retrieve the data.
 */
var AbsIttCatalogItem = function(terria, url) {
    CsvCatalogItem.call(this, terria, url);

    /**
     * Gets or sets the ID of the ABS dataset.  You can obtain a list of all datasets by querying
     * http://stat.abs.gov.au/itt/query.jsp?method=GetDatasetList (or equivalent).  This property
     * is observable.
     * @type {String}
     */
    this.datasetId = undefined;

    /**
     * Gets or sets whether this item can show percentages instead of raw values.  This property is observable.
     * @type {Boolean}
     * @default true
     */
    this.canDisplayPercent = true;

    /**
     * Gets or sets whether to show percentages or raw values.  This property is observable.
     * @type {Boolean}
     * @default true
     */
    this.displayPercent = true;

    /**
     * Gets or sets the ABS region-type concept id used with the region code to set the region type.
     * Usually defaults to 'REGIONTYPE'.
     * This property is observable.
     * @type {String}
     */
    this.regionTypeConcept = undefined;

    /**
     * Gets or sets the ABS region concept id. Defaults to 'REGION'.
     * This property is observable.
     * @type {String}
     */
    this.regionConcept = undefined;

    /**
     * Gets or sets the URL of a JSON file containing human-readable names of Australian Bureau of Statistics concept codes.
     * @type {String}
     */
    this.conceptNamesUrl = undefined;

    /**
     * Gets or sets the start of a URL of a csv file containing the total number of people in each region, eg.
     * SA4,Tot_P_M,Tot_P_F,Tot_P_P
     * 101,100000,23450,123450
     * 102,130000,100000,234560
     * The region code and '.csv' are appended to the end of this URL for the request, eg.
     * 'data/2011Census_TOT_' -> 'data/2011Census_TOT_SA4.csv' (and other region types).
     * @type {String}
     */
    this.regionPopulationsUrlPrefix = undefined;

    /**
     * Gets the list of initial concepts and codes on which to filter the data.  You can obtain a list of all available
     * concepts for a dataset by querying http://stat.abs.gov.au/itt/query.jsp?method=GetDatasetConcepts&datasetid=ABS_CENSUS2011_B25
     * (or equivalent) and a list of the possible values for a concept by querying
     * http://stat.abs.gov.au/itt/query.jsp?method=GetCodeListValue&datasetid=ABS_CENSUS2011_B25&concept=MEASURE&format=json.
     * @type {Array}
     * @editorformat table
     */
    this.filter = [];

    /**
     * Gets or sets the array of concept ids which should not be loaded.
     * Defaults to ['STATE', 'FREQUENCY', and the region concept (which defaults to 'REGION')].
     * @type {String[]}
     */
    this.conceptsNotToLoad = undefined;

    /**
     * Gets or sets the array of ids of concepts which are single-valued, in addition to the region type.
     * @type {String[]}
     */
    this.uniqueValuedConcepts = [];

    this._baseUrl = undefined;
    // These contain raw downloaded data used during the loading process.
    this._conceptIds = undefined;
    this._conceptNamesMap = undefined;
    this._conceptCodes = [];
    // These contain cached promises
    this._loadConceptsPromise = undefined;
    this._loadConceptIdsAndNameMapPromise = undefined;
    this._loadDataFilePromise = {}; // cached promises resolving to loaded data files, keyed by the 'and' parameter.

    // The array of AbsConcepts to display in the NowViewing panel.
    this._concepts = [];

    // Tracking _concepts makes this a circular object.
    // _concepts (via concepts) is both set and read in rebuildData.
    // A solution to this would be to make concepts a Promise, but that would require changing the UI side.
    knockout.track(this, ['datasetId', 'displayPercent', 'canDisplayPercent', '_concepts']);

    overrideProperty(this, 'concepts', {
        get: function() {
            return this._concepts;
        }
    });

    knockout.defineProperty(this, 'dataSetID', {
        // dataSetID is a deprecated synonym for datasetId.
        get: function() {
            deprecationWarning('dataSetID', 'dataSetID is deprecated. Please get datasetId instead.');
        },
        set: function(value) {
            deprecationWarning('dataSetID', 'dataSetID is deprecated. Please set datasetId instead.');
            this.datasetId = value;
        }
    });

    knockout.getObservable(this, 'displayPercent').subscribe(rebuildData.bind(null, this), this);

};

inherit(CsvCatalogItem, AbsIttCatalogItem);

defineProperties(AbsIttCatalogItem.prototype, {
    /**
     * Gets the type of data member represented by this instance.
     * @memberOf AbsIttCatalogItem.prototype
     * @type {String}
     */
    type: {
        get: function() {
            return 'abs-itt';
        }
    },

    /**
     * Gets a human-readable name for this type of data source, 'GPX'.
     * @memberOf AbsIttCatalogItem.prototype
     * @type {String}
     */
    typeName: {
        get: function() {
            return 'ABS.Stat';
        }
    },

    /**
     * Gets the set of names of the properties to be serialized for this object when {@link CatalogMember#serializeToJson} is called
     * and the `serializeForSharing` flag is set in the options.
     * @memberOf AbsIttCatalogItem.prototype
     * @type {String[]}
     */
    propertiesForSharing: {
        get: function() {
            return AbsIttCatalogItem.defaultPropertiesForSharing;
        }
    },

    /**
     * Gets the set of functions used to serialize individual properties in {@link CatalogMember#serializeToJson}.
     * When a property name on the model matches the name of a property in the serializers object lieral,
     * the value will be called as a function and passed a reference to the model, a reference to the destination
     * JSON object literal, and the name of the property.
     * @memberOf AbsIttCatalogItem.prototype
     * @type {Object}
     */
    serializers: {
        get: function() {
            return AbsIttCatalogItem.defaultSerializers;
        }
    }
});

/**
 * Gets or sets the default set of properties that are serialized when serializing a {@link CatalogItem}-derived object with the
 * `serializeForSharing` flag set in the options.
 * @type {String[]}
 */
AbsIttCatalogItem.defaultPropertiesForSharing = clone(CsvCatalogItem.defaultPropertiesForSharing);
AbsIttCatalogItem.defaultPropertiesForSharing.push('filter');
AbsIttCatalogItem.defaultPropertiesForSharing.push('regionConcept');
AbsIttCatalogItem.defaultPropertiesForSharing.push('regionTypeConcept');
AbsIttCatalogItem.defaultPropertiesForSharing.push('displayPercent');
freezeObject(AbsIttCatalogItem.defaultPropertiesForSharing);

AbsIttCatalogItem.defaultSerializers = clone(CsvCatalogItem.defaultSerializers);

AbsIttCatalogItem.defaultSerializers.filter = function(item, json) {
    // Create the 'filter' that would start us off with the same active items as are currently shown.
    var nestedFilter = item._concepts.map(function(concept) {
        return concept.toFilter();
    });
    json.filter = nestedFilter.reduce(function(a, b) {
        return a.concat(b);
    }, []);
};

freezeObject(AbsIttCatalogItem.defaultSerializers);

//Just the items that would influence the load from the abs server or the file
AbsIttCatalogItem.prototype._getValuesThatInfluenceLoad = function() {
    return [this.url, this.datasetId];
};


AbsIttCatalogItem.prototype._load = function() {
    var that = this;
    // Set some defaults.
    this._baseUrl = cleanAndProxyUrl(this, this.url);
    this.conceptNamesUrl = defaultValue(this.conceptNamesUrl, 'data/abs_names.json');
    this.regionPopulationsUrlPrefix = defaultValue(this.regionPopulationsUrlPrefix, 'data/2011Census_TOT_');
    this.regionTypeConcept = defaultValue(this.regionTypeConcept, 'REGIONTYPE');
    this.regionConcept = defaultValue(this.regionConcept, 'REGION');
    this.conceptsNotToLoad = ['STATE', 'FREQUENCY', this.regionConcept]; // Nicer to make this an updateable parameter.

<<<<<<< HEAD
    var that = this;
    return rebuildDataReady(this).then(function() {
        that._dataSource.setupClock();
    });
=======
    that._tableStructure = new TableStructure(that.name, {displayDuration: that._tableStyle.displayDuration});
    that._regionMapping = new RegionMapping(that, that._tableStructure, that._tableStyle);
    return rebuildData(that);
>>>>>>> d23736aa
};

// TODO: Sometimes these errors do not actually reach the end user, because they are thrown inside a promise.
function throwLoadError(item, methodName) {
    throw new ModelError({
        sender: item,
        title: 'Item is not available',
        message: '\
An error occurred while invoking ' + methodName + ' on the ABS ITT server.  \
<p>This error may indicate that the item you opened is temporarily unavailable or there is a \
problem with your internet connection.  Try opening the group again, and if the problem persists, please report it by \
sending an email to <a href="mailto:' + item.terria.supportEmail + '">' + item.terria.supportEmail + '</a>.</p>'
    });
}

function throwDataColumnsError(item, columnNames) {
    throw new ModelError({
        sender: item,
        title: 'Unexpected data format',
        message: '\
An error occurred while invoking GetGenericData on the ABS ITT server: the data format has changed. \
<p>Please report this error by \
sending an email to <a href="mailto:' + item.terria.supportEmail + '">' + item.terria.supportEmail + '</a>.</p>'
    });
}

function throwDataMergeError(item) {
    throw new ModelError({
        sender: item,
        title: 'Data cannot be merged',
        message: '\
An error occurred while invoking GetGenericData on the ABS ITT server: the individual data files cannot be merged. \
<p>Please report this error by \
sending an email to <a href="mailto:' + item.terria.supportEmail + '">' + item.terria.supportEmail + '</a>.</p>'
    });
}


/**
 * Returns a promise which, when resolved, indicates that item._conceptIds and item._conceptNamesMap are loaded.
 *
 * @param  {AbsIttCatalogItem} item This catalog item.
 * @return {Promise} Promise which, when resolved, indicates that item._conceptIds and item._conceptNamesMap are loaded.
 */
function loadConceptIdsAndConceptNameMap(item) {
    if (!defined(item._loadConceptIdsAndNameMapPromise)) {
        var parameters = {
            method: 'GetDatasetConcepts',
            datasetid: item.datasetId,
            format: 'json'
        };
        var datasetConceptsUrl = item._baseUrl + '?' + objectToQuery(parameters);
        var loadDatasetConceptsPromise = loadJson(datasetConceptsUrl).then(function(json) {
            item._conceptIds = json.concepts;
            if (json.concepts.indexOf(item.regionConcept) === -1 || json.concepts.indexOf('REGIONTYPE') === -1) {
                throw new DeveloperError('datasetId ' + item.datasetId + ' concepts [' + json.concepts.join(', ') + '] do not include "' + item.regionConcept +'" and "REGIONTYPE".');
            }
        }).otherwise(throwLoadError.bind(null, item, 'GetDatasetConcepts'));
        var loadConceptNamesPromise = loadJson(item.conceptNamesUrl).then(function(json) {
            item._conceptNamesMap = json;
        });

        item._loadConceptIdsAndNameMapPromise = when.all([loadConceptNamesPromise, loadDatasetConceptsPromise]);
        // item.concepts and item.conceptNameMap are now defined with the results.
    }
    return item._loadConceptIdsAndNameMapPromise;
}

// Among other things, rebuildData is triggered when the active items are changed.
// This leads to double-triggering on regions: when the old item is deactivated, and when the new one is activated.
// Since loads are cached, it isn't a problem. It would be nice to find a way around it though.
<<<<<<< HEAD
function rebuildDataReady(item) {
    if (!defined(item._dataSource)) {
        // This can happen when you open a shared URL with displayRegionPercent defined, since that has a ko subscription above.
=======
function rebuildData(item) {
    if (!defined(item._regionMapping)) {
        // This can happen when you open a shared URL with displayRegionPercent.
>>>>>>> d23736aa
        return when();
    }
    item._regionMapping.isLoading = true;
    return loadConceptIdsAndConceptNameMap(item).then(function() {
        return loadConcepts(item);
    }).then(function() {
        return loadDataFiles(item);
    }).then(function(tableStructuresAndCombinations) {
        item._tableStructure.columns = buildTableColumns(item, tableStructuresAndCombinations);
        return item._regionMapping.loadRegionDetails();
    }).then(function(regionDetails) {
        // Can get here with undefined region column name, hence no regionDetails.
        if (regionDetails) {
            RegionMapping.setRegionColumnType(regionDetails);
            // Force a recalc of the imagery.
            // Required because we load the region details _after_ setting the active column.
            item._regionMapping.isLoading = false;
        }
        return when();
    });
}

/**
 * Loads concept codes.
 * As they are loaded, each is processed into a tree of AbsCodes under an AbsConcept.
 * Returns a promise which, when resolved, indicates that item._concepts is complete.
 * The promise is cached, since the promise won't ever change for a given datasetId.
 *
 * @param  {AbsIttCatalogItem} item This catalog item.
 * @return {Promise} Promise.
 */
function loadConcepts(item) {
    if (!defined(item._loadConceptsPromise)) {
        var absConcepts = [];
        var promises = item._conceptIds.filter(function(conceptId) {
            return (item.conceptsNotToLoad.indexOf(conceptId) === -1);
        }).map(function(conceptId) {
            var parameters = {
                method: 'GetCodeListValue',
                datasetid: item.datasetId,
                concept: conceptId,
                format: 'json'
            };
            var conceptCodesUrl = item._baseUrl + '?' + objectToQuery(parameters);

            return loadJson(conceptCodesUrl).then(function(json) {
                // If this is a region type, only include valid region codes (eg. AUS, SA4, but not GCCSA).
                // Valid region codes must have a total population data file, eg. data/2011Census_TOT_SA4.csv
                var codes = json.codes;
                if (conceptId === item.regionTypeConcept) {
                    codes = codes.filter(function(absCode) { return allowedRegionCodes.indexOf(absCode.code) >= 0; });
                }
                // We have loaded the file, process it into an AbsConcept.
                var concept = new AbsConcept({
                    id: conceptId,
                    codes: codes,
                    filter: item.filter,
                    isUnique: (conceptId === item.regionTypeConcept || item.uniqueValuedConcepts.indexOf(conceptId) >= 0),
                    activeItemsChangedCallback: function() {
                        // Close any picked features, as the description of any associated with this catalog item may change.
                        item.terria.pickedFeatures = undefined;
                        rebuildData(item);
                    }
                });
                // Give the concept its human-readable name.
                concept.name = getHumanReadableConceptName(item._conceptNamesMap, concept);
                absConcepts.push(concept);
            }).otherwise(throwLoadError.bind(null, item, 'GetCodeListValue'));
        });

        item._loadConceptsPromise = when.all(promises).then(function() {
            // All the AbsConcept objects have been created, we just need to order them correctly and save them.
            // Put the region type concept first.
            var makeFirst = item.regionTypeConcept;
            absConcepts.sort(function(a, b) {
                return (a.id === makeFirst) ? -1 : ((b.id === makeFirst) ? 1 : (a.name > b.name ? 1 : -1));
            });
            item._concepts = absConcepts;
        });
    }
    return item._loadConceptsPromise;
}

/**
 * Given a concept object with name and possibly items properties, return its human-readable version.
 *
 * @param  {Object} conceptNameMap An object whose keys are the concept.names, eg. "ANCP".
 *         Values may be Strings (eg. "Ancestry"), or
 *         a 'code map' (eg. "MEASURE" : {"Persons": "Sex", "85 years and over": "Age", "*": "Measure"}.
 * @param  {AbsConcept} concept An object with a name property and, if a codemap is to be used, an items array of objects with a name property.
 *         In that case, it finds the first of those names to appear as a key in the code map. The value of this property is returned. (Phew!)
 * @return {String} Human-readable concept name.
 */
function getHumanReadableConceptName(conceptNameMap, concept) {
    if (!defined(conceptNameMap[concept.name])) {
        return concept.name; // Default to the name given in the file.
    }
    if (typeof conceptNameMap[concept.name] === 'string') {
        return conceptNameMap[concept.name];
    } else {
        var codeMap = conceptNameMap[concept.name];
        for (var j = 0; j < concept.items.length; j++) {
            if (defined(codeMap[concept.items[j].name])) {
                return codeMap[concept.items[j].name];
            }
        }
        // Use the wildcard, if defined, or else fall back to the name in the file.
        return codeMap['*'] || concept.name;
    }
}

// Eg. [[a,b,c], [d], [e,f]] => [[a,d,e], [a,d,f], [b,d,e], [b,d,f], [c,d,e], [c,d,f]].
function generateAllCombinations(listOfLists) {
    // Take each possible subelement from the first element, and call again.
    // If we're down to an empty list, return.
    // In python, it would be a one-liner: list(itertools.product(*listOfLists)).
    if (listOfLists.length < 2) {
        // So that [[1, 2]] returns [[1, 2]]. (Otherwise would return [1, 2].)
        return listOfLists;
    }
    var result = [];
    listOfLists[0].forEach(function(subElement) {
        var tailCombinations = generateAllCombinations(listOfLists.slice(1));
        if (defined(tailCombinations)) {
            var headAndTails = tailCombinations.map(function(tailCombination) {
                return [subElement].concat(tailCombination);
            });
            result = result.concat(headAndTails);
        } else {
            result = result.concat([subElement]);
        }
    });
    return result;
}

// Returns the active regiontype code, eg. SA4, or undefined if none _or more than one_ active.
function getActiveRegionTypeCode(item) {
    // We always put the region first, and at most one is active.
    var activeRegions = item._concepts[0].activeItems;
    if (activeRegions.length === 1) {
        return activeRegions[0].code;
    }
}


function loadTableStructure(item, csvString) {
    var tableStructure = new TableStructure('ABS_ITT');
    tableStructure.loadFromCsv(csvString);
    return tableStructure;
}


/**
 * Loads all the datafiles for this catalog item, given the active concepts.
 * @param  {AbsIttCatalogItem} item The AbsIttCatalogItem instance.
 * @return {Promise} A Promise which resolves to an object of TableStructures for each loaded dataset,
 * with the total populations as the final one; and the active combinations.
 */
function loadDataFiles(item) {
    // An array of arrays, indexed by activeItemsPerConcept[conceptIndex][codeIndex].
    var activeCodesPerConcept = item._concepts.map(function(concept) {
        return concept.activeItems;
    });

    // If any one of the concepts has no active selection, there will be no files to load.
    for (var i = activeCodesPerConcept.length - 1; i >= 0; i--) {
        if (activeCodesPerConcept[i].length === 0) {
            return when();
        }
    }

    // If there is no valid region selected (including when there are two!), stop.
    if (!defined(getActiveRegionTypeCode(item))) {
        return when();
    }

    // Find every possible combination, taking a single code from each concept.
    var activeCombinations = generateAllCombinations(activeCodesPerConcept);

    // Construct the 'and' part of the requests by combining concept.id and the AbsCode.name,
    // eg. and=REGIONTYPE.SA4,AGE.A04,MEASURE.3
    var andParameters = activeCombinations.map(function(codes) {
        return codes.map(function(code, index) {
            return code.concept.id + '.' + code.code;
        }).join(',');
    });

    var loadDataPromises = andParameters.map(function(andParameter) {
        // Build a promise which resolves once this datafile has loaded (unless we have cached this promise already).
        // Note in the original there was different cacheing stuff... but not sure if it was being used?
        if (!defined(item._loadDataFilePromise[andParameter])) {
            var parameters = {
                method: 'GetGenericData',
                datasetid: item.datasetId,
                and: andParameter,
                or: item.regionConcept,
                format: 'csv'
            };
            var url = item._baseUrl + '?' + objectToQuery(parameters);
            item._loadDataFilePromise[andParameter] = loadText(url).then(loadTableStructure.bind(undefined, item));
        }
        return item._loadDataFilePromise[andParameter];
    });

    var totalPopulationsUrl = item.regionPopulationsUrlPrefix + getActiveRegionTypeCode(item) + '.csv';
    loadDataPromises.push(loadText(totalPopulationsUrl).then(loadTableStructure.bind(undefined, item)));

    return when.all(loadDataPromises).then(function(tableStructures) {
        return {
            tableStructures: tableStructures,
            activeCombinations: activeCombinations
        };
    });
}

// Given the loaded data files in their TableStructures, create a suitably named array of columns, from their "Value" columns.
function buildValueColumns(item, tableStructures, activeCombinations) {
    // The tableStructures are from the raw data files, one per activeCombinations.
    return tableStructures.map(function(tableStructure, index) {
        var columnNames = tableStructure.getColumnNames();
        // Check that the data is not blank, and that the column names are ["Time", "Value", "REGION" (or equivalent), "Description"]
        if (columnNames.length === 0) {
            throwLoadError(item, 'GetGenericData');
        } else if (!arraysAreEqual(columnNames, ['Time', 'Value', item.regionConcept, 'Description'])) {
            throwDataColumnsError(item, columnNames);
        }
        var absCodes = activeCombinations[index];
        // Pull out and clone the 'Value' column, and rename it to match all the codes except the region type, eg. Persons 0-4 years.
        var valueColumn = tableStructure.columns[columnNames.indexOf('Value')];
        var valueName = absCodes
            .filter(function(absCode) {
                return absCode.concept.id !== item.regionTypeConcept;
            })
            .map(function(absCode) {
                return absCode.name.trim();
            })
            .reverse() // It would be nice to specify a preferred order of codes here; reverse because "Persons 0-4 years" sounds better than "0-4 years Persons".
            .join(' ');
        valueColumn = new TableColumn(valueName, valueColumn.values, valueColumn.options);
        return valueColumn;
    });
}


/**
 * This builds the columns for the table data source.
 * @param  {AbsIttCatalogItem} item This catalog item instance.
 * @param  {Object} tableStructuresAndCombinations The output from loadDataFiles.
 * @return {TableColumn[]} The columns.
 */
function buildTableColumns(item, tableStructuresAndCombinations) {
    if (!defined(tableStructuresAndCombinations)) {
        // Invalid selection, eg. missing a selected code for a concept.
        return [];  // Remove current columns.
    }
    var tableStructures = tableStructuresAndCombinations.tableStructures;
    var activeCombinations = tableStructuresAndCombinations.activeCombinations;
    if (tableStructures.length <= 1) {
        throwLoadError(item, 'GetGenericData');
    }
    // The last element of the tableStructures is the total population.
    var totalPopulationTableStructure = tableStructures.pop();

    var firstTableStructure = tableStructures[0];
    var timeColumn = firstTableStructure.columns[0];
    var regionColumn = firstTableStructure.columns[2];
    var isTimeVarying = (timeColumn.minimumValue !== timeColumn.maximumValue);
    // If there is time variation, for now, let's turn off the displayPercent option.
    // (since we don't have time-varying population data yet)
    if (isTimeVarying) {
        item.canDisplayPercent = false;
        item.displayPercent = false;
    } else {
        item.canDisplayPercent = true; // Assume we can unless proven otherwise.
    }

    var newColumns = buildValueColumns(item, tableStructures, activeCombinations);
    var totalSelectedColumn = new TableColumn('Total selected', TableColumn.sumValues(newColumns), {
        active: !item.displayPercent
    });
    // If there's more than one combination selected, add the total selected.
    if (newColumns.length > 1) {
        newColumns.push(totalSelectedColumn);
    } else if (!item.displayPercent) {
        // If there's only one value column, activate it.
        newColumns[0].isActive = true;
    }

    // Only add the total population columns if there is no time variation
    // (for now, since we don't have time-varying population data)
    if (!isTimeVarying) {
        var totalPopColumns = totalPopulationTableStructure.columns;
        // Check that the regions correspond in the two tables.  Assume total popn table has regions as first column.
        if (!arraysAreEqual(totalPopColumns[0].values.slice(0, regionColumn.values.length), regionColumn.values)) {
            console.error('Region ordering is different between total population data file and ABS data set.');
            // Activate the last value column, turn off percentDisplay and don't add the total population columns.
            item.canDisplayPercent = false;
            item.displayPercent = false;
            newColumns[newColumns.length - 1].isActive = true;
        } else {
            var totalPopColumn = new TableColumn('Total population', totalPopColumns[totalPopColumns.length - 1].values.slice(0, regionColumn.values.length));
            newColumns.push(totalPopColumn);
            var percentValues = TableColumn.divideValues(totalSelectedColumn, totalPopColumn, 0).map(function(fraction) {
                return (fraction < 0.01) ? (Math.round(fraction * 1000) / 10) : (Math.round(fraction * 10000) / 100) ;
            });
            newColumns.push(new TableColumn('Total selected percent', percentValues, {active: item.displayPercent}));
        }
    }
    // Rename the region column to conform to csv-geo-au.
    // Since only one regiontype code can be selected, all combinations have the same regiontype.
    // (Don't use getActiveRegionTypeCode() because the UI might no longer reflect which regiontype was loaded.)
    // Just use the first time from the time column; we assume these are all the same (eg. 2011).
    var loadedRegionCode = activeCombinations[0].filter(function(absCode) {
        return absCode.concept.id === item.regionTypeConcept;
    })[0];
    var regionColumnName = regionTypeToCsvGeo(loadedRegionCode.code, timeColumn);

    // Make sure the Time and REGION columns match across columns (apart from the totalPopulationTableStructure).
    // Don't worry about Description - it is a description of the region, which we get from the region mapping anyway.
    if (!isTimeVarying) {
        timeColumn.options.type = VarType.SCALAR;  // Otherwise we can get a spurious clock.
    }
    timeColumn = new TableColumn('Year', timeColumn.values, timeColumn.options);
    regionColumn = new TableColumn(regionColumnName, regionColumn.values, regionColumn.options);
    tableStructures.slice(1).forEach(function(tableStructure) {
        if (!arraysAreEqual(tableStructure.columns[0], timeColumn) ||
            !arraysAreEqual(tableStructure.columns[2], regionColumn)) {
            throwDataMergeError(item);
        }
    });

    // Put these columns to the front of the value columns.
    newColumns.unshift(timeColumn);
    newColumns.unshift(regionColumn);

    return newColumns;
}

function regionTypeToCsvGeo(regionType, timeColumn) {
    // aus is left as aus, but all others (sa1, sa2, sa3, sa4, ste etc)
    // are converted to sa4_code_2011 (if timeColumn is YEAR and all values are the same),
    // or sa4_code if not. (Replacing sa4 with the given regionType.)
    var lowerCaseRegionType = regionType.toLowerCase();
    if (lowerCaseRegionType === 'aus') {
        return lowerCaseRegionType;
    } else {
        if (timeColumn.subtype === VarSubType.YEAR && timeColumn.minimumValue === timeColumn.maximumValue) {
            return lowerCaseRegionType + '_code_' + timeColumn.minimumValue;
        } else {
            return lowerCaseRegionType + '_code';
        }
    }
}

// cleanAndProxyUrl appears in a few catalog items - we should split it into its own Core file.

function cleanUrl(url) {
    // Strip off the search portion of the URL
    var uri = new URI(url);
    uri.search('');
    return uri.toString();
}

function cleanAndProxyUrl(catalogItem, url) {
    return proxyCatalogItemUrl(catalogItem, cleanUrl(url));
}


module.exports = AbsIttCatalogItem;<|MERGE_RESOLUTION|>--- conflicted
+++ resolved
@@ -355,16 +355,9 @@
     this.regionConcept = defaultValue(this.regionConcept, 'REGION');
     this.conceptsNotToLoad = ['STATE', 'FREQUENCY', this.regionConcept]; // Nicer to make this an updateable parameter.
 
-<<<<<<< HEAD
-    var that = this;
-    return rebuildDataReady(this).then(function() {
-        that._dataSource.setupClock();
-    });
-=======
     that._tableStructure = new TableStructure(that.name, {displayDuration: that._tableStyle.displayDuration});
     that._regionMapping = new RegionMapping(that, that._tableStructure, that._tableStyle);
     return rebuildData(that);
->>>>>>> d23736aa
 };
 
 // TODO: Sometimes these errors do not actually reach the end user, because they are thrown inside a promise.
@@ -436,15 +429,9 @@
 // Among other things, rebuildData is triggered when the active items are changed.
 // This leads to double-triggering on regions: when the old item is deactivated, and when the new one is activated.
 // Since loads are cached, it isn't a problem. It would be nice to find a way around it though.
-<<<<<<< HEAD
-function rebuildDataReady(item) {
-    if (!defined(item._dataSource)) {
-        // This can happen when you open a shared URL with displayRegionPercent defined, since that has a ko subscription above.
-=======
 function rebuildData(item) {
     if (!defined(item._regionMapping)) {
-        // This can happen when you open a shared URL with displayRegionPercent.
->>>>>>> d23736aa
+        // This can happen when you open a shared URL with displayRegionPercent defined, since that has a ko subscription above.
         return when();
     }
     item._regionMapping.isLoading = true;
