'use strict';

import addUserCatalogMember from './../Models/addUserCatalogMember';
import createCatalogItemFromFileOrUrl from './../Models/createCatalogItemFromFileOrUrl';
<<<<<<< HEAD
import AsyncFunctionResultCatalogItem from './../Models/AsyncFunctionResultCatalogItem';
=======
import ResultPendingCatalogItem from './../Models/ResultPendingCatalogItem';
>>>>>>> 8efa8e53
import defined from 'terriajs-cesium/Source/Core/defined';
import getDataType from '../Core/getDataType';
import raiseErrorOnRejectedPromise from './raiseErrorOnRejectedPromise';
import readJson from '../Core/readJson';
import TerriaError from './../Core/TerriaError';
import when from 'terriajs-cesium/Source/ThirdParty/when';

function addUserFiles(files, terria, viewState, fileType) {
    const dataType = fileType || getDataType().localDataType[0];
    if (!defined(files)) {
        terria.error.raiseEvent(new TerriaError({
                title: 'File API not supported',
                message: '\
Sorry, your web browser does not support the File API, which '+terria.appName+' requires in order to \
add data from a file on your system.  Please upgrade your web browser.  For the best experience, we recommend \
<a href="http://www.microsoft.com/ie" target="_blank">Internet Explorer 11</a> or the latest version of \
<a href="http://www.google.com/chrome" target="_blank">Google Chrome</a> or \
<a href="http://www.mozilla.org/firefox" target="_blank">Mozilla Firefox</a>.'
            }));
    }

    const promises = [];
    const tempCatalogItemList = [];

    for (let i = 0; i < files.length; ++i) {
        const file = files[i];
<<<<<<< HEAD
        const tempCatalogItem = new AsyncFunctionResultCatalogItem(terria);
=======
        const tempCatalogItem = new ResultPendingCatalogItem(terria);
>>>>>>> 8efa8e53
        tempCatalogItem.name = file.name;
        tempCatalogItem.description = "Loading file...";
        terria.catalog.userAddedDataGroup.add(tempCatalogItem);
        terria.catalog.userAddedDataGroup.isOpen = true;

        terria.analytics.logEvent('uploadFile', 'browse', file.name);

        let loadPromise;
        if (file.name.toUpperCase().indexOf('.JSON') !== -1) {
            const promise = readJson(file).then(json => {
                if (json.catalog || json.services) {
                    // This is an init file.
                    return terria.addInitSource(json);
                }
                loadPromise = addUserCatalogMember(terria, createCatalogItemFromFileOrUrl(terria, viewState, file, dataType.value, true));
            });
            loadPromise = raiseErrorOnRejectedPromise(terria, promise);
            promises.push(loadPromise);
        } else {
            loadPromise = addUserCatalogMember(terria, createCatalogItemFromFileOrUrl(terria, viewState, file, dataType.value, true));
            promises.push(loadPromise);
        }
        tempCatalogItem.loadPromise = loadPromise;
        tempCatalogItem.isEnabled = true;
        tempCatalogItemList.push(tempCatalogItem);
    }

    return when.all(promises, addedItems => {
        const items = addedItems.filter(item => item && !(item instanceof TerriaError));
<<<<<<< HEAD
        tempCatalogItemList.map(function(value) { terria.catalog.userAddedDataGroup.remove(value); });
=======
        tempCatalogItemList.forEach(function(value) { terria.catalog.userAddedDataGroup.remove(value); });
>>>>>>> 8efa8e53
        return items;
    });
}

module.exports = addUserFiles;<|MERGE_RESOLUTION|>--- conflicted
+++ resolved
@@ -2,11 +2,7 @@
 
 import addUserCatalogMember from './../Models/addUserCatalogMember';
 import createCatalogItemFromFileOrUrl from './../Models/createCatalogItemFromFileOrUrl';
-<<<<<<< HEAD
-import AsyncFunctionResultCatalogItem from './../Models/AsyncFunctionResultCatalogItem';
-=======
 import ResultPendingCatalogItem from './../Models/ResultPendingCatalogItem';
->>>>>>> 8efa8e53
 import defined from 'terriajs-cesium/Source/Core/defined';
 import getDataType from '../Core/getDataType';
 import raiseErrorOnRejectedPromise from './raiseErrorOnRejectedPromise';
@@ -33,11 +29,7 @@
 
     for (let i = 0; i < files.length; ++i) {
         const file = files[i];
-<<<<<<< HEAD
-        const tempCatalogItem = new AsyncFunctionResultCatalogItem(terria);
-=======
         const tempCatalogItem = new ResultPendingCatalogItem(terria);
->>>>>>> 8efa8e53
         tempCatalogItem.name = file.name;
         tempCatalogItem.description = "Loading file...";
         terria.catalog.userAddedDataGroup.add(tempCatalogItem);
@@ -67,11 +59,7 @@
 
     return when.all(promises, addedItems => {
         const items = addedItems.filter(item => item && !(item instanceof TerriaError));
-<<<<<<< HEAD
-        tempCatalogItemList.map(function(value) { terria.catalog.userAddedDataGroup.remove(value); });
-=======
         tempCatalogItemList.forEach(function(value) { terria.catalog.userAddedDataGroup.remove(value); });
->>>>>>> 8efa8e53
         return items;
     });
 }
