--- conflicted
+++ resolved
@@ -307,17 +307,15 @@
      */
     this.tileLoadProgressEvent = new CesiumEvent();
 
-<<<<<<< HEAD
-    knockout.track(this, ['viewerMode', 'baseMap', 'baseMapName', '_initialView', 'homeView', 'pickedFeatures', 'selectedFeature', 'mapInteractionModeStack', 'configParameters', 'showTimeline', 'catalog']);
-    knockout.track(this.commonViewerProps, ['shiftDisclaimerPx']);
-=======
     this.disclaimerListener = function(catalogMember, callback) {
         window.alert(catalogMember.initialMessage.content); /*eslint no-alert: 0*/
         callback();
     };
->>>>>>> c458ca9b
 
     this.disclaimerListener = () => {};
+
+    knockout.track(this, ['viewerMode', 'baseMap', 'baseMapName', '_initialView', 'homeView', 'pickedFeatures', 'selectedFeature', 'mapInteractionModeStack', 'configParameters', 'showTimeline', 'catalog']);
+    knockout.track(this.commonViewerProps, ['shiftDisclaimerPx']);
 
     // IE versions prior to 10 don't support CORS, so always use the proxy.
     corsProxy.alwaysUseProxy = (FeatureDetection.isInternetExplorer() && FeatureDetection.internetExplorerVersion()[0] < 10);
