--- conflicted
+++ resolved
@@ -176,6 +176,12 @@
             if (!defined(outputs[i].Data)) {
                 continue;
             }
+
+            // skip process contexts
+            if (defined(outputs[i].Identifier) && outputs[i].Identifier === ".context") {
+                continue;
+            }
+
             if (defined(outputs[i].Data.LiteralData)) {
                 that.shortReportSections.push(new ShortReportSection({
                     name: outputs[i].Title,
@@ -189,22 +195,10 @@
                     content += '<chart data=\'' + outputs[i].Data.ComplexData + '\' styling="histogram"></chart>\n\n';
                 }
 
-<<<<<<< HEAD
-            // skip process contexts
-            if (defined(outputs[i].Identifier) && outputs[i].Identifier === ".context") {
-                continue;
-            }
-
-            that.shortReportSections.push(new ShortReportSection({
-                name: outputs[i].Title,
-                content: formatOutputValue(outputs[i].Title, outputs[i].Data.LiteralData)
-            }));
-=======
                 that.shortReportSections.push(new ShortReportSection({
                     content: content
                 }));
             }
->>>>>>> 02b1a088
         }
 
         var inputsSection =
