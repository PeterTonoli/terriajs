'use strict';

/*global require*/
var clone = require('terriajs-cesium/Source/Core/clone');
var Color = require('terriajs-cesium/Source/Core/Color');
var defaultValue = require('terriajs-cesium/Source/Core/defaultValue');
var defined = require('terriajs-cesium/Source/Core/defined');
var definedNotNull = require('terriajs-cesium/Source/Core/definedNotNull');

var ColorMap = require('../Map/ColorMap');
var standardCssColors = require('../Core/standardCssColors');
var hashFromString = require('../Core/hashFromString');
var formatNumberForLocale = require('../Core/formatNumberForLocale');
var Legend = require('../Map/Legend');
var TableStyle = require('../Models/TableStyle');

var simplestats = require('simple-statistics');

var defaultScalarColorMap = [
    {offset: 0.0, color: 'rgba(239,210,193,1.0)'},
    {offset: 0.25, color: 'rgba(221,139,116,1.0)'},
    {offset: 0.5, color: 'rgba(255,127,46,1.0)'},
    {offset: 0.75, color: 'rgba(255,65,43,1.0)'},
    {offset: 1.0, color: 'rgba(111,0,54,1.0)'}
];

var defaultEnumColorCodes = standardCssColors.brewer9ClassSet1;
var defaultColorArray = [32, 32, 32, 128];  // Used if no selected variable.

var defaultNullLabel = '(No value)';
var defaultOtherEnumLabel = 'Other';
var defaultNoColumnColorCodes = standardCssColors.highContrast;
var defaultNoColumnColorAlpha = 0.6;

/**
 * Legends for table columns depend on both the table style and the selected column.
 * This class brings the two together to generate a legend.
 * Its key output is legendUrl.
 *
 * @alias LegendHelper
 * @constructor
 *
 * @param {TableColumn} tableColumn The column whose values inform the legend.
 * @param {TableStyle} [tableStyle] The styling for the table.
 * @param {RegionProvider} [regionProvider] The region provider, if region mapped. Used if no table column set.
 * @param {String} [name] A name used in the legend if no active column is selected.
 */
var LegendHelper = function(tableColumn, tableStyle, regionProvider, name) {
    this.tableColumn = tableColumn;
    this.tableStyle = defined(tableStyle) ? tableStyle : new TableStyle();  // instead of defaultValue, so new object only created if needed.
    this.tableColumnStyle = getTableColumnStyle(tableColumn, this.tableStyle);
    this.name = name;
    var noColumnIndex = hashFromString(name || '') % defaultNoColumnColorCodes.length;
    this._noColumnColorArray = getColorArrayFromCssColorString(defaultNoColumnColorCodes[noColumnIndex], defaultNoColumnColorAlpha);
    this._legend = undefined;  // we could make a getter for this if it is ever needed.
    this._colorGradient = undefined;
    this._binColors = undefined;
    this._regionProvider = regionProvider;
    this._nullColorArray = defined(this.tableColumnStyle.nullColor) ? getColorArrayFromCssColorString(this.tableColumnStyle.nullColor) : defaultColorArray;

    this.tableColumnStyle.colorBins = defaultValue(this.tableColumnStyle.colorBins, 7);
    this.tableColumnStyle.legendTicks = defaultValue(this.tableColumnStyle.legendTicks, 0);
    this.tableColumnStyle.scale = defaultValue(this.tableColumnStyle.scale, 1);
};

// Find the right table column style for this column.
// By default, take styling directly from the tableStyle, unless there is a suitable 'columns' entry.
function getTableColumnStyle(tableColumn, tableStyle) {
    var tableColumnStyle;
    if (defined(tableColumn) && defined(tableStyle.columns)) {
        if (defined(tableStyle.columns[tableColumn.id])) {
            tableColumnStyle = clone(tableStyle.columns[tableColumn.id]);
        } else {
            // Also support column indices as keys into tableStyle.columns
            var tableStructure = tableColumn.parent;
            var columnIndex = tableStructure.columns.indexOf(tableColumn);
            if (defined(tableStyle.columns[columnIndex])) {
                tableColumnStyle = clone(tableStyle.columns[columnIndex]);
            }
        }
    }
    if (!defined(tableColumnStyle)) {
        return tableStyle;
    }
    // Copy defaults from tableStyle too.
    for (var propertyName in tableStyle) {
        if (tableStyle.hasOwnProperty(propertyName) && tableColumnStyle.hasOwnProperty(propertyName)) {
            if (!defined(tableColumnStyle[propertyName])) {
                tableColumnStyle[propertyName] = tableStyle[propertyName];
            }
        }
    }
    return tableColumnStyle;
}

/**
 * Generates intermediate variables (such as _colorGradient, _binColors) and saves the legend.
 * This could be exposed in an API if needed.
 */
function generateLegend(legendHelper) {
    var colorMap;
    var colorBins;
    var tableColumn = legendHelper.tableColumn;
    if (!defined(legendHelper.tableColumnStyle.colorMap)) {
        // There is no colorMap defined, so set a good default.
        if (!defined(tableColumn) || (tableColumn.usesIndicesIntoUniqueValues)) {
            // If no table column is active, color it as if it were an ENUM with the maximum available colors.
            // Recall tableColumnStyle.colorBins is the number of bins.
            if (defined(tableColumn)) {
                colorBins = Math.min(tableColumn.uniqueValues.length, defaultEnumColorCodes.length);
            } else {
                colorBins = defaultEnumColorCodes.length;
            }
            var colorMapArray = defaultEnumColorCodes.slice(0, colorBins);
            colorMap = new ColorMap(colorMapArray);
        } else {
            colorMap = defaultScalarColorMap;
        }
    } else {
        colorMap = legendHelper.tableColumnStyle.colorMap;
    }

    legendHelper._colorGradient = buildColorGradient(colorMap);
    legendHelper._binColors = buildBinColors(legendHelper, colorBins);
    var legendProps = buildLegendProps(legendHelper, colorMap);

    if (defined(legendProps)) {
        legendHelper._legend = new Legend(legendProps);
    } else {
        legendHelper._legend = null; // use null so that we know it tried and failed, so don't try again.
    }
}

/**
 * Returns the legendUrl for this legend.  Can be called directly after instantiation.
 * @return {LegendUrl} The Legend URL object for the legend, with its url being a base64-encoded PNG.
 */
LegendHelper.prototype.legendUrl = function() {
    if (!defined(this._legend)) {
        generateLegend(this);
    }
    if (definedNotNull(this._legend)) {
        return this._legend.getLegendUrl();
    }
};

/**
 * Convert a value to a fractional value, eg. in a column that ranges from 0 to 100, 20 -> 0.2.
 * TableStyle can override the minimum and maximum of the range.
 * @param  {Number} value The value.
 * @return {Number} The fractional value.
 */
function getFractionalValue(legendHelper, value) {
    var minValue = legendHelper.tableColumnStyle.minDisplayValue || legendHelper.tableColumn.minimumValue;
    var maxValue = legendHelper.tableColumnStyle.maxDisplayValue || legendHelper.tableColumn.maximumValue;
    var f = (maxValue === minValue) ? 0 : (value - minValue) / (maxValue - minValue);
    if (legendHelper.tableColumnStyle.clampDisplayValue) {
        f = Math.max(0.0, Math.min(1.0, f));
    }
    return f;
}

/**
 * Maps an absolute value to a scale, based on tableColumnStyle.
 * @param  {Number} [value] The absolute value.
 * @return {Number} The scale.
 */
LegendHelper.prototype.getScaleFromValue = function(value) {
    var scale = this.tableColumnStyle.scale;
    if (this.tableColumnStyle.scaleByValue && defined(value)) {
        var fractionalValue = getFractionalValue(this, value);
        if (defined(fractionalValue) && fractionalValue === fractionalValue) { // testing for NaN
            scale = scale * (fractionalValue + 0.5);
        }
    }
    return scale;
};

/**
 * Maps an absolute value to a color array, based on the legend.
 * @param  {Number} [value] The absolute value.
 * @return {Number[]} The color, as an array [r, g, b, a].
 *         If there is no table column selected, use a random colour.
 *         If the value is null, use the nullColor.
 *         If no value is provided, or no color bins are defined, use the nullColor.
 */
LegendHelper.prototype.getColorArrayFromValue = function(value) {
    if (value === null) {
        return this._nullColorArray;
    }
    if (!defined(this.tableColumn)) {
        return this._noColumnColorArray;
    }
    if (!defined(value) || !defined(this._binColors) || (this._binColors.length === 0)) {
        return this._nullColorArray;
    }
    var i = 0;
    while (i < this._binColors.length - 1 && value > this._binColors[i].upperBound) {
        i++;
    }
    if (!defined(this._binColors[i])) { // is this actually possible given the checks above?
        console.log('Bad bin ' + i);
        return [0, 0, 0, 0];
    }
    return this._binColors[i].colorArray;
};

/**
 * Maps an absolute value to a Color, based on the legend.
 * @param  {Number} [value] The absolute value.
 * @return {Color} The color. If no value is provided, uses a default color.
 */
LegendHelper.prototype.getColorFromValue = function(value) {
    return colorArrayToColor(this.getColorArrayFromValue(value));
};

/**
 * A helper function to convert an array to a color.
 * @param  {Array} [colorArray] An array of RGBA values from 0 to 255. Even alpha is 0-255. Defaults to [32, 0, 200, 255].
 * @return {Color} The Color object.
 */
function colorArrayToColor(colorArray) {
    return new Color(colorArray[0]/255, colorArray[1]/255, colorArray[2]/255, colorArray[3]/255);
}

function getColorArrayFromCssColorString(cssString, alphaOverride) {
    // alphaOverride is an optional fraction from 0 - 1.
    var canvas = document.createElement("canvas");
    if (!defined(canvas)) {
        return defaultColorArray; // Failed
    }
    var ctx = canvas.getContext('2d');
    ctx.fillStyle = cssString;
    ctx.fillRect(0, 0, 2, 2);
    var result = ctx.getImageData(0, 0, 1, 1).data;
    if (defined(alphaOverride)) {
        result[3] = Math.round(255 * alphaOverride);
    }
    return result;
}

function buildColorGradient(colorMap) {
    if (!defined(colorMap)) {
        return;
    }
    var canvas = document.createElement("canvas");
    if (!defined(canvas)) {
        return;
    }
    var w = canvas.width = 64;
    var h = canvas.height = 256;
    var ctx = canvas.getContext('2d');

    // Create Linear Gradient
    var linGrad = ctx.createLinearGradient(0, 0, 0, h - 1);
    for (var i = 0; i < colorMap.length; i++) {
        linGrad.addColorStop(colorMap[i].offset, colorMap[i].color);
    }
    ctx.fillStyle = linGrad;
    ctx.fillRect(0, 0, w, h);

    var colorGradient = ctx.getImageData(0, 0, 1, 256);
    return colorGradient;
}

function getColorArrayFromColorGradient(colorGradient, fractionalPosition) {
    var colorIndex = Math.floor(fractionalPosition * (colorGradient.data.length / 4 - 1)) * 4;
    return [
        colorGradient.data[colorIndex],
        colorGradient.data[colorIndex + 1],
        colorGradient.data[colorIndex + 2],
        colorGradient.data[colorIndex + 3]
    ];
}

/**
 * Builds and returns an array describing the legend colors.
 * Each element is an object with keys "color" and "upperBound", eg.
 * [ { color: [r, g, b, a], upperBound: 20 } , { color: [r, g, b, a]: upperBound: 80 } ]
 *
 * @param  {LegendHelper} legendHelper The legend helper.
 * @param {Integer} [colorBins] The number of color bins to use; defaults to legendHelper.tableColumnStyle.colorBins.
 * @return {Array} Array of objects with keys "color" and "upperBound".
 */
function buildBinColors(legendHelper, colorBins) {
    var tableColumn = legendHelper.tableColumn;
    var tableColumnStyle = legendHelper.tableColumnStyle;
    var colorGradient = legendHelper._colorGradient;
    var regionProvider = legendHelper._regionProvider;
    if (!defined(colorBins)) {
        colorBins = tableColumnStyle.colorBins;
    }

    if (colorBins <= 0 || tableColumnStyle.colorBinMethod.match(/none/i)) {
        return undefined;
    }
    var binColors = [];
    var i;
    var numericalValues;
    var usesIndicesIntoUniqueValues;
    if (!defined(tableColumn) || !defined(tableColumn.values)) {
        usesIndicesIntoUniqueValues = false;
        // There is no tableColumn.
        // Number by the index into regions instead, if it's region mapped; otherwise return undefined.
        if (regionProvider) {
            numericalValues = regionProvider.regions.map(function(region, index) { return index; });
        } else {
            return undefined;
        }
    } else {
        usesIndicesIntoUniqueValues = tableColumn.usesIndicesIntoUniqueValues;
        numericalValues = tableColumn.indicesOrNumericalValues;
    }
    // Must ask for fewer clusters than the number of items.
    var binCount = Math.min(colorBins, numericalValues.length);

<<<<<<< HEAD
    var method = tableColumnStyle.colorBinMethod.toLowerCase();
    if (method === 'auto') {
        if (usesIndicesIntoUniqueValues) {
            method = 'top';
        } else if (numericalValues.length > 1000) {
            // The quantile method is simpler and less accurate, but faster for large datasets.
            method = 'quantile';
        } else {
            method = 'ckmeans';
        }
    }

    // Convert the output formats of the binning method into our format.
    if (method === 'top') {
        if (binCount === 1) {
            binColors.push({
                upperBound: 1,
                colorArray: getColorArrayFromColorGradient(colorGradient, 0.5)
            });
        } else {
            var numberOfSpecificColors = numericalValues.length;
            if (numericalValues.length > colorBins) {
                numberOfSpecificColors = colorBins - 1;
            }
            for (i = 0; i < numberOfSpecificColors; i++) {
                binColors.push({
                    upperBound: i + 0.5,
                    colorArray: getColorArrayFromColorGradient(colorGradient, i / (binCount - 1))
                });
            }
            if (numericalValues.length > colorBins) {
                // Add an "other" category.
                binColors.push({
                    upperBound: tableColumn.uniqueValues.length + 1,
                    colorArray: getColorArrayFromColorGradient(colorGradient, 1)
                });
            }
        }
    } else if (method === 'quantile') {
        // One issue is we don't check to see if any values actually lie within a given quantile, so it's bad for small datasets.
=======
    // Convert the output formats of two binning methods into our format.
    if (tableColumnStyle.colorBinMethod === 'quantile' ||
        tableColumnStyle.colorBinMethod === 'auto' && numericalValues.length > 1000 && (!usesIndicesIntoUniqueValues)) {
        // the quantile method is simpler, less accurate, but faster for large datasets. One issue is we don't check to see if any
        // values actually lie within a given quantile, so it's bad for small datasets.
>>>>>>> 0adfc594
        for (i = 0; i < binCount; i++) {
            binColors.push({
                upperBound: simplestats.quantile(numericalValues, (i + 1) / binCount),
                colorArray: getColorArrayFromColorGradient(colorGradient, i / (binCount - 1))
            });
        }
    } else if (method === 'ckmeans') {
        var clusters = simplestats.ckmeans(numericalValues, binCount);
        // Convert the ckmeans format [ [5, 20], [65, 80] ] into our format.
        for (i = 0; i < clusters.length; i++) {
            if (i > 0 && clusters[i].length === 1 && clusters[i][0] === clusters[i - 1][clusters[i - 1].length - 1]) {
                // When there are few unique values, we can end up with clusters like [1], [2],[2],[2],[3]. Let's avoid that.
                continue;
            }
            binColors.push({
                upperBound: clusters[i][clusters[i].length - 1],
            });
        }
        if (binColors.length > 1) {
            for (i = 0; i < binColors.length; i++) {
                binColors[i].colorArray = getColorArrayFromColorGradient(colorGradient, i / (binColors.length - 1));
            }
        } else {
            // only one binColor, pick the middle of the color gradient.
            binColors[0].colorArray = getColorArrayFromColorGradient(colorGradient, 0.5);
        }
    }
    return binColors;
}


function convertToStringWithAtMostTwoDecimalPlaces(f, tableColumnStyle) {
    // If no format.maximumFractionDigits set, set it to two.
    var options;
    if (defined(tableColumnStyle.format)) {
        options = clone(tableColumnStyle.format);
        options.maximumFractionDigits = defaultValue(tableColumnStyle.format.maximumFractionDigits, 2);
    } else {
        options = {maximumFractionDigits: 2};
    }
    return formatNumberForLocale(f, options);
}

function convertColorArrayToCssString(colorArray) {
    return 'rgb(' + colorArray[0] + ',' + colorArray[1] + ',' + colorArray[2] + ')';
}

function buildLegendProps(legendHelper, colorMap) {
    var tableColumn = legendHelper.tableColumn;
    var tableColumnStyle = legendHelper.tableColumnStyle;
    var binColors = legendHelper._binColors;

    if (!defined(tableColumn) && defined(legendHelper.name)) {
        return {
            items: [{
                title: legendHelper.name,
                color: convertColorArrayToCssString(legendHelper._noColumnColorArray)
            }]
        };
    }

    // No legend if no active tableColumn and no legend helper name.
    if (!defined(tableColumn)) {
        return undefined;
    }

    var minimumValue = tableColumn.minimumValue;
    var maximumValue = tableColumn.maximumValue;
    if (minimumValue !== maximumValue) {
        if (defined(tableColumnStyle.maxDisplayValue)) {
            maximumValue = tableColumnStyle.maxDisplayValue;
        }
        if (defined(tableColumnStyle.minDisplayValue)) {
            minimumValue = tableColumnStyle.minDisplayValue;
        }
    }

    function gradientLabelPoints(ticks) {
        var items = [];
        var segments = 2 + ticks;
        for (var i = 1; i <= segments; i++) {
            items.push({
                titleAbove: convertToStringWithAtMostTwoDecimalPlaces(minimumValue + (maximumValue - minimumValue) * (i / segments), tableColumnStyle),
                titleBelow: (i === 1) ? convertToStringWithAtMostTwoDecimalPlaces(minimumValue, tableColumnStyle) : undefined
            });
        }
        return items;
    }

    var result;
    var nullLabel = defaultValue(tableColumnStyle.nullLabel, defaultNullLabel);
    if (!binColors) {
        // Display a smooth gradient with number of ticks requested.
        return {
            title: tableColumn.name,
            barHeightMin: 130,
            gradientColorMap: colorMap,
            labelTickColor: 'darkgray',
            items: gradientLabelPoints(tableColumnStyle.legendTicks)
        };
    } else if (tableColumn.usesIndicesIntoUniqueValues) {
        // ENUM legend labels are centered on each box, and slightly separated.
        // Reverse the color bins so that the first one appears at the top, not the bottom.
        var reversedBinColors = binColors.slice(0, tableColumn.uniqueValues.length);
        reversedBinColors.reverse();
        var items = reversedBinColors.map(function(bin, index) {
            var label = tableColumn.uniqueValues[reversedBinColors.length - 1 - index];
            // It would probably be cleaner to combine the binColor calculation and this calculation, so we don't have to do this test in each place.
            if ((index === 0) && (tableColumn.uniqueValues.length > binColors.length)) {
                label = defaultOtherEnumLabel;
            }
            return {
                // Get the right label, noting the bin colors are reversed.
                title: definedNotNull(label) ? label : nullLabel,
                color: convertColorArrayToCssString(bin.colorArray)
            };
        });
        result = {
            title: tableColumn.name,
            itemSpacing: 2,
            items: items
        };
    } else {
        // Numeric legends are displayed as thresholds between touching colors,
        // and have an additional value at the bottom.
        result = {
            title: tableColumn.name,
            itemSpacing: 0,
            items: binColors.map(function(b, i) {
                return {
                    // these long checks are to avoid showing max and min values when they're identical to the second highest and second lowest numbers
                    titleAbove: (i === 0 || i < binColors.length - 1 || b.upperBound > binColors[i - 1].upperBound) ? convertToStringWithAtMostTwoDecimalPlaces(b.upperBound, tableColumnStyle) : undefined,
                    titleBelow: (i === 0 && b.upperBound !== minimumValue) ? convertToStringWithAtMostTwoDecimalPlaces(minimumValue, tableColumnStyle) : undefined,
                    color: 'rgb(' + b.colorArray[0] + ',' + b.colorArray[1] + ',' + b.colorArray[2] + ')'
                };
            })
        };
    }
    // Add a null color at the bottom (ie front of the array) if there are any null values
    if (tableColumn.values.filter(function(value) {return (value === null)}).length > 0) {
        result.items.unshift({
            title: nullLabel,
            color: convertColorArrayToCssString(legendHelper._nullColorArray),
            spacingAbove: (tableColumn.usesIndicesIntoUniqueValues ? 0 : 8)
        });
    }
    return result;
}

module.exports = LegendHelper;<|MERGE_RESOLUTION|>--- conflicted
+++ resolved
@@ -314,7 +314,6 @@
     // Must ask for fewer clusters than the number of items.
     var binCount = Math.min(colorBins, numericalValues.length);
 
-<<<<<<< HEAD
     var method = tableColumnStyle.colorBinMethod.toLowerCase();
     if (method === 'auto') {
         if (usesIndicesIntoUniqueValues) {
@@ -355,13 +354,6 @@
         }
     } else if (method === 'quantile') {
         // One issue is we don't check to see if any values actually lie within a given quantile, so it's bad for small datasets.
-=======
-    // Convert the output formats of two binning methods into our format.
-    if (tableColumnStyle.colorBinMethod === 'quantile' ||
-        tableColumnStyle.colorBinMethod === 'auto' && numericalValues.length > 1000 && (!usesIndicesIntoUniqueValues)) {
-        // the quantile method is simpler, less accurate, but faster for large datasets. One issue is we don't check to see if any
-        // values actually lie within a given quantile, so it's bad for small datasets.
->>>>>>> 0adfc594
         for (i = 0; i < binCount; i++) {
             binColors.push({
                 upperBound: simplestats.quantile(numericalValues, (i + 1) / binCount),
