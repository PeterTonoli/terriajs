--- conflicted
+++ resolved
@@ -487,16 +487,12 @@
         csvItem.clock = csvItem._tableDataSource.clock;
         csvItem.rectangle = csvItem._tableDataSource.dataset.getExtent();
         csvItem.legendUrl = csvItem._tableDataSource.getLegendGraphic();
-<<<<<<< HEAD
-        csvItem.application.currentViewer.notifyRepaintRequired();
+        csvItem.terria.currentViewer.notifyRepaintRequired();
 
 //        var csvDataset = new CsvDataset();
 //        csvDataset.items = csvItem.getVariableNames();
 //        csvDataset.selected = csvItem.getDataVariable();
 //        csvItem.csvDataset = csvDataset;
-=======
-        csvItem.terria.currentViewer.notifyRepaintRequired();
->>>>>>> 368fe56c
     }
 }
 
