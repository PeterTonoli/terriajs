--- conflicted
+++ resolved
@@ -569,19 +569,14 @@
         for (var i = 0; i < varNames.length; i++) {
             displayVariablesConcept.addVariable(varNames[i]);
         }
-<<<<<<< HEAD
-        displayVariablesConcept.setSelected(source.dataset.getDataVariable(true));
-        displayVariablesConcept.updateFunction = function (varName) {
-=======
-        csvDataset.setSelected(source.dataVariable);
+        displayVariablesConcept.setSelected(source.dataVariable);
         // Not great: at this point there are (at least) three places that the selected variable name is set
         // Which is the source of truth?
         // Note the specs only check the first is set.
         // - csvItem._tableStyle.dataVariable
         // - csvItem._tableDataSource.dataVariable
         // - csvItem._tableDataSource.dataset.selected.data  ( or csvItem._tableDataSource.dataset.getDataVariable() )
-        csvDataset.updateFunction = function (varName) {
->>>>>>> 54afd6a1
+        displayVariablesConcept.updateFunction = function (varName) {
             //set new variable and clear var specific styling
             var tableStyle = csvItem._tableStyle;
             tableStyle.dataVariable = varName;
