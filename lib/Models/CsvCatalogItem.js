'use strict';

/*global require*/
var clone = require('terriajs-cesium/Source/Core/clone');
var defined = require('terriajs-cesium/Source/Core/defined');
var defineProperties = require('terriajs-cesium/Source/Core/defineProperties');
var deprecationWarning = require('terriajs-cesium/Source/Core/deprecationWarning');
var DeveloperError = require('terriajs-cesium/Source/Core/DeveloperError');
var freezeObject = require('terriajs-cesium/Source/Core/freezeObject');
var loadText = require('terriajs-cesium/Source/Core/loadText');
var when = require('terriajs-cesium/Source/ThirdParty/when');

var inherit = require('../Core/inherit');
var Metadata = require('./Metadata');
var TableCatalogItem = require('./TableCatalogItem');
var TerriaError = require('../Core/TerriaError');
var proxyCatalogItemUrl = require('./proxyCatalogItemUrl');
var readText = require('../Core/readText');
var TableStructure = require('../Map/TableStructure');
<<<<<<< HEAD
=======
var TableStyle = require('../Models/TableStyle');
var VarType = require('../Map/VarType');
var JulianDate = require('terriajs-cesium/Source/Core/JulianDate');
>>>>>>> ae69add3

/**
 * A {@link CatalogItem} representing CSV data.
 *
 * @alias CsvCatalogItem
 * @constructor
 * @extends TableCatalogItem
 *
 * @param {Terria} terria The Terria instance.
 * @param {String} [url] The URL from which to retrieve the CSV data.
 * @param {Object} [options] Initial values.
 * @param {TableStyle} [options.tableStyle] An initial table style can be supplied if desired.
 */
var CsvCatalogItem = function(terria, url, options) {
    TableCatalogItem.call(this, terria, url, options);

    /**
     * Some catalog items are created from other catalog items.
     * Record here so that the user (eg. via "About this Dataset") can reference the source item.
     * @type {CatalogItem}
     */
    this.sourceCatalogItem = undefined;
<<<<<<< HEAD
=======

    /**
     * Gets or sets the column identifiers (names or indices), so we can identify individual features
     * within a csv file with a time column, or across multiple polled lat/lon files.
     * Eg. ['lat', 'lon'] for immobile features, or ['identifier'] if a unique identifier is provided
     * (where these are column names in the csv file; column numbers work as well).
     * For region-mapped files, the region identifier is used instead.
     * For non-spatial files, the x-column is used instead.
     * @type {String[]}
     * @default undefined
     */
    this.idColumns = options.idColumns;

    /**
     * Gets or sets a value indicating whether the rows correspond to "sampled" data.
     * This only makes a difference if there is a time column and idColumns.
     * In this case, if isSampled is true, then feature position, color and size are interpolated
     * to produce smooth animation of the features over time.
     * If isSampled is false, then times are treated as the start of periods, so that
     * feature positions, color and size are kept constant from one time until the next,
     * then change suddenly.
     * Color and size are never interpolated when they are drawn from a text column.
     * @type {Boolean}
     * @default true
     */
    this.isSampled = defaultValue(options.isSampled, true);

    knockout.track(this, ['data', 'dataSourceUrl', 'opacity', 'keepOnTop', 'disableUserChanges', 'showWarnings', '_tableStructure', '_dataSource', '_regionMapping']);

    knockout.getObservable(this, 'opacity').subscribe(function(newValue) {
        if (defined(this._regionMapping) && defined(this._regionMapping.updateOpacity)) {
            this._regionMapping.updateOpacity(newValue);
            this.terria.currentViewer.notifyRepaintRequired();
        }
    }, this);

    // var that = this;
    knockout.defineProperty(this, 'concepts', {
        get: function() {
            if (defined(this._tableStructure)) {
                return [this._tableStructure];
            } else {
                return [];
            }
        }
    });

    /**
     * Gets the tableStyle object.
     * This needs to be a property on the object (not the prototype), so that updateFromJson sees it.
     * @type {Object}
     */
    knockout.defineProperty(this, 'tableStyle', {
        get : function() {
            return this._tableStyle;
        }
    });

    overrideProperty(this, 'clock', {
        get: function() {
            var timeColumn = this.timeColumn;
            if (this.isMappable && defined(timeColumn)) {
                return timeColumn.clock;
            }
        }
    });

    overrideProperty(this, 'legendUrl', {
        get: function() {
            if (defined(this._dataSource)) {
                return this._dataSource.legendUrl;
            } else if (defined(this._regionMapping)) {
                return this._regionMapping.legendUrl;
            }
        }
    });

    overrideProperty(this, 'rectangle', {
        get: function() {
            // can override the extent using this.rectangle, otherwise falls back the datasource's extent (with a small margin).
            if (defined(this._rectangle)) {
                return this._rectangle;
            }
            var rect;
            if (defined(this._dataSource)) {
                rect = this._dataSource.extent;
            } else if (defined(this._regionMapping)) {
                rect = this._regionMapping.extent;
            }
            return addMarginToRectangle(rect, 0.08);
        },
        set: function(rect) {
            this._rectangle = rect;
        }
    });
>>>>>>> ae69add3
};

inherit(TableCatalogItem, CsvCatalogItem);


defineProperties(CsvCatalogItem.prototype, {
    /**
     * Gets the type of data member represented by this instance.
     * @memberOf CsvCatalogItem.prototype
     * @type {String}
     */
    type: {
        get: function() {
            return 'csv';
        }
    },

    /**
     * Gets a human-readable name for this type of data source, 'CSV'.
     * @memberOf CsvCatalogItem.prototype
     * @type {String}
     */
    typeName: {
        get: function() {
            return 'Comma-Separated Values (CSV)';
        }
    },

    /**
     * Gets the metadata associated with this data source and the server that provided it, if applicable.
     * @memberOf CsvCatalogItem.prototype
     * @type {Metadata}
     */
    metadata: { //TODO: return metadata if tableDataSource defined
        get: function() {
            var result = new Metadata();
            result.isLoading = false;
            result.dataSourceErrorMessage = 'This data source does not have any details available.';
            result.serviceErrorMessage = 'This service does not have any details available.';
            return result;
        }
    },

    /**
     * Gets the data source associated with this catalog item.
     * @memberOf CsvCatalogItem.prototype
     * @type {DataSource}
     */
    dataSource: {
        get: function() {
            return this._dataSource;
        }
    }

});

CsvCatalogItem.defaultUpdaters = clone(TableCatalogItem.defaultUpdaters);

CsvCatalogItem.defaultUpdaters.sourceCatalogItem = function() {
    // TODO: For now, don't update from JSON. Better to do it via an id?
};

freezeObject(CsvCatalogItem.defaultUpdaters);

CsvCatalogItem.defaultSerializers = clone(TableCatalogItem.defaultSerializers);

CsvCatalogItem.defaultSerializers.sourceCatalogItem = function() {
    // TODO: For now, don't serialize. Can we do it via an id?
};

freezeObject(CsvCatalogItem.defaultSerializers);

<<<<<<< HEAD
// Loads the TableStructure, then calls item.initializeFromTableStructure.
=======
/**
 * Gets or sets the default set of properties that are serialized when serializing a {@link CatalogItem}-derived object
 * for a share link.
 * @type {String[]}
 */
CsvCatalogItem.defaultPropertiesForSharing = clone(CatalogItem.defaultPropertiesForSharing);
CsvCatalogItem.defaultPropertiesForSharing.push('keepOnTop');
CsvCatalogItem.defaultPropertiesForSharing.push('disableUserChanges');
CsvCatalogItem.defaultPropertiesForSharing.push('opacity');
CsvCatalogItem.defaultPropertiesForSharing.push('tableStyle');
freezeObject(CsvCatalogItem.defaultPropertiesForSharing);


CsvCatalogItem.prototype._getValuesThatInfluenceLoad = function() {
    return [this.url, this.data];
};

/**
 * Sets the relevant active time column on the table structure, defaulting to the first time column present
 * unless the tableStyle has a 'timeColumn' property.
 * @param {TableStructure} tableStructure The table structure.
 * @param {TableStyle} tableStyle The table style.
 */
CsvCatalogItem.setActiveTimeColumn = function(tableStructure, tableStyle) {
    if (typeof tableStyle.timeColumn !== 'undefined') {
        tableStructure.activeTimeColumn = tableStructure.getColumnWithNameIdOrIndex(tableStyle.timeColumn);
        if (defined(tableStructure.activeTimeColumn) && tableStructure.activeTimeColumn.type !== VarType.TIME) {
            tableStructure.activeTimeColumn = tableStructure.columnsByType[VarType.TIME][0];
            throw new DeveloperError('TableStyle.timeColumn "' + tableStyle.timeColumn + '" is not a valid time column.');
        }
    } else {
        tableStructure.activeTimeColumn = tableStructure.columnsByType[VarType.TIME][0];
    }
};

/**
 * Loads the TableStructure.
 * Chooses what sort of object to place it in:
 *  - TableDataSource if it has latitude and longitude, or if it has addresses that we can convert to coordinates.
 *  - RegionMapping if it has a region column
 *  - a non-geospatial class otherwise (pending)
 *
 * @param {CsvCatalogItem} item Item that tableDataSource is created for
 * @param {String} csvString String in csv format.
 * @return {Promise} A promise that resolves to true if it is a recognised format.
 * @private
 */
>>>>>>> ae69add3
function loadTableFromCsv(item, csvString) {
    var tableStyle = item._tableStyle;
    var options = {
        idColumnNames: item.idColumns,
        isSampled: item.isSampled,
        displayDuration: tableStyle.displayDuration,
        replaceWithNullValues: tableStyle.replaceWithNullValues,
        replaceWithZeroValues: tableStyle.replaceWithZeroValues,
        columnOptions: tableStyle.columns  // may contain per-column replacements for these
    };
    var tableStructure = new TableStructure(undefined, options);
    tableStructure.loadFromCsv(csvString);
<<<<<<< HEAD
    return item.initializeFromTableStructure(tableStructure);
}

=======
    return setupTableStructure(item, tableStructure);
}

// Chooses what sort of object to place it in:
//  - TableDataSource if it has latitude and longitude
//  - RegionMapping if it has a region column
//  - nothing for non-geospatial data (just use the TableStructure directly).
// Returns a promise that resolves to true if it is a recognised format.
function setupTableStructure(item, tableStructure) {
    var tableStyle = item._tableStyle;
    CsvCatalogItem.setActiveTimeColumn(tableStructure, tableStyle);
    item._tableStructure = tableStructure;

    // Does the csv have addresses we can translate to long and lat?
    if (!tableStructure.hasLatitudeAndLongitude && tableStructure.hasAddress && defined(item.terria.batchGeocoder))
    {
        var addressGeocoder = item.terria.batchGeocoder;
        return addressGeocoder.bulkConvertAddresses(tableStructure, item.terria.corsProxy).then(function(addressGeocoderData) {
            var timeTaken = JulianDate.secondsDifference(JulianDate.now(), addressGeocoderData.startTime);
            var developerMessage = "Bulk geocode of " + addressGeocoderData.numberOfAddressesConverted + " addresses took "
                                  + timeTaken.toFixed(2) + " seconds, which is "
                                  + (addressGeocoderData.numberOfAddressesConverted/timeTaken).toFixed(2)
                                  + " addresses/s, or " + (timeTaken/addressGeocoderData.numberOfAddressesConverted).toFixed(2)
                                  + " s/address.\n";
            console.log(developerMessage);
            var missingAddressesMessage = "";
            if (addressGeocoderData.missingAddresses.length > 0 || addressGeocoderData.nullAddresses > 0)
            {
                if (addressGeocoderData.missingAddresses.length > 0) {
                    missingAddressesMessage = "\nThe CSV contains addresses, but " + addressGeocoderData.missingAddresses.length
                        + " can\'t be located on the map:\n"
                        + addressGeocoderData.missingAddresses.join(", ") + "\n";
                }
                if (addressGeocoderData.nullAddresses > 0) {
                    missingAddressesMessage += ".\n" + addressGeocoderData.nullAddresses + " addresses are missing from the CSV.";
                }
                item.terria.error.raiseEvent(new TerriaError({
                    sender: this,
                    title: 'Bulk Geocoder Information',
                    message: missingAddressesMessage
                }));
            }
            return createDataSourceForLatLong(item, tableStructure);
        })
        .otherwise(function(e) {
            console.log("Unable to map addresses to lat-long coordinates.", e);
        });
    }
    if (tableStructure.hasLatitudeAndLongitude) {
        return createDataSourceForLatLong(item, tableStructure);
    }
    var regionMapping = new RegionMapping(item, tableStructure, item._tableStyle);
    // Return a promise which resolves once we've set up region mapping, if any.
    return regionMapping.loadRegionDetails().then(function(regionDetails) {
        if (regionDetails) {
            // Save the region mapping to item._regionMapping.
            item._regionMapping = regionMapping;
            item._regionMapping.changedEvent.addEventListener(dataChanged.bind(null, item), item);
            // Set the first region column to have type VarType.REGION.
            RegionMapping.setRegionColumnType(regionDetails);
            // Activate a column. This needed to wait until we had a regionMapping, so it can trigger the legendHelper build.
            item.activateColumnFromTableStyle();
            // This needed to wait until we know which column is the region.
            ensureActiveColumn(tableStructure);
            item.startPolling();
            return when(true);
        } else {
            // Non-geospatial data.
            tableStructure.name = ''; // No need to show the section title 'Display Variables' in Now Viewing.
            tableStructure.allowMultiple = true;
            item.activateColumnFromTableStyle();
            item.setChartable();
            item.startPolling();
            return when(true);
        }
    });
}

/**
 * Creates a datasource based on tableStructure provided and adds it to item. Suitable for TableStructures that contain
 * lat-lon columns.
 *
 * @param {CsvCatalogItem} item Item that tableDataSource is created for
 * @param {TableStructure} tableStructure TableStructure to use in creating datasource.
 *
 * @return {Promise}
 * @private
 */
function createDataSourceForLatLong(item, tableStructure) {
    // Create the TableDataSource and save it to item._dataSource.
    item._dataSource = new TableDataSource(tableStructure, item._tableStyle, item.name);
    item._dataSource.changedEvent.addEventListener(dataChanged.bind(null, item), item);
    // Activate a column. This needed to wait until we had a dataSource, so it can trigger the legendHelper build.
    item.activateColumnFromTableStyle();
    ensureActiveColumn(tableStructure);
    return when(true); // We're done - nothing to wait for.
}

CsvCatalogItem.prototype.setChartable = function() {
    var tableStructure = this._tableStructure;
    tableStructure.allowMultiple = true;
    this.isMappable = false;
    tableStructure.getColorCallback = this.getNextColor.bind(this);
    // Hide non-scalar columns.
    tableStructure.columns.forEach(function(column) {
        column.isVisible = (column.type === VarType.SCALAR);
    });
    ensureActiveColumnForNonSpatial(tableStructure);
    // If it's not there already, add it to the catalog's chartable items, so the ChartPanel can pick it up.
    if (this.terria.catalog.chartableItems.indexOf(this) < 0) {
        this.terria.catalog.chartableItems.push(this);
    }
    // Any derived calculations from this can ignore the need for julianFinishDates and time intervals.
    tableStructure.columnsByType[VarType.TIME].forEach(function(column) {
        column.options.noFinishDates = true;
    });
};

// An event listened triggered whenever the dataSource or regionMapping changes.
// Used to know when to redraw the display.
function dataChanged(item) {
    item.terria.currentViewer.notifyRepaintRequired();
}

function ensureActiveColumn(tableStructure) {
    // Find and activate the first SCALAR or ENUM column, if no columns are active.
    if (tableStructure.activeItems.length === 0) {
        var suitableColumns = tableStructure.columns.filter(function(col) {
            return ([VarType.SCALAR, VarType.ENUM].indexOf(col.type) >= 0);
        });
        if (suitableColumns.length > 0) {
            suitableColumns[0].toggleActive();
        } else {
            // There are no suitable columns. We need to trigger an active column change to update TableDataSource and RegionMapping, so toggle one twice.
            tableStructure.columns[0].toggleActive();
            tableStructure.columns[0].toggleActive();
        }
    }
}

function ensureActiveColumnForNonSpatial(tableStructure) {
    // If it is not mappable, and has no time column, then the first scalar column will be treated as the x-variable, so choose the second one.
    if (tableStructure.activeItems.length === 0) {
        var suitableColumns = tableStructure.columnsByType[VarType.SCALAR];
        if (suitableColumns.length > 1) {
            suitableColumns[1].toggleActive();
        } else if (suitableColumns.length > 0) {
            suitableColumns[0].toggleActive();
        }
    }
}

/**
 * Activates the column specified in the table style's "dataVariable" parameter, if any.
 */
CsvCatalogItem.prototype.activateColumnFromTableStyle = function() {
    var tableStyle = this._tableStyle;
    if (defined(tableStyle) && defined(tableStyle.dataVariable)) {
        var columnToActivate = this._tableStructure.getColumnWithNameOrId(tableStyle.dataVariable);
        if (columnToActivate) {
            columnToActivate.toggleActive();
        }
    }
};

>>>>>>> ae69add3

/**
 * Loads data from a URL into a (usually temporary) table structure.
 * @param  {String} url The URL.
 * @return {Promise} A promise which resolves to a table structure.
 */
function loadIntoTableStructure(item, url) {
    // Load in the data file as a TableStructure. Currently only understands csv.
    const tableStructure = new TableStructure();
    return loadText(proxyCatalogItemUrl(item, url, '0d')).then(tableStructure.loadFromCsv.bind(tableStructure));
}

/**
 * Every <polling.seconds> seconds, if the csvItem is enabled,
 * request data from the polling.url || url, and update/replace this._tableStructure.
 */
CsvCatalogItem.prototype.startPolling = function() {
    const polling = this.polling;
    if (defined(polling.seconds) && polling.seconds > 0) {
        var item = this;
        this._pollTimeout = setTimeout(function() {
            if (item.isEnabled) {
                loadIntoTableStructure(item, polling.url || item.url).then(function(newTable) {
                    // console.log('polled url', polling.url || item.url, newTable);
                    if (item._tableStructure.hasLatitudeAndLongitude !== newTable.hasLatitudeAndLongitude || item._tableStructure.columns.length !== newTable.columns.length) {
                        console.log('The newly polled data is incompatible with the old data.');
                        throw new DeveloperError('The newly polled data is incompatible with the old data.');
                    }
                    // Maintain active item and colors.  Assume same column ordering for now.
                    item._tableStructure.columns.forEach(function(column, i) {
                        newTable.columns[i].isActive = column.isActive;
                        newTable.columns[i].color = column.color;
                    });
                    if (polling.replace) {
                        item._tableStructure.columns = newTable.columns;
                    } else {
                        if (defined(item.idColumns)) {
                            item._tableStructure.merge(newTable);
                        } else {
                            item._tableStructure.append(newTable);
                        }
                    }
                });
            }
            // Note this means the timer keeps going even when you remove (disable) the item,
            // but it doesn't actually request new data any more.
            // If the item is re-enabled, the same timer just starts picking it up again.
            item.startPolling();
        }, polling.seconds * 1000);
    }
};

CsvCatalogItem.prototype._load = function() {
    var that = this;

    if (defined(this.data)) {
        return when(that.data, function(data) {
            if (typeof Blob !== 'undefined' && data instanceof Blob) {
                return readText(data).then(function(text) {
                    return loadTableFromCsv(that, text);
                });
            } else if (typeof data === 'string') {
                return loadTableFromCsv(that, data);
            } else if (data instanceof TableStructure) {
                return that.initializeFromTableStructure(data);
            } else {
                throw new TerriaError({
                    sender: that,
                    title: 'Unexpected type of CSV data',
                    message: 'CsvCatalogItem data is expected to be a Blob, File, or String, but it was not any of these. ' +
                        'This may indicate a bug in terriajs or incorrect use of the terriajs API. ' +
                        'If you believe it is a bug in ' + that.terria.appName + ', please report it by emailing ' +
                        '<a href="mailto:' + that.terria.supportEmail + '">' + that.terria.supportEmail + '</a>.'
                });
            }
        });
    } else if (defined(that.url)) {
        return loadText(proxyCatalogItemUrl(that, that.url, '1d')).then(function(text) {
            return loadTableFromCsv(that, text);
        }).otherwise(function(e) {
            throw new TerriaError({
                sender: that,
                title: 'Unable to load CSV file',
                message: 'See the <a href="https://github.com/NICTA/nationalmap/wiki/csv-geo-au">csv-geo-au</a> specification for supported CSV formats.\n\n' + (e.message || e.response)
            });
        });
    }
};

CsvCatalogItem.setActiveTimeColumn = function(tableStructure, tableStyle) {
    deprecationWarning('CsvCatalogItem.setActiveTimeColumn', 'CsvCatalogItem.setActiveTimeColumn is deprecated. Please use tableStructure.setActiveTimeColumn.');
    tableStructure.setActiveTimeColumn(tableStyle.timeColumn);
};

module.exports = CsvCatalogItem;<|MERGE_RESOLUTION|>--- conflicted
+++ resolved
@@ -17,12 +17,6 @@
 var proxyCatalogItemUrl = require('./proxyCatalogItemUrl');
 var readText = require('../Core/readText');
 var TableStructure = require('../Map/TableStructure');
-<<<<<<< HEAD
-=======
-var TableStyle = require('../Models/TableStyle');
-var VarType = require('../Map/VarType');
-var JulianDate = require('terriajs-cesium/Source/Core/JulianDate');
->>>>>>> ae69add3
 
 /**
  * A {@link CatalogItem} representing CSV data.
@@ -45,104 +39,6 @@
      * @type {CatalogItem}
      */
     this.sourceCatalogItem = undefined;
-<<<<<<< HEAD
-=======
-
-    /**
-     * Gets or sets the column identifiers (names or indices), so we can identify individual features
-     * within a csv file with a time column, or across multiple polled lat/lon files.
-     * Eg. ['lat', 'lon'] for immobile features, or ['identifier'] if a unique identifier is provided
-     * (where these are column names in the csv file; column numbers work as well).
-     * For region-mapped files, the region identifier is used instead.
-     * For non-spatial files, the x-column is used instead.
-     * @type {String[]}
-     * @default undefined
-     */
-    this.idColumns = options.idColumns;
-
-    /**
-     * Gets or sets a value indicating whether the rows correspond to "sampled" data.
-     * This only makes a difference if there is a time column and idColumns.
-     * In this case, if isSampled is true, then feature position, color and size are interpolated
-     * to produce smooth animation of the features over time.
-     * If isSampled is false, then times are treated as the start of periods, so that
-     * feature positions, color and size are kept constant from one time until the next,
-     * then change suddenly.
-     * Color and size are never interpolated when they are drawn from a text column.
-     * @type {Boolean}
-     * @default true
-     */
-    this.isSampled = defaultValue(options.isSampled, true);
-
-    knockout.track(this, ['data', 'dataSourceUrl', 'opacity', 'keepOnTop', 'disableUserChanges', 'showWarnings', '_tableStructure', '_dataSource', '_regionMapping']);
-
-    knockout.getObservable(this, 'opacity').subscribe(function(newValue) {
-        if (defined(this._regionMapping) && defined(this._regionMapping.updateOpacity)) {
-            this._regionMapping.updateOpacity(newValue);
-            this.terria.currentViewer.notifyRepaintRequired();
-        }
-    }, this);
-
-    // var that = this;
-    knockout.defineProperty(this, 'concepts', {
-        get: function() {
-            if (defined(this._tableStructure)) {
-                return [this._tableStructure];
-            } else {
-                return [];
-            }
-        }
-    });
-
-    /**
-     * Gets the tableStyle object.
-     * This needs to be a property on the object (not the prototype), so that updateFromJson sees it.
-     * @type {Object}
-     */
-    knockout.defineProperty(this, 'tableStyle', {
-        get : function() {
-            return this._tableStyle;
-        }
-    });
-
-    overrideProperty(this, 'clock', {
-        get: function() {
-            var timeColumn = this.timeColumn;
-            if (this.isMappable && defined(timeColumn)) {
-                return timeColumn.clock;
-            }
-        }
-    });
-
-    overrideProperty(this, 'legendUrl', {
-        get: function() {
-            if (defined(this._dataSource)) {
-                return this._dataSource.legendUrl;
-            } else if (defined(this._regionMapping)) {
-                return this._regionMapping.legendUrl;
-            }
-        }
-    });
-
-    overrideProperty(this, 'rectangle', {
-        get: function() {
-            // can override the extent using this.rectangle, otherwise falls back the datasource's extent (with a small margin).
-            if (defined(this._rectangle)) {
-                return this._rectangle;
-            }
-            var rect;
-            if (defined(this._dataSource)) {
-                rect = this._dataSource.extent;
-            } else if (defined(this._regionMapping)) {
-                rect = this._regionMapping.extent;
-            }
-            return addMarginToRectangle(rect, 0.08);
-        },
-        set: function(rect) {
-            this._rectangle = rect;
-        }
-    });
->>>>>>> ae69add3
 };
 
 inherit(TableCatalogItem, CsvCatalogItem);
@@ -215,57 +111,14 @@
 
 freezeObject(CsvCatalogItem.defaultSerializers);
 
-<<<<<<< HEAD
-// Loads the TableStructure, then calls item.initializeFromTableStructure.
-=======
-/**
- * Gets or sets the default set of properties that are serialized when serializing a {@link CatalogItem}-derived object
- * for a share link.
- * @type {String[]}
- */
-CsvCatalogItem.defaultPropertiesForSharing = clone(CatalogItem.defaultPropertiesForSharing);
-CsvCatalogItem.defaultPropertiesForSharing.push('keepOnTop');
-CsvCatalogItem.defaultPropertiesForSharing.push('disableUserChanges');
-CsvCatalogItem.defaultPropertiesForSharing.push('opacity');
-CsvCatalogItem.defaultPropertiesForSharing.push('tableStyle');
-freezeObject(CsvCatalogItem.defaultPropertiesForSharing);
-
-
-CsvCatalogItem.prototype._getValuesThatInfluenceLoad = function() {
-    return [this.url, this.data];
-};
-
-/**
- * Sets the relevant active time column on the table structure, defaulting to the first time column present
- * unless the tableStyle has a 'timeColumn' property.
- * @param {TableStructure} tableStructure The table structure.
- * @param {TableStyle} tableStyle The table style.
- */
-CsvCatalogItem.setActiveTimeColumn = function(tableStructure, tableStyle) {
-    if (typeof tableStyle.timeColumn !== 'undefined') {
-        tableStructure.activeTimeColumn = tableStructure.getColumnWithNameIdOrIndex(tableStyle.timeColumn);
-        if (defined(tableStructure.activeTimeColumn) && tableStructure.activeTimeColumn.type !== VarType.TIME) {
-            tableStructure.activeTimeColumn = tableStructure.columnsByType[VarType.TIME][0];
-            throw new DeveloperError('TableStyle.timeColumn "' + tableStyle.timeColumn + '" is not a valid time column.');
-        }
-    } else {
-        tableStructure.activeTimeColumn = tableStructure.columnsByType[VarType.TIME][0];
-    }
-};
-
-/**
- * Loads the TableStructure.
- * Chooses what sort of object to place it in:
- *  - TableDataSource if it has latitude and longitude, or if it has addresses that we can convert to coordinates.
- *  - RegionMapping if it has a region column
- *  - a non-geospatial class otherwise (pending)
+/**
+ * Loads the TableStructure from a csv file.
  *
  * @param {CsvCatalogItem} item Item that tableDataSource is created for
  * @param {String} csvString String in csv format.
  * @return {Promise} A promise that resolves to true if it is a recognised format.
  * @private
  */
->>>>>>> ae69add3
 function loadTableFromCsv(item, csvString) {
     var tableStyle = item._tableStyle;
     var options = {
@@ -278,177 +131,8 @@
     };
     var tableStructure = new TableStructure(undefined, options);
     tableStructure.loadFromCsv(csvString);
-<<<<<<< HEAD
     return item.initializeFromTableStructure(tableStructure);
 }
-
-=======
-    return setupTableStructure(item, tableStructure);
-}
-
-// Chooses what sort of object to place it in:
-//  - TableDataSource if it has latitude and longitude
-//  - RegionMapping if it has a region column
-//  - nothing for non-geospatial data (just use the TableStructure directly).
-// Returns a promise that resolves to true if it is a recognised format.
-function setupTableStructure(item, tableStructure) {
-    var tableStyle = item._tableStyle;
-    CsvCatalogItem.setActiveTimeColumn(tableStructure, tableStyle);
-    item._tableStructure = tableStructure;
-
-    // Does the csv have addresses we can translate to long and lat?
-    if (!tableStructure.hasLatitudeAndLongitude && tableStructure.hasAddress && defined(item.terria.batchGeocoder))
-    {
-        var addressGeocoder = item.terria.batchGeocoder;
-        return addressGeocoder.bulkConvertAddresses(tableStructure, item.terria.corsProxy).then(function(addressGeocoderData) {
-            var timeTaken = JulianDate.secondsDifference(JulianDate.now(), addressGeocoderData.startTime);
-            var developerMessage = "Bulk geocode of " + addressGeocoderData.numberOfAddressesConverted + " addresses took "
-                                  + timeTaken.toFixed(2) + " seconds, which is "
-                                  + (addressGeocoderData.numberOfAddressesConverted/timeTaken).toFixed(2)
-                                  + " addresses/s, or " + (timeTaken/addressGeocoderData.numberOfAddressesConverted).toFixed(2)
-                                  + " s/address.\n";
-            console.log(developerMessage);
-            var missingAddressesMessage = "";
-            if (addressGeocoderData.missingAddresses.length > 0 || addressGeocoderData.nullAddresses > 0)
-            {
-                if (addressGeocoderData.missingAddresses.length > 0) {
-                    missingAddressesMessage = "\nThe CSV contains addresses, but " + addressGeocoderData.missingAddresses.length
-                        + " can\'t be located on the map:\n"
-                        + addressGeocoderData.missingAddresses.join(", ") + "\n";
-                }
-                if (addressGeocoderData.nullAddresses > 0) {
-                    missingAddressesMessage += ".\n" + addressGeocoderData.nullAddresses + " addresses are missing from the CSV.";
-                }
-                item.terria.error.raiseEvent(new TerriaError({
-                    sender: this,
-                    title: 'Bulk Geocoder Information',
-                    message: missingAddressesMessage
-                }));
-            }
-            return createDataSourceForLatLong(item, tableStructure);
-        })
-        .otherwise(function(e) {
-            console.log("Unable to map addresses to lat-long coordinates.", e);
-        });
-    }
-    if (tableStructure.hasLatitudeAndLongitude) {
-        return createDataSourceForLatLong(item, tableStructure);
-    }
-    var regionMapping = new RegionMapping(item, tableStructure, item._tableStyle);
-    // Return a promise which resolves once we've set up region mapping, if any.
-    return regionMapping.loadRegionDetails().then(function(regionDetails) {
-        if (regionDetails) {
-            // Save the region mapping to item._regionMapping.
-            item._regionMapping = regionMapping;
-            item._regionMapping.changedEvent.addEventListener(dataChanged.bind(null, item), item);
-            // Set the first region column to have type VarType.REGION.
-            RegionMapping.setRegionColumnType(regionDetails);
-            // Activate a column. This needed to wait until we had a regionMapping, so it can trigger the legendHelper build.
-            item.activateColumnFromTableStyle();
-            // This needed to wait until we know which column is the region.
-            ensureActiveColumn(tableStructure);
-            item.startPolling();
-            return when(true);
-        } else {
-            // Non-geospatial data.
-            tableStructure.name = ''; // No need to show the section title 'Display Variables' in Now Viewing.
-            tableStructure.allowMultiple = true;
-            item.activateColumnFromTableStyle();
-            item.setChartable();
-            item.startPolling();
-            return when(true);
-        }
-    });
-}
-
-/**
- * Creates a datasource based on tableStructure provided and adds it to item. Suitable for TableStructures that contain
- * lat-lon columns.
- *
- * @param {CsvCatalogItem} item Item that tableDataSource is created for
- * @param {TableStructure} tableStructure TableStructure to use in creating datasource.
- *
- * @return {Promise}
- * @private
- */
-function createDataSourceForLatLong(item, tableStructure) {
-    // Create the TableDataSource and save it to item._dataSource.
-    item._dataSource = new TableDataSource(tableStructure, item._tableStyle, item.name);
-    item._dataSource.changedEvent.addEventListener(dataChanged.bind(null, item), item);
-    // Activate a column. This needed to wait until we had a dataSource, so it can trigger the legendHelper build.
-    item.activateColumnFromTableStyle();
-    ensureActiveColumn(tableStructure);
-    return when(true); // We're done - nothing to wait for.
-}
-
-CsvCatalogItem.prototype.setChartable = function() {
-    var tableStructure = this._tableStructure;
-    tableStructure.allowMultiple = true;
-    this.isMappable = false;
-    tableStructure.getColorCallback = this.getNextColor.bind(this);
-    // Hide non-scalar columns.
-    tableStructure.columns.forEach(function(column) {
-        column.isVisible = (column.type === VarType.SCALAR);
-    });
-    ensureActiveColumnForNonSpatial(tableStructure);
-    // If it's not there already, add it to the catalog's chartable items, so the ChartPanel can pick it up.
-    if (this.terria.catalog.chartableItems.indexOf(this) < 0) {
-        this.terria.catalog.chartableItems.push(this);
-    }
-    // Any derived calculations from this can ignore the need for julianFinishDates and time intervals.
-    tableStructure.columnsByType[VarType.TIME].forEach(function(column) {
-        column.options.noFinishDates = true;
-    });
-};
-
-// An event listened triggered whenever the dataSource or regionMapping changes.
-// Used to know when to redraw the display.
-function dataChanged(item) {
-    item.terria.currentViewer.notifyRepaintRequired();
-}
-
-function ensureActiveColumn(tableStructure) {
-    // Find and activate the first SCALAR or ENUM column, if no columns are active.
-    if (tableStructure.activeItems.length === 0) {
-        var suitableColumns = tableStructure.columns.filter(function(col) {
-            return ([VarType.SCALAR, VarType.ENUM].indexOf(col.type) >= 0);
-        });
-        if (suitableColumns.length > 0) {
-            suitableColumns[0].toggleActive();
-        } else {
-            // There are no suitable columns. We need to trigger an active column change to update TableDataSource and RegionMapping, so toggle one twice.
-            tableStructure.columns[0].toggleActive();
-            tableStructure.columns[0].toggleActive();
-        }
-    }
-}
-
-function ensureActiveColumnForNonSpatial(tableStructure) {
-    // If it is not mappable, and has no time column, then the first scalar column will be treated as the x-variable, so choose the second one.
-    if (tableStructure.activeItems.length === 0) {
-        var suitableColumns = tableStructure.columnsByType[VarType.SCALAR];
-        if (suitableColumns.length > 1) {
-            suitableColumns[1].toggleActive();
-        } else if (suitableColumns.length > 0) {
-            suitableColumns[0].toggleActive();
-        }
-    }
-}
-
-/**
- * Activates the column specified in the table style's "dataVariable" parameter, if any.
- */
-CsvCatalogItem.prototype.activateColumnFromTableStyle = function() {
-    var tableStyle = this._tableStyle;
-    if (defined(tableStyle) && defined(tableStyle.dataVariable)) {
-        var columnToActivate = this._tableStructure.getColumnWithNameOrId(tableStyle.dataVariable);
-        if (columnToActivate) {
-            columnToActivate.toggleActive();
-        }
-    }
-};
-
->>>>>>> ae69add3
 
 /**
  * Loads data from a URL into a (usually temporary) table structure.
