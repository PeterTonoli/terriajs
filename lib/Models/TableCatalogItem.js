'use strict';

/*global require*/
var clone = require('terriajs-cesium/Source/Core/clone');
var defaultValue = require('terriajs-cesium/Source/Core/defaultValue');
var defined = require('terriajs-cesium/Source/Core/defined');
var defineProperties = require('terriajs-cesium/Source/Core/defineProperties');
var DeveloperError = require('terriajs-cesium/Source/Core/DeveloperError');
var freezeObject = require('terriajs-cesium/Source/Core/freezeObject');
var JulianDate = require('terriajs-cesium/Source/Core/JulianDate');
var knockout = require('terriajs-cesium/Source/ThirdParty/knockout');
var when = require('terriajs-cesium/Source/ThirdParty/when');
var TimeIntervalCollection = require('terriajs-cesium/Source/Core/TimeIntervalCollection');

var CatalogItem = require('./CatalogItem');
var inherit = require('../Core/inherit');
var overrideProperty = require('../Core/overrideProperty');
var Polling = require('./Polling');
var RegionMapping = require('./RegionMapping');
var standardCssColors = require('../Core/standardCssColors');
var TableDataSource = require('../Models/TableDataSource');
var TableStyle = require('../Models/TableStyle');
var TerriaError = require('../Core/TerriaError');
var VarType = require('../Map/VarType');

var DEFAULT_ID_COLUMN = 'id';

/**
 * An abstract {@link CatalogItem} representing tabular data.
 * Extend this class for csv or other data by providing two critical functions:
 * _load and (optionally) startPolling.
 * You can also override concepts for greater control over the display.
 *
 * @alias TableCatalogItem
 * @constructor
 * @extends CatalogItem
 * @abstract
 *
 * @param {Terria} terria The Terria instance.
 * @param {String} [url] The URL from which to retrieve the data.
 * @param {Object} [options] Initial values.
 * @param {TableStyle} [options.tableStyle] An initial table style can be supplied if desired.
 */
var TableCatalogItem = function(terria, url, options) {
    CatalogItem.call(this, terria);

    options = defaultValue(options, defaultValue.EMPTY_OBJECT);

    this._tableStructure = undefined;
    // Handle tableStyle as any of: undefined, a regular object, or a TableStyle object. Convert all to TableStyle objects.
    if (defined(options.tableStyle)) {
        if (options.tableStyle instanceof TableStyle) {
            this._tableStyle = options.tableStyle;
        } else {
            this._tableStyle = new TableStyle(options.tableStyle);
        }
    } else {
        this._tableStyle = new TableStyle();  // Start with one so defaultSerializers.tableStyle will work.
    }
    this._dataSource = undefined;
    this._regionMapping = undefined;
    this._rectangle = undefined;
    this._pollTimeout = undefined; // Used internally to store the polling timeout id.

    this.url = url;

    /**
     * Gets or sets the data, represented as a binary Blob, a string, or a Promise for one of those things.
     * If this property is set, {@link CatalogItem#url} is ignored.
     * This property is observable.
     * @type {Blob|String|Promise}
     */
    this.data = undefined;

    /**
     * Gets or sets the URL from which the {@link TableCatalogItem#data} was obtained.  This is informational; it is not
     * used.  This propery is observable.
     * @type {String}
     */
    this.dataSourceUrl = undefined;

    /**
     * Gets or sets the opacity (alpha) of the data item, where 0.0 is fully transparent and 1.0 is
     * fully opaque.  This property is observable.
     * @type {Number}
     * @default 0.6
     */
    this.opacity = 0.6;

    /**
     * Keeps the layer on top of all other imagery layers.  This property is observable.
     * @type {Boolean}
     * @default false
     */
    this.keepOnTop = false;

    /**
     * Gets or sets polling information, such as the number of seconds between polls, and what url to poll.
     * @type {Polling}
     * @default undefined
     */
    this.polling = new Polling();

    /**
     * Should any warnings like failures in region mapping be displayed to the user?
     * @type {Boolean}
     * @default true
     */
    this.showWarnings = true;

    /**
     * Gets or sets the array of color strings used for chart lines.
     * TODO: make this customizable, eg. use colormap / colorPalette.
     * @type {String[]}
     */
    this.colors = standardCssColors.modifiedBrewer8ClassSet2;

    /**
     * Gets or sets the column identifiers (names or indices), so we can identify individual features
     * within a table with a time column, or across multiple polled lat/lon files.
     * Eg. ['lat', 'lon'] for immobile features, or ['identifier'] if a unique identifier is provided
     * (where these are column names in the table; column numbers work as well).
     * For region-mapped files, the region identifier is used instead.
     * For non-spatial files, the x-column is used instead.
     * @type {String[]}
     * @default undefined
     */
    this.idColumns = options.idColumns;

    /**
     * Gets or sets a value indicating whether the rows correspond to "sampled" data.
     * This only makes a difference if there is a time column and idColumns.
     * In this case, if isSampled is true, then feature position, color and size are interpolated
     * to produce smooth animation of the features over time.
     * If isSampled is false, then times are treated as the start of periods, so that
     * feature positions, color and size are kept constant from one time until the next,
     * then change suddenly.
     * Color and size are never interpolated when they are drawn from a text column.
     * @type {Boolean}
     * @default true
     */
    this.isSampled = defaultValue(options.isSampled, true);

    knockout.track(this, ['data', 'dataSourceUrl', 'opacity', 'keepOnTop', 'showWarnings', '_tableStructure', '_dataSource', '_regionMapping']);

    knockout.getObservable(this, 'opacity').subscribe(function(newValue) {
        if (defined(this._regionMapping) && defined(this._regionMapping.updateOpacity)) {
            this._regionMapping.updateOpacity(newValue);
            this.terria.currentViewer.notifyRepaintRequired();
        }
    }, this);

    knockout.defineProperty(this, 'concepts', {
        get: function() {
            if (defined(this._tableStructure)) {
                return [this._tableStructure];
            } else {
                return [];
            }
        }
    });

    /**
     * Gets the tableStyle object.
     * This needs to be a property on the object (not the prototype), so that updateFromJson sees it.
     * @type {Object}
     */
    knockout.defineProperty(this, 'tableStyle', {
        get : function() {
            return this._tableStyle;
        }
    });

    overrideProperty(this, 'clock', {
        get: function() {
            var timeColumn = this.timeColumn;
            if (this.isMappable && defined(timeColumn)) {
                return timeColumn.clock;
            }
        }
    });

    overrideProperty(this, 'legendUrl', {
        get: function() {
            if (defined(this._dataSource)) {
                return this._dataSource.legendUrl;
            } else if (defined(this._regionMapping)) {
                return this._regionMapping.legendUrl;
            }
        }
    });

    overrideProperty(this, 'rectangle', {
        get: function() {
            // Override the extent using this.rectangle, otherwise falls back the datasource's extent (with a small margin).
            if (defined(this._rectangle)) {
                return this._rectangle;
            }
            var rect;
            if (defined(this._dataSource)) {
                rect = this._dataSource.extent;
            } else if (defined(this._regionMapping)) {
                rect = this._regionMapping.extent;
            }
            return addMarginToRectangle(rect, 0.08);
        },
        set: function(rect) {
            this._rectangle = rect;
        }
    });
};

inherit(CatalogItem, TableCatalogItem);

function addMarginToRectangle(rect, marginFraction) {
    if (defined(rect)) {
        var heightMargin = rect.height * marginFraction;
        var widthMargin = rect.width * marginFraction;
        rect.north = Math.min(Math.PI / 2, rect.north + heightMargin);
        rect.south = Math.max(-Math.PI / 2, rect.south - heightMargin);
        rect.east = Math.min(Math.PI, rect.east + widthMargin);
        rect.west = Math.max(-Math.PI, rect.west - widthMargin);
    }
    return rect;
}

defineProperties(TableCatalogItem.prototype, {
    /**
     * Gets the active time column, if it exists.
     * @memberOf TableCatalogItem.prototype
     * @type {TableColumn}
     */
    timeColumn: {
        get: function() {
            return this._tableStructure && this._tableStructure.activeTimeColumn;
        }
    },

    /**
     * Gets a value indicating whether this data source, when enabled, can be reordered with respect to other data sources.
     * Data sources that cannot be reordered are typically displayed above reorderable data sources.
     * @memberOf TableCatalogItem.prototype
     * @type {Boolean}
     */
    supportsReordering: {
        get: function() {
            return defined(this._regionMapping) && defined(this._regionMapping.regionDetails) && !this.keepOnTop;
        }
    },

    /**
     * Gets a value indicating whether the opacity of this data source can be changed.
     * @memberOf ImageryLayerCatalogItem.prototype
     * @type {Boolean}
     */
    supportsOpacity: {
        get: function() {
            return (defined(this._regionMapping) && defined(this._regionMapping.regionDetails));
        }
    },

    /**
     * Gets the table structure associated with this catalog item.
     * @memberOf TableCatalogItem.prototype
     * @type {TableStructure}
     */
    tableStructure: {
        get: function() {
            return this._tableStructure;
        }
    },

    /**
     * Gets the data source associated with this catalog item.
     * @memberOf TableCatalogItem.prototype
     * @type {DataSource}
     */
    dataSource: {
        get: function() {
            return this._dataSource;
        }
    },

    /**
     * Gets the region mapping associated with this catalog item.
     * @memberOf TableCatalogItem.prototype
     * @type {RegionMapping}
     */
    regionMapping: {
        get: function() {
            return this._regionMapping;
        }
    },

    /**
     * Gets the Cesium or Leaflet imagery layer object associated with this data source.
     * Used in region mapping only.
     * This property is undefined if the data source is not enabled.
     * @memberOf TableCatalogItem.prototype
     * @type {Object}
     */
    imageryLayer: {
        get: function() {
            return this._regionMapping && this._regionMapping.imageryLayer;
        }
    },

    /**
     * Gets the set of names of the properties to be serialized for this object when {@link CatalogMember#serializeToJson} is called
     * for a share link.
     * @memberOf ImageryLayerCatalogItem.prototype
     * @type {String[]}
     */
    propertiesForSharing: {
        get: function() {
            return TableCatalogItem.defaultPropertiesForSharing;
        }
    },

    /**
     * Gets the set of functions used to update individual properties in {@link CatalogMember#updateFromJson}.
     * When a property name in the returned object literal matches the name of a property on this instance, the value
     * will be called as a function and passed a reference to this instance, a reference to the source JSON object
     * literal, and the name of the property.
     * @memberOf TableCatalogItem.prototype
     * @type {Object}
     */
    updaters: {
        get: function() {
            return TableCatalogItem.defaultUpdaters;
        }
    },

    /**
     * Gets the set of functions used to serialize individual properties in {@link CatalogMember#serializeToJson}.
     * When a property name on the model matches the name of a property in the serializers object literal,
     * the value will be called as a function and passed a reference to the model, a reference to the destination
     * JSON object literal, and the name of the property.
     * @memberOf TableCatalogItem.prototype
     * @type {Object}
     */
    serializers: {
        get: function() {
            return TableCatalogItem.defaultSerializers;
        }
    },

    /**
     * Gets the TimeIntervalCollection containing all the table's intervals.
     * @type {TimeIntervalCollection}
     */
    intervals: {
        get: function() {
            if (defined(this.tableStructure.activeTimeColumn)) {
                return this.tableStructure.activeTimeColumn.timeIntervals.reduce(function(intervals, interval) {
                    intervals.addInterval(interval);
                    return intervals;
                }, new TimeIntervalCollection());
            }
        }
    }
});

TableCatalogItem.defaultUpdaters = clone(CatalogItem.defaultUpdaters);

TableCatalogItem.defaultUpdaters.tableStyle = function(item, json, propertyName, options) {
    return item._tableStyle.updateFromJson(json[propertyName], options);
};

TableCatalogItem.defaultUpdaters.polling = function(item, json, propertyName, options) {
    return item[propertyName].updateFromJson(json[propertyName], options);
};

TableCatalogItem.defaultUpdaters.concepts = function() {
    // Don't update from JSON.
};

freezeObject(TableCatalogItem.defaultUpdaters);

TableCatalogItem.defaultSerializers = clone(CatalogItem.defaultSerializers);

TableCatalogItem.defaultSerializers.tableStyle = function(item, json, propertyName, options) {
    json[propertyName] = item[propertyName].serializeToJson(options);
    // Add the currently active variable to the tableStyle (if any) so it starts with the right one.
    if (defined(item._tableStructure)) {
        var activeItems = item._tableStructure.activeItems;
        json[propertyName].dataVariable = activeItems[0] && activeItems[0].name;
    }
};

TableCatalogItem.defaultSerializers.polling = function(item, json, propertyName, options) {
    json[propertyName] = item[propertyName].serializeToJson(options);
};

TableCatalogItem.defaultSerializers.legendUrl = function() {
    // Don't serialize, because legends are generated, and sticking an image embedded in a URL is a terrible idea.
};

TableCatalogItem.defaultSerializers.concepts = function() {
    // Don't serialize.
};

TableCatalogItem.defaultSerializers.clock = function() {
    // Don't serialize. Clock is not part of propertiesForSharing, but it would be shared if this is user-added data.
    // See SharePopupViewModel.prototype._addUserAddedCatalog.
};

freezeObject(TableCatalogItem.defaultSerializers);

/**
 * Gets or sets the default set of properties that are serialized when serializing a {@link CatalogItem}-derived object
 * for a share link.
 * @type {String[]}
 */
TableCatalogItem.defaultPropertiesForSharing = clone(CatalogItem.defaultPropertiesForSharing);
TableCatalogItem.defaultPropertiesForSharing.push('keepOnTop');
TableCatalogItem.defaultPropertiesForSharing.push('opacity');
TableCatalogItem.defaultPropertiesForSharing.push('tableStyle');
freezeObject(TableCatalogItem.defaultPropertiesForSharing);


TableCatalogItem.prototype._getValuesThatInfluenceLoad = function() {
    return [this.url, this.data];
};

/**
 * Updates tableStructure for the tableStyle, by looking at tableStyle.columns
 * and applying units, type, active and name.
 * If the data was loaded from a csv file, CsvCatalogItem's loadTableFromCsv
 * will already have taken care of this.
 * This function is needed if the data came directly from a TableStructure.
 *
 * @param  {TableStyle} tableStyle The table style.
 * @param  {TableStructure} tableStructure The table structure to update.
 */
TableCatalogItem.applyTableStyleColumnsToStructure = function(tableStyle, tableStructure) {
    if (defined(tableStyle.columns)) {
        for (const nameOrIndex in tableStyle.columns) {
            if (tableStyle.columns.hasOwnProperty(nameOrIndex)) {
                const columnStyle = tableStyle.columns[nameOrIndex];
                const column = tableStructure.getColumnWithNameIdOrIndex(nameOrIndex);
                if (defined(column)) {
                    if (defined(columnStyle.units)) {
                        column.units = columnStyle.units;
                    }
                    if (defined(columnStyle.type)) {
                        column.type = columnStyle.type;
                    }
                    if (defined(columnStyle.active)) {
                        column.isActive = columnStyle.active;
                    }
                    if (defined(columnStyle.name)) {
                        column.name = columnStyle.name;
                    }
                }
            }
        }
    }
};

/**
 * Given a TableStructure, determine what sort of table it is. Prepare:
 *  - TableDataSource if it has latitude and longitude
 *  - RegionMapping if it has a region column
 *  - nothing for non-geospatial data (just use the TableStructure directly).
 * @param  {TableStructure} tableStructure
 * @return {Promise} Returns a promise that resolves to true if it is a recognised format.
 */
TableCatalogItem.prototype.initializeFromTableStructure = function(tableStructure) {
    var item = this;
    var tableStyle = item._tableStyle;

    setDefaultIdColumns(item, tableStructure);
    tableStructure.setActiveTimeColumn(tableStyle.timeColumn);
    item._tableStructure = tableStructure;

    function makeChartable() {
        tableStructure.name = ''; // No need to show the section title 'Display Variables' in Now Viewing.
        tableStructure.allowMultiple = true;
        item.activateColumnFromTableStyle();
        item.setChartable();
        item.startPolling();
    }
    if (!item.isMappable) {
        makeChartable();
        return;
    }

    // Does the csv have addresses we can translate to long and lat?
    if (!tableStructure.hasLatitudeAndLongitude && tableStructure.hasAddress && defined(item.terria.batchGeocoder)) {
        var addressGeocoder = item.terria.batchGeocoder;
        return addressGeocoder.bulkConvertAddresses(tableStructure, item.terria.corsProxy).then(function(addressGeocoderData) {
            var timeTaken = JulianDate.secondsDifference(JulianDate.now(), addressGeocoderData.startTime);
            var developerMessage = "Bulk geocode of " + addressGeocoderData.numberOfAddressesConverted + " addresses took "
                + timeTaken.toFixed(2) + " seconds, which is "
                + (addressGeocoderData.numberOfAddressesConverted/timeTaken).toFixed(2)
                + " addresses/s, or " + (timeTaken/addressGeocoderData.numberOfAddressesConverted).toFixed(2)
                + " s/address.\n";
            console.log(developerMessage);
            var missingAddressesMessage = "";
            if (addressGeocoderData.missingAddresses.length > 0 || addressGeocoderData.nullAddresses > 0) {
                if (addressGeocoderData.missingAddresses.length > 0) {
                    missingAddressesMessage = "\nThe CSV contains addresses, but " + addressGeocoderData.missingAddresses.length
                        + " can\'t be located on the map:\n"
                        + addressGeocoderData.missingAddresses.join(", ") + ".<br/><br/>";
                }
                if (addressGeocoderData.nullAddresses > 0) {
                    missingAddressesMessage += addressGeocoderData.nullAddresses + " addresses are missing from the CSV.";
                }
                item.terria.error.raiseEvent(new TerriaError({
                    sender: this,
                    title: 'Bulk Geocoder Information',
                    message: missingAddressesMessage
                }));
            }
            return createDataSourceForLatLong(item, tableStructure);
        })
        .otherwise(function(e) {
            item.terria.error.raiseEvent(new TerriaError({
                sender: this,
                title: 'Bulk Geocoder Error',
                message: "Unable to map addresses to lat-long coordinates, as an error occurred while retrieving address coordinates. Please check your internet connection or try again later."
            }));
            console.log("Unable to map addresses to lat-long coordinates.", e);
        });
    }
    if (tableStructure.hasLatitudeAndLongitude) {
        return createDataSourceForLatLong(item, tableStructure);
    }
    var regionMapping = new RegionMapping(item, tableStructure, item._tableStyle);
    // Return a promise which resolves once we've set up region mapping, if any.
    return regionMapping.loadRegionDetails().then(function(regionDetails) {
        if (regionDetails) {
            // Save the region mapping to item._regionMapping.
            item._regionMapping = regionMapping;
            item._regionMapping.changedEvent.addEventListener(dataChanged.bind(null, item), item);
            // Set the first region column to have type VarType.REGION.
            RegionMapping.setRegionColumnType(regionDetails);
            // Activate a column. This needed to wait until we had a regionMapping, so it can trigger the legendHelper build.
            item.activateColumnFromTableStyle();
            // This needed to wait until we know which column is the region.
            ensureActiveColumn(tableStructure, tableStyle);
            item.startPolling();
            return when(true);
        } else {
            // Non-geospatial data.
            makeChartable();
            return when(true);
        }
    });
};

function setDefaultIdColumns(item, tableStructure) {
    // This just checks there is a time column - not that it's one we would actually activate.
    // Would be better to do the full check.
<<<<<<< HEAD
    if (!defined(item.idColumns) && !defined(tableStructure.idColumnNames) &&
=======
    // Note we check if === undefined explicitly so the user can set to null to prevent this default.
    if (item.idColumns === undefined &&
>>>>>>> ae1292ec
            defined(tableStructure.columnsByType[VarType.TIME].length > 0) &&
            tableStructure.getColumnNames().indexOf(DEFAULT_ID_COLUMN) >= 0) {
        item.idColumns = [DEFAULT_ID_COLUMN];
        tableStructure.idColumnNames = item.idColumns;
    }
}

/**
 * Creates a datasource based on tableStructure provided and adds it to item. Suitable for TableStructures that contain
 * lat-lon columns.
 *
 * @param {TableCatalogItem} item Item that tableDataSource is created for.
 * @param {TableStructure} tableStructure TableStructure to use in creating datasource.
 * @return {Promise}
 * @private
 */
function createDataSourceForLatLong(item, tableStructure) {
    // Create the TableDataSource and save it to item._dataSource.
    item._dataSource = new TableDataSource(tableStructure, item._tableStyle, item.name, (item.polling.seconds > 0));
    item._dataSource.changedEvent.addEventListener(dataChanged.bind(null, item), item);
    // Activate a column. This needed to wait until we had a dataSource, so it can trigger the legendHelper build.
    item.activateColumnFromTableStyle();
    ensureActiveColumn(tableStructure, item._tableStyle);
    item.startPolling();
    return when(true); // We're done - nothing to wait for.
}

TableCatalogItem.prototype.setChartable = function() {
    var tableStructure = this._tableStructure;
    tableStructure.allowMultiple = true;
    this.isMappable = false;
    tableStructure.getColorCallback = this.getNextColor.bind(this);
    tableStructure.toggleActiveCallback = this.disableIncompatibleTableColumns.bind(this);
    // Hide non-scalar columns.
    tableStructure.columns.forEach(function(column) {
        column.isVisible = (column.type === VarType.SCALAR);
    });
    ensureActiveColumnForNonSpatial(tableStructure);
    // If it's not there already, add it to the catalog's chartable items, so the ChartPanel can pick it up.
    if (this.terria.catalog.chartableItems.indexOf(this) < 0) {
        this.terria.catalog.chartableItems.push(this);
    }
};

// An event listened triggered whenever the dataSource or regionMapping changes.
// Used to know when to redraw the display.
function dataChanged(item) {
    item.terria.currentViewer.notifyRepaintRequired();
}

function ensureActiveColumn(tableStructure, tableStyle) {
    // Find and activate the first SCALAR or ENUM column, if no columns are active, unless the tableStyle sets dataVariable to null.
    if (tableStyle.dataVariable === null) {
        // We still need to trigger an active column change to update TableDataSource and RegionMapping, so toggle one twice.
        tableStructure.columns[0].toggleActive();
        tableStructure.columns[0].toggleActive();
        return;
    }
    if (tableStructure.activeItems.length === 0) {
        var suitableColumns = tableStructure.columns.filter(col => col.type === VarType.SCALAR)
            .concat(tableStructure.columns.filter(col => col.type === VarType.ENUM));
        if (suitableColumns.length > 0) {
            // Look for the first non-trivial column
            // (where a trivial ENUM column has too few or too many unique values,
            // and a trivial SCALAR column has min === max.)
            for (var i = 0; i < suitableColumns.length; i++) {
                var column = suitableColumns[i];
                if (column.isEnum) {
                    var numberOfUniqueValues = column.uniqueValues.length;
                    if (numberOfUniqueValues > 2 &&
                            numberOfUniqueValues < 20 &&
                            numberOfUniqueValues < column.values.length * 0.8) {
                        column.toggleActive();
                        return;
                    }
                } else {
                    if (column.minimumValue < column.maximumValue) {
                        column.toggleActive();
                        return;
                    }
                }
            }
            // If it can't find any non-trivial columns, just use the first enum or scalar.
            suitableColumns[0].toggleActive();
        } else {
            // There are no suitable columns.
            // We need to trigger an active column change to update TableDataSource and RegionMapping, so toggle one twice.
            tableStructure.columns[0].toggleActive();
            tableStructure.columns[0].toggleActive();
        }
    }
}

function ensureActiveColumnForNonSpatial(tableStructure) {
    // If it is not mappable, and has no time column, then the first scalar column will be treated as the x-variable, so choose the second one.
    if (tableStructure.activeItems.length === 0) {
        var suitableColumns = tableStructure.columnsByType[VarType.SCALAR];
        if (suitableColumns.length > 1) {
            suitableColumns[1].toggleActive();
        } else if (suitableColumns.length > 0) {
            suitableColumns[0].toggleActive();
        }
    }
}

/**
 * Activates the column specified in the table style's "dataVariable" parameter, if any.
 */
TableCatalogItem.prototype.activateColumnFromTableStyle = function() {
    var tableStyle = this._tableStyle;
    if (defined(tableStyle) && defined(tableStyle.dataVariable)) {
        var columnToActivate = this._tableStructure.getColumnWithNameOrId(tableStyle.dataVariable);
        if (columnToActivate) {
            columnToActivate.toggleActive();
        }
    }
};

/**
 * Your derived class should implement its own version of startPolling, if it is allowed.
 * No return value.
 */
TableCatalogItem.prototype.startPolling = function() {
    const polling = this.polling;
    if (defined(polling.seconds) && polling.seconds > 0) {
        throw new DeveloperError('Polling is not available on this dataset.');
    }
};

/**
 * Your derived class must implement _load.
 * @returns {Promise} A promise that resolves when the load is complete, or undefined if the function is already loaded.
 */
TableCatalogItem.prototype._load = function() {
    throw new DeveloperError('_load must be implemented in the derived class.');
};

function addToChartableItemsIfNotMappable(item) {
    // If this is not mappable, assume it is chartable - add it to the chartable items array.
    if (!item.isMappable && item.terria.catalog.chartableItems.indexOf(item) < 0) {
        item.terria.catalog.chartableItems.push(item);
    }
}

function removeFromChartableItems(item) {
    var indexInChartableItems = item.terria.catalog.chartableItems.indexOf(item);
    if (indexInChartableItems >= 0) {
        item.terria.catalog.chartableItems.splice(indexInChartableItems, 1);
    }
}

TableCatalogItem.prototype._enable = function(layerIndex) {
    if (defined(this._regionMapping)) {
        this._regionMapping.enable(layerIndex);
    }
    addToChartableItemsIfNotMappable(this);
};

TableCatalogItem.prototype._disable = function() {
    if (defined(this._regionMapping)) {
        this._regionMapping.disable();
    }
    removeFromChartableItems(this);
};

TableCatalogItem.prototype._show = function() {
    if (defined(this._dataSource)) {
        var dataSources = this.terria.dataSources;
        if (dataSources.contains(this._dataSource)) {
            throw new DeveloperError('This data source is already shown.');
        }
        dataSources.add(this._dataSource);
    }
    if (defined(this._regionMapping)) {
        this._regionMapping.show();
    }
    addToChartableItemsIfNotMappable(this);
};

TableCatalogItem.prototype._hide = function() {
    if (defined(this._dataSource)) {
        var dataSources = this.terria.dataSources;
        if (!dataSources.contains(this._dataSource)) {
            throw new DeveloperError('This data source is not shown.');
        }
        dataSources.remove(this._dataSource, false);
    }
    if (defined(this._regionMapping)) {
        this._regionMapping.hide();
    }
    removeFromChartableItems(this);
};

/**
 * Finds the next unused color for a chart line.
 * @return {String} A string description of the color.
 */
TableCatalogItem.prototype.getNextColor = function() {
    var catalog = this._terria.catalog;
    if (!defined(catalog)) {
        return;
    }
    if (!defined(this.colors) || this.colors.length === 0) {
        return;
    }
    var colors = this.colors.slice();
    // Get all the colors in use (as nested array).
    var colorsUsed = catalog.chartableItems.map(function(item) {
        return item.tableStructure.columns.map(function(column) { return column.color; }).filter(function(color) { return defined(color); });
    });
    // Flatten it.
    colorsUsed = colorsUsed.reduce(function(a, b) { return a.concat(b); }, []);
    // Remove the colors in use from the full list.
    for (var index = 0; index < colorsUsed.length; index++) {
        var fullColorsIndex = colors.indexOf(colorsUsed[index]);
        if (fullColorsIndex > -1) {
            colors.splice(fullColorsIndex, 1);
        }
        if (colors.length === 0) {
            colors = this.colors.slice();  // Keep cycling through the colors when they're all used.
        }
    }
    return colors[0];
};

/**
 * Finds any other table structures that do not have the same xColumn type, and disable their columns.
 * @private
 */
TableCatalogItem.prototype.disableIncompatibleTableColumns = function() {
    var tableStructure = this._tableStructure;
    var xColumn = this.timeColumn || (this.tableStructure.columnsByType[VarType.SCALAR][0]);
    var catalog = this._terria.catalog;

    catalog.chartableItems.forEach(item=> {
        if(item.tableStructure !== tableStructure){
            item.tableStructure.columns.forEach(column => {
                var xColumnOthers = item.timeColumn || (item.tableStructure && item.tableStructure.columnsByType[VarType.SCALAR][0]);
                if(xColumnOthers.type !== xColumn.type){
                    column.isActive = false;
                }
            });
        }
    });
};

TableCatalogItem.prototype.showOnSeparateMap = function(globeOrMap) {
    var dataSource = this._dataSource;
    var removeRegionMapping;

    if (defined(this._regionMapping)) {
        removeRegionMapping = this._regionMapping.showOnSeparateMap(globeOrMap);
    }

    if (defined(dataSource)) {
        globeOrMap.addDataSource({
            dataSource: dataSource
        });
    }

    return function() {
        if (defined(removeRegionMapping)) {
            removeRegionMapping();
        }
        if (defined(dataSource)) {
            globeOrMap.removeDataSource({
                dataSource: dataSource
            });
        }
    };
};

module.exports = TableCatalogItem;<|MERGE_RESOLUTION|>--- conflicted
+++ resolved
@@ -553,12 +553,8 @@
 function setDefaultIdColumns(item, tableStructure) {
     // This just checks there is a time column - not that it's one we would actually activate.
     // Would be better to do the full check.
-<<<<<<< HEAD
-    if (!defined(item.idColumns) && !defined(tableStructure.idColumnNames) &&
-=======
     // Note we check if === undefined explicitly so the user can set to null to prevent this default.
-    if (item.idColumns === undefined &&
->>>>>>> ae1292ec
+    if (item.idColumns === undefined && !defined(tableStructure.idColumnNames) &&
             defined(tableStructure.columnsByType[VarType.TIME].length > 0) &&
             tableStructure.getColumnNames().indexOf(DEFAULT_ID_COLUMN) >= 0) {
         item.idColumns = [DEFAULT_ID_COLUMN];
