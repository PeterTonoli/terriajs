import { computed, observable, runInAction, toJS, action } from "mobx";
import { createTransformer } from "mobx-utils";
import Clock from "terriajs-cesium/Source/Core/Clock";
import defined from "terriajs-cesium/Source/Core/defined";
import DeveloperError from "terriajs-cesium/Source/Core/DeveloperError";
import CesiumEvent from "terriajs-cesium/Source/Core/Event";
import queryToObject from "terriajs-cesium/Source/Core/queryToObject";
import RuntimeError from "terriajs-cesium/Source/Core/RuntimeError";
import URI from "urijs";
import AsyncLoader from "../Core/AsyncLoader";
import Class from "../Core/Class";
import ConsoleAnalytics from "../Core/ConsoleAnalytics";
import filterOutUndefined from "../Core/filterOutUndefined";
import GoogleAnalytics from "../Core/GoogleAnalytics";
import instanceOf from "../Core/instanceOf";
import isDefined from "../Core/isDefined";
import JsonValue, {
  isJsonObject,
  JsonObject,
  isJsonString
} from "../Core/Json";
import loadJson5 from "../Core/loadJson5";
import TerriaError from "../Core/TerriaError";
import PickedFeatures from "../Map/PickedFeatures";
import ReferenceMixin from "../ModelMixins/ReferenceMixin";
import { BaseMapViewModel } from "../ViewModels/BaseMapViewModel";
import TerriaViewer from "../ViewModels/TerriaViewer";
import CatalogMemberFactory from "./CatalogMemberFactory";
import Catalog from "./CatalogNew";
import Cesium from "./Cesium";
import CommonStrata from "./CommonStrata";
import Feature from "./Feature";
import GlobeOrMap from "./GlobeOrMap";
import InitSource, { isInitOptions, isInitUrl } from "./InitSource";
import Leaflet from "./Leaflet";
import magdaRecordToCatalogMemberDefinition from "./magdaRecordToCatalogMember";
import Mappable from "./Mappable";
import { BaseModel } from "./Model";
import NoViewer from "./NoViewer";
import TimelineStack from "./TimelineStack";
import updateModelFromJson from "./updateModelFromJson";
import upsertModelFromJson from "./upsertModelFromJson";
import Workbench from "./Workbench";
<<<<<<< HEAD
import CorsProxy from "../Core/CorsProxy";
import ServerConfig from "../Core/ServerConfig";
=======
import ShareDataService from "./ShareDataService";
import ServerConfig from "../Core/ServerConfig";
import GroupMixin from "../ModelMixins/GroupMixin";
import CameraView from "./CameraView";
>>>>>>> e17e0a81

require("regenerator-runtime/runtime");

interface ConfigParameters {
  defaultMaximumShownFeatureInfos?: number;
  regionMappingDefinitionsUrl: string;
  conversionServiceBaseUrl?: string;
  proj4ServiceBaseUrl?: string;
  corsProxyBaseUrl?: string;
  proxyableDomainsUrl?: string;
  serverConfigUrl?: string;
  shareUrl?: string;
  feedbackUrl?: string;
  initFragmentPaths: string[];
  storyEnabled: boolean;
  interceptBrowserPrint?: boolean;
  tabbedCatalog?: boolean;
  useCesiumIonTerrain?: boolean;
  cesiumIonAccessToken?: string;
  hideTerriaLogo?: boolean;
  useCesiumIonBingImagery: boolean;
}

interface StartOptions {
  configUrl: string;
  applicationUrl?: string;
  shareDataService?: ShareDataService;
}

type Analytics = any;

interface TerriaOptions {
  baseUrl?: string;
  analytics?: Analytics;
}

interface ApplyInitDataOptions {
  initData: JsonObject;
  replaceStratum?: boolean;
}

export default class Terria {
  private models = observable.map<string, BaseModel>();

  readonly baseUrl: string = "build/TerriaJS/";
  readonly error = new CesiumEvent();
  readonly beforeViewerChanged = new CesiumEvent();
  readonly afterViewerChanged = new CesiumEvent();
  readonly workbench = new Workbench();
  readonly catalog = new Catalog(this);
  readonly timelineClock = new Clock({ shouldAnimate: false });
  readonly mainViewer: TerriaViewer = new TerriaViewer(
    this,
    computed(() =>
      filterOutUndefined(
        this.workbench.items.map(item => (Mappable.is(item) ? item : undefined))
      )
    )
  );

  appName?: string;
  supportEmail?: string;

  /**
   * Gets or sets the {@link this.corsProxy} used to determine if a URL needs to be proxied and to proxy it if necessary.
   * @type {CorsProxy}
   */
  corsProxy: CorsProxy = new CorsProxy();

  /**
   * Gets or sets the instance to which to report Google Analytics-style log events.
   * If a global `ga` function is defined, this defaults to `GoogleAnalytics`.  Otherwise, it defaults
   * to `ConsoleAnalytics`.
   */
  readonly analytics: Analytics;

  /**
   * Gets the stack of layers active on the timeline.
   */
  readonly timelineStack = new TimelineStack(this.timelineClock);

  @observable
  readonly configParameters: ConfigParameters = {
    defaultMaximumShownFeatureInfos: 100,
    regionMappingDefinitionsUrl: "build/TerriaJS/data/regionMapping.json",
    conversionServiceBaseUrl: "convert/",
    proj4ServiceBaseUrl: "proj4/",
    corsProxyBaseUrl: "proxy/",
    proxyableDomainsUrl: "proxyabledomains/",
    serverConfigUrl: "serverconfig/",
    shareUrl: "share",
    feedbackUrl: undefined,
    initFragmentPaths: ["init/"],
    storyEnabled: true,
    interceptBrowserPrint: true,
    tabbedCatalog: false,
    useCesiumIonTerrain: true,
    cesiumIonAccessToken: undefined,
    hideTerriaLogo: false,
    useCesiumIonBingImagery: true
  };

  readonly serverConfig: any = new ServerConfig();

  @observable
  baseMaps: BaseMapViewModel[] = [];

  @observable
  pickedFeatures: PickedFeatures | undefined;

  @observable
  selectedFeature: Feature | undefined;

  baseMapContrastColor: string = "#ffffff";

  @observable
  readonly userProperties = new Map<string, any>();

  @observable
  readonly initSources: InitSource[] = [];
  private _initSourceLoader = new AsyncLoader(
    this.forceLoadInitSources.bind(this)
  );

  @observable serverConfig: any; // TODO
  @observable shareDataService: ShareDataService | undefined;

  /* Splitter controls */
  @observable showSplitter = false;
  @observable splitPosition = 0.5;
  @observable splitPositionVertical = 0.5;

  @observable stories: any[] = [];

  // TODO: this is duplicated with properties on ViewState, which is
  //       kind of terrible.
  /**
   * Gets or sets the ID of the catalog member that is currently being
   * previewed.
   */
  @observable previewedItemId: string | undefined;

  constructor(options: TerriaOptions = {}) {
    if (options.baseUrl) {
      if (options.baseUrl.lastIndexOf("/") !== options.baseUrl.length - 1) {
        this.baseUrl = options.baseUrl + "/";
      } else {
        this.baseUrl = options.baseUrl;
      }
    }

    this.analytics = options.analytics;
    if (!defined(this.analytics)) {
      if (typeof window !== "undefined" && defined((<any>window).ga)) {
        this.analytics = new GoogleAnalytics();
      } else {
        this.analytics = new ConsoleAnalytics();
      }
    }
  }

  @computed
  get currentViewer(): GlobeOrMap {
    return (
      (this.mainViewer && this.mainViewer.currentViewer) || new NoViewer(this)
    );
  }

  @computed
  get cesium(): Cesium | undefined {
    if (isDefined(this.mainViewer) && this.mainViewer instanceof Cesium) {
      return this.mainViewer;
    }
  }

  @computed
  get leaflet(): Leaflet | undefined {
    if (isDefined(this.mainViewer) && this.mainViewer instanceof Leaflet) {
      return this.mainViewer;
    }
  }

  getModelById<T extends BaseModel>(type: Class<T>, id: string): T | undefined {
    const model = this.models.get(id);
    if (instanceOf(type, model)) {
      return model;
    }

    // Model does not have the requested type.
    return undefined;
  }

  addModel(model: BaseModel) {
    if (model.uniqueId === undefined) {
      throw new DeveloperError("A model without a `uniqueId` cannot be added.");
    }

    if (this.models.has(model.uniqueId)) {
      throw new RuntimeError("A model with the specified ID already exists.");
    }

    this.models.set(model.uniqueId, model);
  }

  start(options: StartOptions) {
    this.shareDataService = options.shareDataService;

    const baseUri = new URI(options.configUrl).filename("");

    return loadJson5(options.configUrl)
      .then((config: any) => {
        if (config.aspects) {
          return this.loadMagdaConfig(config);
        }

        const initializationUrls: string[] = config.initializationUrls;
        const initSources = initializationUrls.map(url =>
          generateInitializationUrl(
            baseUri,
            this.configParameters.initFragmentPaths,
            url
          )
        );

        runInAction(() => {
          this.initSources.push(...initSources);
        });
      })
      .then(() => {
        this.serverConfig = new ServerConfig();
        return this.serverConfig.init(this.configParameters.serverConfigUrl);
      })
      .then(serverConfig => {
        if (this.shareDataService && serverConfig) {
          this.shareDataService.init(serverConfig);
        }
        if (options.applicationUrl) {
          return this.updateApplicationUrl(options.applicationUrl);
        }
      });
  }

  get isLoadingInitSources(): boolean {
    return this._initSourceLoader.isLoading;
  }

  /**
   * Asynchronously loads init sources
   */
  loadInitSources(): Promise<void> {
    return this._initSourceLoader.load();
  }

  updateApplicationUrl(newUrl: string) {
    const uri = new URI(newUrl);
    const hash = uri.fragment();
    const hashProperties = queryToObject(hash);

    return interpretHash(
      this,
      hashProperties,
      this.userProperties,
      new URI(newUrl)
        .filename("")
        .query("")
        .hash("")
    ).then(() => {
      return this.loadInitSources();
    });
  }

  protected forceLoadInitSources(): Promise<void> {
    const initSourcePromises = this.initSources.map(initSource => {
      return loadInitSource(initSource).catch(e => {
        this.error.raiseEvent(e);
        return undefined;
      });
    });

    return Promise.all(initSourcePromises).then(initSources => {
      runInAction(() => {
        initSources.forEach(initSource => {
          if (initSource === undefined) {
            return;
          }
          this.applyInitData({
            initData: initSource
          });
        });
      });
    });
  }

  private loadModelStratum(
    modelId: string,
    stratumId: string,
    allModelStratumData: JsonObject,
    replaceStratum: boolean
  ): Promise<BaseModel> {
    const thisModelStratumData = allModelStratumData[modelId];
    if (!isJsonObject(thisModelStratumData)) {
      throw new TerriaError({
        sender: this,
        title: "Invalid model traits",
        message: "The traits of a model must be a JSON object."
      });
    }

    let promise: Promise<void>;

    const containerIds = thisModelStratumData.knownContainerUniqueIds;
    if (Array.isArray(containerIds)) {
      delete thisModelStratumData.knownContainerUniqueIds;
      // Groups that contain this item must be loaded before this item.
      const containerPromises = containerIds.map(containerId => {
        if (typeof containerId !== "string") {
          return Promise.resolve(undefined);
        }
        return this.loadModelStratum(
          containerId,
          stratumId,
          allModelStratumData,
          replaceStratum
        ).then(container => {
          if (GroupMixin.isMixedInto(container)) {
            return container.loadMembers();
          }
        });
      });
      promise = Promise.all(containerPromises).then(() => undefined);
    } else {
      promise = Promise.resolve();
    }

    return promise.then(() => {
      let dereferenced = thisModelStratumData.dereferenced;
      delete thisModelStratumData.dereferenced;

      const loadedModel = upsertModelFromJson(
        CatalogMemberFactory,
        this,
        "/",
        undefined,
        stratumId,
        {
          ...thisModelStratumData,
          id: modelId
        },
        replaceStratum
      );

      // If we're replacing the stratum and the existing model is already
      // dereferenced, we need to replace the dereferenced stratum, too,
      // even if there's no trace of it it in the load data.
      if (
        replaceStratum &&
        dereferenced === undefined &&
        ReferenceMixin.is(loadedModel) &&
        loadedModel.dereferenced !== undefined
      ) {
        dereferenced = {};
      }

<<<<<<< HEAD
      this.serverConfig.init(config.serverConfigUrl).then((serverConfig: any) =>
        this.initCorsProxy(config, serverConfig)
      );

      const initializationUrls = config.initializationUrls;
      return when.all(
        initializationUrls.map((initializationUrl: string) => {
          return loadJson5(
            buildInitUrlFromFragment(
              "init/",
              generateInitializationUrl(baseUri, initializationUrl)
            ).toString()
          ).then((initData: any) => {
            if (initData.catalog !== undefined) {
              updateModelFromJson(this.catalog.group, CommonStrata.definition, {
                members: initData.catalog
              });
            }
            if (initData.stories !== undefined) {
              this.stories = initData.stories;
            }
=======
      if (dereferenced) {
        if (ReferenceMixin.is(loadedModel)) {
          return loadedModel
            .loadReference()
            .then(() => {
              return upsertModelFromJson(
                CatalogMemberFactory,
                this,
                "/",
                loadedModel.dereferenced,
                stratumId,
                dereferenced,
                replaceStratum
              );
            })
            .then(() => loadedModel);
        } else {
          throw new TerriaError({
            sender: this,
            title: "Model cannot be dereferenced",
            message:
              "The stratum has a `dereferenced` property, but the model cannot be dereferenced."
>>>>>>> e17e0a81
          });
        }
      }

      return loadedModel;
    });
  }

  @action
  applyInitData({
    initData,
    replaceStratum = false
  }: ApplyInitDataOptions): Promise<void> {
    initData = toJS(initData);

    const stratumId =
      typeof initData.stratum === "string"
        ? initData.stratum
        : CommonStrata.definition;

    if (initData.catalog !== undefined) {
      updateModelFromJson(this.catalog.group, stratumId, {
        members: initData.catalog
      });
    }

    if (Array.isArray(initData.stories)) {
      this.stories = initData.stories;
    }

    if (isJsonString(initData.viewerMode)) {
      switch (initData.viewerMode.toLowerCase()) {
        case "3d".toLowerCase():
          this.mainViewer.viewerOptions.useTerrain = true;
          this.mainViewer.viewerMode = "cesium";
          break;
        case "3dSmooth".toLowerCase():
          this.mainViewer.viewerOptions.useTerrain = false;
          this.mainViewer.viewerMode = "cesium";
          break;
        case "2d".toLowerCase():
          this.mainViewer.viewerMode = "leaflet";
          break;
      }
    }

    if (isJsonObject(initData.homeCamera)) {
      this.mainViewer.homeCamera = CameraView.fromJson(initData.homeCamera);
    }

    if (isJsonObject(initData.initialCamera)) {
      const initialCamera = CameraView.fromJson(initData.initialCamera);
      this.currentViewer.zoomTo(initialCamera, 2.0);
    }

    if (isJsonString(initData.previewedItemId)) {
      this.previewedItemId = initData.previewedItemId;
    }

    // Copy but don't yet load the workbench.
    const workbench = Array.isArray(initData.workbench)
      ? initData.workbench.slice().reverse()
      : [];

    // Load the models
    let promise: Promise<void>;

    const models = initData.models;
    if (isJsonObject(models)) {
      promise = Promise.all(
        Object.keys(models).map(modelId => {
          return this.loadModelStratum(
            modelId,
            stratumId,
            models,
            replaceStratum
          );
        })
      ).then(() => undefined);
    } else {
      promise = Promise.resolve();
    }

    return promise.then(() => {
      return runInAction(() => {
        const promises: Promise<void>[] = [];

        // Set the new contents of the workbench.
        const newItems = filterOutUndefined(
          workbench.map(modelId => {
            if (typeof modelId !== "string") {
              throw new TerriaError({
                sender: this,
                title: "Invalid model ID in workbench",
                message: "A model ID in the workbench list is not a string."
              });
            }

            return this.getModelById(BaseModel, modelId);
          })
        );

        this.workbench.items = newItems;

        // Load the items on the workbench
        for (let model of newItems) {
          if (ReferenceMixin.is(model)) {
            promises.push(model.loadReference());
            model = model.dereferenced || model;
          }

          if (Mappable.is(model)) {
            promises.push(model.loadMapItems());
          }
        }

        return Promise.all(promises).then(() => undefined);
      });
    });
  }

  loadMagdaConfig(config: any) {
    const aspects = config.aspects;
    if (aspects.group && aspects.group.members) {
      // Transform the Magda catalog structure to the Terria one.
      const members = aspects.group.members.map((member: any) => {
        return magdaRecordToCatalogMemberDefinition({
          magdaBaseUrl: "http://saas.terria.io",
          record: member
        });
      });

      updateModelFromJson(this.catalog.group, CommonStrata.definition, {
        members: members
      });
    }
  }

  initCorsProxy(config: any, serverConfig: any): Promise<void> {
    // All the "proxyableDomains" bits here are due to a pre-serverConfig mechanism for whitelisting domains.
    // We should deprecate it.
    
    // If a URL was specified in the config paramaters to get the proxyable domains from, get them from that
    var pdu = this.configParameters.proxyableDomainsUrl;
    const proxyableDomainsPromise = pdu ? loadJson5(pdu) : Promise.resolve();
    return proxyableDomainsPromise.then(
      (proxyableDomains: { allowProxyFor: any; proxyableDomains: any }) => {
        if (proxyableDomains) {
          // format of proxyableDomains JSON file slightly differs from serverConfig format.
          proxyableDomains.allowProxyFor =
            proxyableDomains.allowProxyFor || proxyableDomains.proxyableDomains;
        }

        // If there isn't anything there, check the server config
        if (typeof serverConfig === "object") {
          serverConfig = serverConfig.config; // if server config is unavailable, this remains undefined.
        }

        this.corsProxy.init(
          proxyableDomains || serverConfig,
          this.configParameters.corsProxyBaseUrl,
          config.proxyDomains // fall back to local config
        );
      }
    );
  }

  getUserProperty(key: string) {
    return undefined;
  }

  getLocalProperty(key: string): string | boolean | null {
    try {
      if (!defined(window.localStorage)) {
        return null;
      }
    } catch (e) {
      // SecurityError can arise if 3rd party cookies are blocked in Chrome and we're served in an iFrame
      return null;
    }
    var v = window.localStorage.getItem(this.appName + "." + key);
    if (v === "true") {
      return true;
    } else if (v === "false") {
      return false;
    }
    return v;
  }

  setLocalProperty(key: string, value: string | boolean): boolean {
    try {
      if (!defined(window.localStorage)) {
        return false;
      }
    } catch (e) {
      return false;
    }
    window.localStorage.setItem(this.appName + "." + key, value.toString());
    return true;
  }
}

function generateInitializationUrl(
  baseUri: uri.URI,
  initFragmentPaths: string[],
  url: string
): InitSource {
  if (url.toLowerCase().substring(url.length - 5) !== ".json") {
    return {
      options: initFragmentPaths.map(fragmentPath => {
        return {
          initUrl: URI.joinPaths(fragmentPath, url + ".json")
            .absoluteTo(baseUri)
            .toString()
        };
      })
    };
  }
  return {
    initUrl: new URI(url).absoluteTo(baseUri).toString()
  };
}

const loadInitSource = createTransformer(
  (initSource: InitSource): Promise<JsonObject | undefined> => {
    let promise: Promise<JsonValue | undefined>;

    if (isInitUrl(initSource)) {
      promise = loadJson5(initSource.initUrl);
    } else if (isInitOptions(initSource)) {
      promise = initSource.options.reduce((previousOptionPromise, option) => {
        return previousOptionPromise
          .then(json => {
            if (json === undefined) {
              return loadInitSource(option);
            }
            return json;
          })
          .catch(_ => {
            return loadInitSource(option);
          });
      }, Promise.resolve<JsonObject | undefined>(undefined));
    } else {
      promise = Promise.resolve(initSource.data);
    }

    return promise.then(jsonValue => {
      if (isJsonObject(jsonValue)) {
        return jsonValue;
      }
      return undefined;
    });
  }
);

function interpretHash(
  terria: Terria,
  hashProperties: any,
  userProperties: Map<string, any>,
  baseUri: uri.URI
) {
  // Resolve #share=xyz with the share data service.
  const promise =
    hashProperties.share !== undefined && terria.shareDataService !== undefined
      ? terria.shareDataService.resolveData(hashProperties.share)
      : Promise.resolve({});

  return promise.then((shareProps: any) => {
    Object.keys(hashProperties).forEach(function(property) {
      const propertyValue = hashProperties[property];

      if (property === "clean") {
        terria.initSources.splice(0, terria.initSources.length);
      } else if (property === "start") {
        // a share link that hasn't been shortened: JSON embedded in URL (only works for small quantities of JSON)
        const startData = JSON.parse(propertyValue);
        interpretStartData(terria, startData);
      } else if (defined(propertyValue) && propertyValue.length > 0) {
        userProperties.set(property, propertyValue);
      } else {
        const initSourceFile = generateInitializationUrl(
          baseUri,
          terria.configParameters.initFragmentPaths,
          property
        );
        terria.initSources.push(initSourceFile);
      }
    });

    if (shareProps) {
      interpretStartData(terria, shareProps);
    }
  });
}

function interpretStartData(terria: Terria, startData: any) {
  // TODO: version check, filtering, etc.

  if (startData.initSources) {
    terria.initSources.push(
      ...startData.initSources.map((initSource: any) => {
        return {
          data: initSource
        };
      })
    );
  }

  // if (defined(startData.version) && startData.version !== latestStartVersion) {
  //   adjustForBackwardCompatibility(startData);
  // }

  // if (defined(terria.filterStartDataCallback)) {
  //   startData = terria.filterStartDataCallback(startData) || startData;
  // }

  // // Include any initSources specified in the URL.
  // if (defined(startData.initSources)) {
  //   for (var i = 0; i < startData.initSources.length; ++i) {
  //     var initSource = startData.initSources[i];
  //     // avoid loading terria.json twice
  //     if (
  //       temporaryInitSources.indexOf(initSource) < 0 &&
  //       !initFragmentExists(temporaryInitSources, initSource)
  //     ) {
  //       temporaryInitSources.push(initSource);
  //       // Only add external files to the application's list of init sources.
  //       if (
  //         typeof initSource === "string" &&
  //         persistentInitSources.indexOf(initSource) < 0
  //       ) {
  //         persistentInitSources.push(initSource);
  //       }
  //     }
  //   }
  // }
}<|MERGE_RESOLUTION|>--- conflicted
+++ resolved
@@ -41,15 +41,11 @@
 import updateModelFromJson from "./updateModelFromJson";
 import upsertModelFromJson from "./upsertModelFromJson";
 import Workbench from "./Workbench";
-<<<<<<< HEAD
 import CorsProxy from "../Core/CorsProxy";
-import ServerConfig from "../Core/ServerConfig";
-=======
 import ShareDataService from "./ShareDataService";
 import ServerConfig from "../Core/ServerConfig";
 import GroupMixin from "../ModelMixins/GroupMixin";
 import CameraView from "./CameraView";
->>>>>>> e17e0a81
 
 require("regenerator-runtime/runtime");
 
@@ -152,8 +148,6 @@
     useCesiumIonBingImagery: true
   };
 
-  readonly serverConfig: any = new ServerConfig();
-
   @observable
   baseMaps: BaseMapViewModel[] = [];
 
@@ -280,7 +274,11 @@
       })
       .then(() => {
         this.serverConfig = new ServerConfig();
-        return this.serverConfig.init(this.configParameters.serverConfigUrl);
+        return this.serverConfig
+          .init(this.configParameters.serverConfigUrl)
+          .then((serverConfig: any) =>
+            this.initCorsProxy(this.configParameters, serverConfig)
+          );
       })
       .then(serverConfig => {
         if (this.shareDataService && serverConfig) {
@@ -413,29 +411,6 @@
         dereferenced = {};
       }
 
-<<<<<<< HEAD
-      this.serverConfig.init(config.serverConfigUrl).then((serverConfig: any) =>
-        this.initCorsProxy(config, serverConfig)
-      );
-
-      const initializationUrls = config.initializationUrls;
-      return when.all(
-        initializationUrls.map((initializationUrl: string) => {
-          return loadJson5(
-            buildInitUrlFromFragment(
-              "init/",
-              generateInitializationUrl(baseUri, initializationUrl)
-            ).toString()
-          ).then((initData: any) => {
-            if (initData.catalog !== undefined) {
-              updateModelFromJson(this.catalog.group, CommonStrata.definition, {
-                members: initData.catalog
-              });
-            }
-            if (initData.stories !== undefined) {
-              this.stories = initData.stories;
-            }
-=======
       if (dereferenced) {
         if (ReferenceMixin.is(loadedModel)) {
           return loadedModel
@@ -458,7 +433,6 @@
             title: "Model cannot be dereferenced",
             message:
               "The stratum has a `dereferenced` property, but the model cannot be dereferenced."
->>>>>>> e17e0a81
           });
         }
       }
@@ -599,31 +573,31 @@
 
   initCorsProxy(config: any, serverConfig: any): Promise<void> {
     // All the "proxyableDomains" bits here are due to a pre-serverConfig mechanism for whitelisting domains.
-    // We should deprecate it.
-    
+    // We should deprecate it.s
+
     // If a URL was specified in the config paramaters to get the proxyable domains from, get them from that
     var pdu = this.configParameters.proxyableDomainsUrl;
-    const proxyableDomainsPromise = pdu ? loadJson5(pdu) : Promise.resolve();
-    return proxyableDomainsPromise.then(
-      (proxyableDomains: { allowProxyFor: any; proxyableDomains: any }) => {
-        if (proxyableDomains) {
-          // format of proxyableDomains JSON file slightly differs from serverConfig format.
-          proxyableDomains.allowProxyFor =
-            proxyableDomains.allowProxyFor || proxyableDomains.proxyableDomains;
-        }
-
-        // If there isn't anything there, check the server config
-        if (typeof serverConfig === "object") {
-          serverConfig = serverConfig.config; // if server config is unavailable, this remains undefined.
-        }
-
-        this.corsProxy.init(
-          proxyableDomains || serverConfig,
-          this.configParameters.corsProxyBaseUrl,
-          config.proxyDomains // fall back to local config
-        );
-      }
-    );
+    const proxyableDomainsPromise: Promise<JsonValue | void> = pdu
+      ? loadJson5(pdu)
+      : Promise.resolve();
+    return proxyableDomainsPromise.then((proxyableDomains: any | void) => {
+      if (proxyableDomains) {
+        // format of proxyableDomains JSON file slightly differs from serverConfig format.
+        proxyableDomains.allowProxyFor =
+          proxyableDomains.allowProxyFor || proxyableDomains.proxyableDomains;
+      }
+
+      // If there isn't anything there, check the server config
+      if (typeof serverConfig === "object") {
+        serverConfig = serverConfig.config; // if server config is unavailable, this remains undefined.
+      }
+
+      this.corsProxy.init(
+        proxyableDomains || serverConfig,
+        this.configParameters.corsProxyBaseUrl,
+        config.proxyDomains // fall back to local config
+      );
+    });
   }
 
   getUserProperty(key: string) {
