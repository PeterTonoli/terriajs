--- conflicted
+++ resolved
@@ -613,31 +613,7 @@
   ticker();
 
   this.terria.leaflet.zoomTo(rect, 0.0);
-
-<<<<<<< HEAD
-    var that = this;
-    eventHelper.add(that.terria.clock.onTick, function(clock) {
-        that.dataSourceDisplay.update(clock.currentTime);
-    });
-
-    this.terria.leaflet.dataSourceDisplay = this.dataSourceDisplay;
-
-    this.leafletEventHelper = eventHelper;
-
-    var ticker = function() {
-        if (defined(that.terria.leaflet)) {
-            that.terria.clock.tick();
-            cesiumRequestAnimationFrame(ticker);
-        }
-    };
-
-    ticker();
-
-    this.terria.leaflet.zoomTo(rect, 0.0);
-    return when();
-=======
   return when();
->>>>>>> 1b40857d
 };
 
 TerriaViewer.prototype.selectCesium = function() {
