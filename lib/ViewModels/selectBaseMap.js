--- conflicted
+++ resolved
@@ -1,12 +1,7 @@
 "use strict";
 
 /*global require*/
-<<<<<<< HEAD
-var defined = require('terriajs-cesium/Source/Core/defined');
-=======
 var defined = require("terriajs-cesium/Source/Core/defined");
-var knockout = require("terriajs-cesium/Source/ThirdParty/knockout");
->>>>>>> 1b40857d
 
 /**
  * Selects a base map by name from a list of base map options.  The name is specified by `terria.baseMapName`, or,
@@ -32,23 +27,6 @@
       return undefined;
     }
 
-<<<<<<< HEAD
-    // knockout.getObservable(terria, 'baseMapName').subscribe(function() {
-    //     updateBaseMap(terria.baseMapName);
-    // });
-
-    if (baseMaps.length === 0) {
-        return undefined;
-    }
-
-    var baseMap;
-    // if (useStoredPreference) {
-    //     baseMap = updateBaseMap(terria.getLocalProperty('basemap'));
-    // }
-    baseMap = baseMap || updateBaseMap(terria.baseMapName) || updateBaseMap(defaultBaseMapName) || updateBaseMap(baseMaps[0].catalogItem.name);
-    return baseMap;
-
-=======
     for (var i = 0; i < baseMaps.length; ++i) {
       if (baseMaps[i].catalogItem.name === baseMapName) {
         terria.baseMap = baseMaps[i].catalogItem;
@@ -59,25 +37,24 @@
     return undefined;
   }
 
-  knockout.getObservable(terria, "baseMapName").subscribe(function() {
-    updateBaseMap(terria.baseMapName);
-  });
+  // knockout.getObservable(terria, 'baseMapName').subscribe(function() {
+  //     updateBaseMap(terria.baseMapName);
+  // });
 
   if (baseMaps.length === 0) {
     return undefined;
   }
 
   var baseMap;
-  if (useStoredPreference) {
-    baseMap = updateBaseMap(terria.getLocalProperty("basemap"));
-  }
+  // if (useStoredPreference) {
+  //     baseMap = updateBaseMap(terria.getLocalProperty('basemap'));
+  // }
   baseMap =
     baseMap ||
     updateBaseMap(terria.baseMapName) ||
     updateBaseMap(defaultBaseMapName) ||
     updateBaseMap(baseMaps[0].catalogItem.name);
   return baseMap;
->>>>>>> 1b40857d
 };
 
 module.exports = selectBaseMap;