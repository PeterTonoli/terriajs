--- conflicted
+++ resolved
@@ -10,11 +10,8 @@
 var loadView = require('../Core/loadView');
 var svgArrowDown = require('../SvgPaths/svgArrowDown');
 var svgArrowRight = require('../SvgPaths/svgArrowRight');
-var ChartViewModel = require('./ChartViewModel');
 
 var htmlTagRegex = /(<html(.|\s)*>(.|\s)*<\/html>|<body(.|\s)*>(.|\s)*<\/body>|<meta(.|\s)*>)/im;
-
-var widthPadding = 20; // pixels
 
 /**
  * A ViewModel of a Feature Info Panel Section.
@@ -22,25 +19,14 @@
  * @alias FeatureInfoPanelSectionViewModel
  * @constructor
  *
- * @param {FeatureInfoPanelViewModel} [featureInfoPanelViewModel] The FeatureInfoPanelViewModel instance
+ * @param {Terria} terria Terria instance.
  * @param {Cesium.Entity} feature The feature to display.
 */
-<<<<<<< HEAD
-var FeatureInfoPanelSectionViewModel = function(featureInfoPanelViewModel, feature) {
-    this.terria = featureInfoPanelViewModel.terria;
-    this.featureInfoPanelViewModel = featureInfoPanelViewModel;
-=======
 var FeatureInfoPanelSectionViewModel = function(terria, feature, catalogItem) {
     this.terria = terria;
->>>>>>> fc0f0a76
     this._clockSubscription = undefined;
     this.feature = feature;
     this.name = feature.name ? feature.name : feature.id;
-<<<<<<< HEAD
-    this.chartViewModels = [];
-    this.updateInfoAndCharts(this.terria.clock);
-    var catalogItem = calculateCatalogItem(this.terria.nowViewing, feature);
-=======
     var template = defined(catalogItem) ? catalogItem.featureInfoTemplate : undefined;
     if (defined(template)) {
         // template may be a string, eg. '<div>{{{Foo}}} Hello {{name}}</div>'
@@ -58,30 +44,19 @@
         }
     }
     this.info = htmlFromFeature(this, terria.clock);
->>>>>>> fc0f0a76
     this.catalogItemName = defined(catalogItem) ? catalogItem.name : '';
-    this.width = undefined;  // any charts embedded in this view will track changes to this width
-    this.configureHtmlUpdater();
+    configureHtmlUpdater(this);
 
     this.svgArrowDown = svgArrowDown;
     this.svgArrowRight = svgArrowRight;
 
-    knockout.track(this, ['name', 'infoHtml', 'catalogItemName', 'chartViewModels']);
+    knockout.track(this, ['name', 'info', 'catalogItemName']);
     knockout.track(this.terria, ['selectedFeature']);
-    knockout.track(this.featureInfoPanelViewModel, ['chartPanelViewModel', 'maxWidth']);
-
-    knockout.getObservable(this.featureInfoPanelViewModel, 'maxWidth').subscribe(function() {
-        // TODO: this works, but there must be a better way
-        var element = document.getElementsByClassName('feature-info-panel-section-content')[0];
-        var elementWidth = element.scrollWidth; // ie. the content width; offsetWidth may be less if there is a scrollbar
-        this.width = elementWidth - widthPadding;
-    }, this);
 
     // Use a white background when displaying complete HTML documents rather than just snippets.
     knockout.defineProperty(this, 'useWhiteBackground', {
         get: function() {
-            // note we cannot test this.infoHtml as it is the innerHTML of a div wrapper, so would lose its outer <html>
-            return htmlTagRegex.test(this.feature.description.getValue());
+            return htmlTagRegex.test(this.info);
         }
     });
 
@@ -117,139 +92,30 @@
     this.terria.currentViewer.notifyRepaintRequired();
 };
 
-FeatureInfoPanelSectionViewModel.prototype.previewChartViewModelFromAttributes = function(attributes) {
-    // use the src-preview tag if present, otherwise fall back to the src tag
-    return new ChartViewModel(this, attributes.srcPreview || attributes.src, attributes);
-};
-
-FeatureInfoPanelSectionViewModel.prototype.fullChartViewModelFromAttributes = function(attributes) {
-    return new ChartViewModel(this, attributes.src, attributes);
-};
-
-FeatureInfoPanelSectionViewModel.prototype.expandChart = function(chartViewModel) {
-    var chartPanel = this.featureInfoPanelViewModel.chartPanelViewModel;
-    chartPanel.open();
-    var fullOptions = clone(chartViewModel.options);
-    fullOptions.showRangeSelector = true;
-    chartPanel.addChart(this.fullChartViewModelFromAttributes(fullOptions));
-};
-
-function attributesFromChartElement(element) {
-    // Risk - if the user puts in attributes that are javascript reserved words, this will cause an error
-    var rawAttributes = element.attributes;
-    var attributesObject = {};
-    var camelName;
-    for (var i = rawAttributes.length - 1; i >= 0; i--) {
-        camelName = rawAttributes[i].name.replace(/-([a-z])/gi, function (g) { return g[1].toUpperCase(); });
-        attributesObject[camelName] = rawAttributes[i].value;
+function htmlFromFeature(viewModel, clock) {
+    // If a template is defined, render it using feature.properties, which is non-time-varying.
+    // If no template is provided, show feature.description, which may be time-varying.
+    var feature = viewModel.feature;
+    var data = feature.properties;
+    if (defined(viewModel.template)) {
+        return Mustache.render(viewModel.template, data, viewModel.partials);
     }
-    return attributesObject;
+    var description = feature.description.getValue(clock.currentTime);
+    if (description.properties) {
+        return JSON.stringify(description.properties);
+    }
+    return description;
 }
 
-function removeElement(element) {
-    // removeChild is better supported than plain remove()
-    element.parentElement.removeChild(element);
-}
-
-function setInfoAndChartsFromDescription(viewModel, description) {
-    // extract <chart> elements using the browser's DOM to parse the html,
-    // and update the featureInfoPanelSectionViewModel's infoHtml and charts properties.
-    var chartViewModels = [];
-
-    function walkFindAndRemoveCharts(element) {
-        var nextNode;
-        if (element.tagName.toLowerCase() === 'chart') {
-            var attributesObject = attributesFromChartElement(element);
-            chartViewModels.push(viewModel.previewChartViewModelFromAttributes(attributesObject));
-            var parent = element.parentElement;
-                // if this chart is in a table item (TD), get its title from the preceding column
-            if (parent.tagName.toLowerCase() === 'td') {
-                if (!defined(attributesObject.title)) {
-                    var uncle = parent.previousSibling;
-                    if (uncle.nodeType === 1 && uncle.tagName.toLowerCase() === 'td') {
-                        var title = uncle.firstChild.textContent || uncle.firstChild.innerHTML;
-                        if (title) {
-                            attributesObject.title = title;
-                        }
-                    }
-                }
-                if (parent.parentElement.tagName.toLowerCase() === 'tr') {
-                    // if in a simply-defined table row (a TD directly inside a TR), remove the entire row
-                    removeElement(parent.parentElement);
-                } else {
-                    // if the table structure is too complex, just remove the chart element itself
-                    removeElement(element);
-                }
-            } else {
-                // if not in an enclosing td, remove only the chart element
-                removeElement(element);
-            }
-        } else {
-            for (var node = element.firstChild; node; node = nextNode) {
-                nextNode = node.nextSibling;
-                if (node.nodeType === 1) {
-                    walkFindAndRemoveCharts(node);
-                }
-            }
-        }
-    }
-
-    var wrapper = document.createElement('div');
-    wrapper.innerHTML = description;
-    walkFindAndRemoveCharts(wrapper);
-    viewModel.infoHtml = wrapper.innerHTML;
-
-    viewModel.chartViewModels = chartViewModels;
-    for (var i = chartViewModels.length - 1; i >= 0; i--) {
-        knockout.track(chartViewModels[i].options, ['src']);
+function configureHtmlUpdater(viewModel) {
+    // When no template is provided, and feature.description is time-varying, we need to keep updating the description
+    if (!defined(viewModel.template) && !viewModel.feature.description.isConstant) {
+        // the return value of addEventListener is a function which removes the event listener
+        viewModel._clockSubscription = viewModel.terria.clock.onTick.addEventListener(function(clock) {
+            viewModel.info = htmlFromFeature(viewModel, clock);
+        });
     }
 }
 
 
-FeatureInfoPanelSectionViewModel.prototype.updateInfoAndCharts = function(clock) {
-    // If a template is defined, render it using feature.properties, which is non-time-varying.
-    // If no template is provided, show feature.description, which may be time-varying.
-<<<<<<< HEAD
-    var data = this.feature.properties;
-    var description;
-    if (defined(this.template)) {
-        // template may be a string, eg. '<div>{{{Foo}}} Hello {{name}}</div>'
-        if (typeof this.template === 'string') {
-            description = Mustache.render(this.template, data);
-        } else {
-            // or template may be an object with a main 'template' key, and additional partials
-            // eg. {template: '<div>test {{>foobar}}</div>', foobar: '<b>{{Foo}}</b>'}
-            var template = this.template.template;
-            var templateAndPartials = this.template;
-            var partials = clone(templateAndPartials);
-            delete partials.template;
-            description = Mustache.render(template, data, partials);
-        }
-    } else {
-        description = this.feature.description.getValue(clock.currentTime);
-        if (description.properties) {
-            description = JSON.stringify(description.properties);
-        }
-=======
-    var feature = viewModel.feature;
-    var data = feature.properties;
-    if (defined(viewModel.template)) {
-        return Mustache.render(viewModel.template, data, viewModel.partials);
->>>>>>> fc0f0a76
-    }
-    setInfoAndChartsFromDescription(this, description);
-};
-
-FeatureInfoPanelSectionViewModel.prototype.configureHtmlUpdater = function() {
-    // When no template is provided, and feature.description is time-varying, we need to keep updating the description
-    var that = this;
-    if (!defined(this.template) && !this.feature.description.isConstant) {
-        // the return value of addEventListener is a function which removes the event listener
-        that._clockSubscription = that.terria.clock.onTick.addEventListener(function(clock) {
-            that.updateInfoAndCharts(clock);
-        });
-    }
-};
-
-
 module.exports = FeatureInfoPanelSectionViewModel;