--- conflicted
+++ resolved
@@ -9,10 +9,7 @@
 var destroyObject = require('terriajs-cesium/Source/Core/destroyObject');
 var isArray = require('terriajs-cesium/Source/Core/isArray');
 var FeatureDetection = require('terriajs-cesium/Source/Core/FeatureDetection');
-<<<<<<< HEAD
 var propertyGetTimeValues = require('../Core/propertyGetTimeValues');
-=======
->>>>>>> 97920c96
 var Ellipsoid = require('terriajs-cesium/Source/Core/Ellipsoid');
 var CesiumMath = require('terriajs-cesium/Source/Core/Math');
 
@@ -124,10 +121,6 @@
     } else {
         this.dataDownloads = [];
     }
-<<<<<<< HEAD
-
-=======
->>>>>>> 97920c96
 
     /** Whether other download options (the dropdown below the first option) should be visible */
     this.downloadOptionsVisible = false;
