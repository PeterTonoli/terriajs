--- conflicted
+++ resolved
@@ -42,11 +42,7 @@
             this.template = template.template;
             this.partials = template.partials;
             if (template.name) {
-<<<<<<< HEAD
                 this.name = Mustache.render(template.name, propertyValues(feature.properties, this.terria.clock));
-=======
-                this.name = Mustache.render(template.name, propertyValues(feature.properties, terria.clock));
->>>>>>> fa03cf37
             }
         }
     }
@@ -102,14 +98,11 @@
     this.terria.currentViewer.notifyRepaintRequired();
 };
 
-<<<<<<< HEAD
 FeatureInfoPanelSectionViewModel.prototype.renderCustomComponents = function() {
     // console.log('renderCustomComponents');
     customComponents.render(this);
 };
 
-=======
->>>>>>> fa03cf37
 // Recursively replace '.' and '#' in property keys with _, since Mustache cannot reference keys with these characters.
 function replaceBadKeyCharacters(properties) {
     // if properties is anything other than an Object type, return it. Otherwise recurse through its properties.
@@ -130,30 +123,6 @@
 }
 
 function propertyValues(properties, clock) {
-<<<<<<< HEAD
-    // In future, we will check each property for a getValue function here too; if it exists, use it to get the current value.
-    return replaceBadKeyCharacters(properties);
-}
-
-function htmlFromFeature(viewModel, clock) {
-    // If a template is defined, render it using feature.properties, which is non-time-varying.
-    // If no template is provided, show feature.description, which may be time-varying.
-    var description;
-    var feature = viewModel.feature;
-    var data = propertyValues(feature.properties, clock);
-    if (defined(viewModel.template)) {
-        description = Mustache.render(viewModel.template, data, viewModel.partials);
-    } else {
-        description = feature.description.getValue(clock.currentTime);
-        if (description.properties) {
-            description = JSON.stringify(description.properties);
-        }
-    }
-    // Replace custom components (eg. <chart>) with spans with unique ids, using the browser's DOM to parse the html,
-    // and update the featureInfoPanelSectionViewModel's info.
-    return customComponents.extractAndUpdateHtml(description, viewModel);
- }
-=======
     // Check each property for a getValue function; if it exists, use it to get the current value.
     var result = {};
     var currentTime = clock.currentTime;
@@ -170,22 +139,26 @@
 }
 
 function htmlFromFeature(viewModel, clock) {
-    // If a template is defined, render it using feature.properties.
-    // If no template is provided, show feature.description.
+    // If a template is defined, render it using feature.properties, which is non-time-varying.
+    // If no template is provided, show feature.description, which may be time-varying.
+    var description;
     var feature = viewModel.feature;
     var data = propertyValues(feature.properties, clock);
     if (defined(viewModel.template)) {
-        return Mustache.render(viewModel.template, data, viewModel.partials);
+        description = Mustache.render(viewModel.template, data, viewModel.partials);
+    } else if (defined(feature.description)) {
+        description = feature.description.getValue(clock.currentTime);
+    } else {
+        if (defined(data)) {
+            // There is no template, and no description - just return the properties as JSON.
+            // TODO: Turn it into a table at source.
+            description = JSON.stringify(data);
+        }
     }
-    if (defined(feature.description)) {
-        return feature.description.getValue(clock.currentTime);
-    }
-    if (defined(data)) {
-        // There is no template, and no description - just return the properties as JSON.
-        // TODO: Turn it into a table at source.
-        return JSON.stringify(data);
-    }
-}
+    // Replace custom components (eg. <chart>) with spans with unique ids, using the browser's DOM to parse the html,
+    // and update the featureInfoPanelSectionViewModel's info.
+    return customComponents.extractAndUpdateHtml(description, viewModel);
+ }
 
 function addInfoUpdater(viewModel) {
     // the return value of addEventListener is a function which removes the event listener
@@ -205,7 +178,6 @@
     }
     return result;
 }
->>>>>>> fa03cf37
 
 function configureHtmlUpdater(viewModel) {
     // The info is constant if:
