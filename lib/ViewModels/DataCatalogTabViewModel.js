--- conflicted
+++ resolved
@@ -66,14 +66,14 @@
     }
 };
 
-<<<<<<< HEAD
 DataCatalogTabViewModel.prototype.clickAdd = function(catalogFunction) {
     catalogFunction.terria.analytics.logEvent('dataSource', 'clickAdd', catalogFunction.name);
     InvokeFunctionPanelViewModel.open({
         container: this.popupParentDomElement,
         catalogFunction: catalogFunction
     });
-=======
+};
+
 DataCatalogTabViewModel.prototype.getCheckboxClass = function(item) {
 	if (defined(item.isLoading) && item.isLoading) {
 		return 'data-catalog-item-checkbox loading';
@@ -81,7 +81,6 @@
 		return 'data-catalog-item-checkbox checked';
 	}
 	return 'data-catalog-item-checkbox unchecked';
->>>>>>> 6b3ad998
 };
 
 DataCatalogTabViewModel.prototype.getRightSideItemControls = function(item) {
