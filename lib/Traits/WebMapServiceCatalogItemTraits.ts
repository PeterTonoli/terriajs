--- conflicted
+++ resolved
@@ -2,12 +2,12 @@
 import GetCapabilitiesTraits from './GetCapabilitiesTraits';
 import mixTraits from './mixTraits';
 import ModelTraits from './ModelTraits';
-<<<<<<< HEAD
 import objectArrayTrait from './objectArrayTrait';
 import objectTrait from './objectTrait';
 import primitiveTrait from './primitiveTrait';
 import RasterLayerTraits from './RasterLayerTraits';
 import UrlTraits from './UrlTraits';
+import MappableTraits from './MappableTraits';
 
 export class LegendTraits extends ModelTraits {
     @primitiveTrait({
@@ -76,15 +76,9 @@
     GetCapabilitiesTraits,
     RasterLayerTraits,
     UrlTraits,
-    CatalogMemberTraits
+    MappableTraits,
+    CatalogMemberTraits,
 ) {
-=======
-import mixUrlTraits from './mixUrlTraits';
-import mixGetCapabilitiesTraits from './mixGetCapabilitiesTraits';
-import mixMappableTraits from './mixMappableTraits';
-
-export default class WebMapServiceCatalogItemTraits extends mixGetCapabilitiesTraits(mixUrlTraits(mixMappableTraits(mixCatalogMemberTraits(ModelTraits)))) {
->>>>>>> e034b028
     @primitiveTrait({
         type: 'string',
         name: 'Is GeoServer',
