// This file is loaded by TerriaMap's entry.js prior to loading index.js.
// It is mostly useful for installing polyfills.
import "core-js/features/symbol";
import "regenerator-runtime/runtime";
<<<<<<< HEAD
import "core-js/features/global-this";
=======
import { configure } from "mobx";

configure({
  computedRequiresReaction: true,
  enforceActions: "observed"
});
>>>>>>> 0be30f45
<|MERGE_RESOLUTION|>--- conflicted
+++ resolved
@@ -2,13 +2,10 @@
 // It is mostly useful for installing polyfills.
 import "core-js/features/symbol";
 import "regenerator-runtime/runtime";
-<<<<<<< HEAD
 import "core-js/features/global-this";
-=======
 import { configure } from "mobx";
 
 configure({
   computedRequiresReaction: true,
   enforceActions: "observed"
-});
->>>>>>> 0be30f45
+});