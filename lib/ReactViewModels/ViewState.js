import clone from "terriajs-cesium/Source/Core/clone";
import defined from "terriajs-cesium/Source/Core/defined";
import DisclaimerHandler from "./DisclaimerHandler";
import getAncestors from "../Models/getAncestors";
import addedByUser from "../Core/addedByUser";
import knockout from "terriajs-cesium/Source/ThirdParty/knockout";
import MouseCoords from "./MouseCoords";
import SearchState from "./SearchState";

function checkColumn(item) {
  return item.tableStructure.columns.some(column => column.isActive);
}

/**
 * Root of a global view model. Presumably this should get nested as more stuff goes into it. Basically this belongs to
 * the root of the UI and then it can choose to pass either the whole thing or parts down as props to its children.
 */

export default class ViewState {
  constructor(options) {
    const terria = options.terria;

    this.mobileViewOptions = Object.freeze({
      data: "data",
      preview: "preview",
      nowViewing: "nowViewing",
      locationSearchResults: "locationSearchResults"
    });

    this.searchState = new SearchState({
      terria: terria,
      catalogSearchProvider: options.catalogSearchProvider,
      locationSearchProviders: options.locationSearchProviders
    });

    this.terria = terria;
    this.previewedItem = undefined;
    this.userDataPreviewedItem = undefined;
    this.explorerPanelIsVisible = false;
    this.activeTabCategory = "data-catalog";
    this.activeTabSubCategory = null; // Used to refer to an individual data-catalog tab
    this.isDraggingDroppingFile = false;
    this.mobileView = null;
    this.isMapFullScreen = false;
    this.myDataIsUploadView = true;

    /**
     * Gets or sets a value indicating whether the small screen (mobile) user interface should be used.
     * @type {Boolean}
     */
    this.useSmallScreenInterface = false;

    /**
     * Gets or sets a value indicating whether the feature info panel is visible.
     * @type {Boolean}
     */
    this.featureInfoPanelIsVisible = false;

    /**
     * Gets or sets a value indicating whether the feature info panel is collapsed.
     * When it's collapsed, only the title bar is visible.
     * @type {Boolean}
     */
    this.featureInfoPanelIsCollapsed = false;

    /**
     * True if this is (or will be) the first time the user has added data to the map.
     * @type {Boolean}
     */
    this.firstTimeAddingData = true;

    this.notifications = [];

    /**
     * Gets or sets a value indicating whether the feedback form is visible.
     * @type {Boolean}
     */
    this.feedbackFormIsVisible = false;

    this.myDataIsUploadView = true;

    this.mouseCoords = new MouseCoords();

    this.mobileMenuVisible = false;

    this.panelVisible = undefined;

    this.explorerPanelAnimating = false;

    this.topElement = "FeatureInfo";
    // recently uploaded files via drag and drop interface
    this.lastUploadedFiles = [];

<<<<<<< HEAD
    // this.storyProgress = 0;
    this.storyEnabled = true;
    this.storyBuilderShown = false;
    this.storyShown = false;

    this.chartIsOpen = false;
    this.currentStoryId = 0;

=======
    this.storyBuilderShown = false;

    // default value is null, because user has not made decision to show or
    // not show story
    // will be explicitly set to false when user 1. dismiss story
    // notification or 2. close a story
    this.storyShown = null;

    this.currentStoryId = 0;

    this.featurePrompts = [];

>>>>>>> f020350a
    knockout.track(this, [
      "previewedItem",
      "catalogSearch",
      "explorerPanelIsVisible",
      "activeTabCategory",
      "activeTabIdInCategory",
      "userDataPreviewedItem",
      "isDraggingDroppingFile",
      "mobileView",
      "useSmallScreenInterface",
      "featureInfoPanelIsVisible",
      "featureInfoPanelIsCollapsed",
      "notifications",
      "isMapFullScreen",
      "feedbackFormIsVisible",
      "myDataIsUploadView",
      "mobileMenuVisible",
      "panelVisible",
      "explorerPanelAnimating",
      "topElement",
      "lastUploadedFiles",
<<<<<<< HEAD
      "storyEnabled",
      "storyBuilderShown",
      "storyShown",
      "chartIsOpen",
      "currentStoryId"
=======
      "storyBuilderShown",
      "storyShown",
      "currentStoryId",
      "featurePrompts"
>>>>>>> f020350a
    ]);

    knockout.defineProperty(this, "chartIsOpen", {
      get: function() {
        const chartableItems = this.terria.catalog.chartableItems;
        const chartableColumnExists = chartableItems.some(
          item =>
            item.isEnabled &&
            defined(item.chartData()) &&
            !item.dontChartAlone &&
            defined(item.tableStructure) &&
            checkColumn(item)
        );
        return chartableColumnExists;
      },
      set: function(value) {
        const chartableItems = this.terria.catalog.chartableItems;
        for (let i = chartableItems.length - 1; i >= 0; i--) {
          const item = chartableItems[i];
          if (item.isEnabled && defined(item.tableStructure)) {
            item.tableStructure.columns
              .filter(column => column.isActive === !value)
              .forEach(column => column.toggleActive());
          }
        }
      }
    });

    // Show errors to the user as notifications.
    this._unsubscribeErrorListener = terria.error.addEventListener(e => {
      // Only add this error if an identical one doesn't already exist.
      if (
        this.notifications.filter(
          item => item.title === e.title && item.message === e.message
        ).length === 0
      ) {
        this.notifications.push(clone(e));
      }
    });

    // When features are picked, show the feature info panel.
    this._pickedFeaturesSubscription = knockout
      .getObservable(terria, "pickedFeatures")
      .subscribe(pickedFeatures => {
        if (defined(pickedFeatures)) {
          this.featureInfoPanelIsVisible = true;
          this.featureInfoPanelIsCollapsed = false;
        }
      }, this);

    const updateIsMapFullscreen = () => {
      this.isMapFullScreen =
        terria.userProperties.hideWorkbench === "1" ||
        terria.userProperties.hideExplorerPanel === "1";
      // if /#hideWorkbench=1 exists in url onload, show stories directly
      // any show/hide workbench will not automatically show story
      if (!defined(this.storyShown)) {
        // why only checkk config params here? because terria.stories are not
        // set at the moment, and that property will be checked in rendering
        // Here are all are checking are: is terria story enabled in this app?
        // if so we should show it when app first laod, if workbench is hiddne
        this.storyShown = terria.configParameters.storyEnabled;
      }
    };

    const updateIsStoryShown = () => {
      this.storyShown =
        terria.configParameters.storyEnabled &&
        Boolean(terria.userProperties.playStory);
    };

    this.terria.getUserProperty("hideWorkbench");
    this.terria.getUserProperty("hideExplorerPanel");

    this.terria.getUserProperty("playStory");

    this._userPropertiesHideWorkbenchSubscription = knockout
      .getObservable(terria.userProperties, "hideWorkbench")
      .subscribe(updateIsMapFullscreen);
    this._userPropertiesHideEPSubscription = knockout
      .getObservable(terria.userProperties, "hideExplorerPanel")
      .subscribe(updateIsMapFullscreen);

    this._userPropertiesShowStoriesSubscription = knockout
      .getObservable(terria.userProperties, "playStory")
      .subscribe(updateIsStoryShown);

    this._mobileMenuSubscription = knockout
      .getObservable(this, "mobileMenuVisible")
      .subscribe(mobileMenuVisible => {
        if (mobileMenuVisible) {
          this.explorerPanelIsVisible = false;
          this.switchMobileView(null);
        }
      });

    this._disclaimerHandler = new DisclaimerHandler(terria, this);

    this._storyPromptHandler = knockout
      .getObservable(this, "storyShown")
      .subscribe(storyShown => {
        if (storyShown === false) {
          // only show it once
          if (!this.terria.getLocalProperty("storyPrompted")) {
            this.toggleFeaturePrompt("story", true, false);
          }
        }
      });
  }

  dispose() {
    this._pickedFeaturesSubscription.dispose();
    this._unsubscribeErrorListener();
    this._mobileMenuSubscription.dispose();
    this._userPropertiesHideWorkbenchSubscription.dispose();
    this._userPropertiesHideEPSubscription.dispose();
    this._disclaimerHandler.dispose();
    this._storyPromptHandler.dispose();
  }

  openAddData() {
    this.explorerPanelIsVisible = true;
    this.activeTabCategory = "data-catalog";
  }

  openUserData() {
    this.explorerPanelIsVisible = true;
    this.activeTabCategory = "my-data";
  }

  closeCatalog() {
    this.explorerPanelIsVisible = false;
  }

  searchInCatalog(query) {
    this.openAddData();
    this.searchState.catalogSearchText = query;
    this.searchState.searchCatalog();
  }

  viewCatalogMember(catalogMember) {
    if (addedByUser(catalogMember)) {
      this.userDataPreviewedItem = catalogMember;
      this.openUserData();
    } else {
      this.previewedItem = catalogMember;
      this.openAddData();
      if (this.terria.configParameters.tabbedCatalog) {
        // Go to specific tab
        this.activeTabIdInCategory = getAncestors(catalogMember)[0].name;
      }
    }
  }

  switchMobileView(viewName) {
    this.mobileView = viewName;
  }

  getNextNotification() {
    return this.notifications[0];
  }

  hideMapUi() {
    return this.getNextNotification() && this.getNextNotification().hideUi;
  }

  toggleFeaturePrompt(feature, state, persistent = false) {
    const featureIndexInPrompts = this.featurePrompts.indexOf(feature);
    if (
      state &&
      featureIndexInPrompts < 0 &&
      !this.terria.getLocalProperty(`${feature}Prompted`)
    ) {
      this.featurePrompts.push(feature);
    } else if (!state && featureIndexInPrompts >= 0) {
      this.featurePrompts.splice(featureIndexInPrompts, 1);
    }
    if (persistent) {
      this.terria.setLocalProperty(`${feature}Prompted`, true);
    }
  }
}<|MERGE_RESOLUTION|>--- conflicted
+++ resolved
@@ -91,16 +91,6 @@
     // recently uploaded files via drag and drop interface
     this.lastUploadedFiles = [];
 
-<<<<<<< HEAD
-    // this.storyProgress = 0;
-    this.storyEnabled = true;
-    this.storyBuilderShown = false;
-    this.storyShown = false;
-
-    this.chartIsOpen = false;
-    this.currentStoryId = 0;
-
-=======
     this.storyBuilderShown = false;
 
     // default value is null, because user has not made decision to show or
@@ -113,7 +103,6 @@
 
     this.featurePrompts = [];
 
->>>>>>> f020350a
     knockout.track(this, [
       "previewedItem",
       "catalogSearch",
@@ -135,18 +124,10 @@
       "explorerPanelAnimating",
       "topElement",
       "lastUploadedFiles",
-<<<<<<< HEAD
-      "storyEnabled",
-      "storyBuilderShown",
-      "storyShown",
-      "chartIsOpen",
-      "currentStoryId"
-=======
       "storyBuilderShown",
       "storyShown",
       "currentStoryId",
       "featurePrompts"
->>>>>>> f020350a
     ]);
 
     knockout.defineProperty(this, "chartIsOpen", {
