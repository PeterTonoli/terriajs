import clone from 'terriajs-cesium/Source/Core/clone';
import defined from 'terriajs-cesium/Source/Core/defined';
import DisclaimerHandler from './DisclaimerHandler';
import getAncestors from '../Models/getAncestors';
import knockout from 'terriajs-cesium/Source/ThirdParty/knockout';
import MouseCoords from './MouseCoords';
import SearchState from './SearchState';

/**
 * Root of a global view model. Presumably this should get nested as more stuff goes into it. Basically this belongs to
 * the root of the UI and then it can choose to pass either the whole thing or parts down as props to its children.
 */

export default class ViewState {
    constructor(options) {
        const terria = options.terria;

        this.mobileViewOptions = Object.freeze({
            data: 'data',
            preview: 'preview',
            nowViewing: 'nowViewing',
            locationSearchResults: 'locationSearchResults'
        });

        this.searchState = new SearchState({
            terria: terria,
            catalogSearchProvider: options.catalogSearchProvider,
            locationSearchProviders: options.locationSearchProviders
        });

        this.terria = terria;
        this.previewedItem = undefined;
        this.userDataPreviewedItem = undefined;
        this.explorerPanelIsVisible = false;
        this.activeTabCategory = 'data-catalog';
        this.activeTabSubCategory = null; // Used to refer to an individual data-catalog tab
        this.isDraggingDroppingFile = false;
        this.mobileView = null;
        this.isMapFullScreen = false;
        this.myDataIsUploadView = true;

        /**
         * Gets or sets a value indicating whether the small screen (mobile) user interface should be used.
         * @type {Boolean}
         */
        this.useSmallScreenInterface = false;

        /**
         * Gets or sets a value indicating whether the feature info panel is visible.
         * @type {Boolean}
         */
        this.featureInfoPanelIsVisible = false;

        /**
         * Gets or sets a value indicating whether the feature info panel is collapsed.
         * When it's collapsed, only the title bar is visible.
         * @type {Boolean}
         */
        this.featureInfoPanelIsCollapsed = false;

        /**
         * True if this is (or will be) the first time the user has added data to the map.
         * @type {Boolean}
         */
        this.firstTimeAddingData = true;

        this.notifications = [];

        /**
         * Gets or sets a value indicating whether the feedback form is visible.
         * @type {Boolean}
         */
        this.feedbackFormIsVisible = false;

        this.myDataIsUploadView = true;

        this.mouseCoords = new MouseCoords();

        this.mobileMenuVisible = false;

        this.panelVisible = undefined;

        this.explorerPanelAnimating = false;

        knockout.track(this, [
            'previewedItem',
            'catalogSearch',
            'explorerPanelIsVisible',
            'activeTabCategory',
            'activeTabIdInCategory',
            'userDataPreviewedItem',
            'isDraggingDroppingFile',
            'mobileView',
            'useSmallScreenInterface',
            'featureInfoPanelIsVisible',
            'featureInfoPanelIsCollapsed',
            'notifications',
            'isMapFullScreen',
            'feedbackFormIsVisible',
            'myDataIsUploadView',
            'mobileMenuVisible',
            'panelVisible',
            'explorerPanelAnimating'
        ]);

        // Show errors to the user as notifications.
        this._unsubscribeErrorListener = terria.error.addEventListener(e => {
            // Only add this error if an identical one doesn't already exist.
            if (this.notifications.filter(item => item.title === e.title && item.message === e.message).length === 0) {
                this.notifications.push(clone(e));
            }
        });

        // When features are picked, show the feature info panel.
        this._pickedFeaturesSubscription = knockout.getObservable(terria, 'pickedFeatures').subscribe(pickedFeatures => {
            if (defined(pickedFeatures)) {
                this.featureInfoPanelIsVisible = true;
                this.featureInfoPanelIsCollapsed = false;
            }
        }, this);

        const updateIsMapFullscreen = () => {
            this.isMapFullScreen = (terria.userProperties.hideWorkbench === '1' || terria.userProperties.hideExplorerPanel === '1');
        };
        this.terria.getUserProperty('hideWorkbench');
        this.terria.getUserProperty('hideExplorerPanel');

        this._userPropertiesHideWorkbenchSubscription = knockout.getObservable(terria.userProperties, 'hideWorkbench').subscribe(updateIsMapFullscreen);
        this._userPropertiesHideEPSubscription = knockout.getObservable(terria.userProperties, 'hideExplorerPanel').subscribe(updateIsMapFullscreen);


        this._mobileMenuSubscription = knockout.getObservable(this, 'mobileMenuVisible').subscribe(mobileMenuVisible => {
            if (mobileMenuVisible) {
                this.explorerPanelIsVisible = false;
                this.switchMobileView(null);
            }
        });

        this._disclaimerHandler = new DisclaimerHandler(terria, this);
    }

    dispose() {
        this._pickedFeaturesSubscription.dispose();
        this._unsubscribeErrorListener();
        this._mobileMenuSubscription.dispose();
        this._userPropertiesHideWorkbenchSubscription.dispose();
        this._userPropertiesHideEPSubscription.dispose();
        this._disclaimerHandler.dispose();
    }

    openAddData() {
        this.explorerPanelIsVisible = true;
        this.activeTabCategory = 'data-catalog';
    }

    openUserData() {
        this.explorerPanelIsVisible = true;
        this.activeTabCategory = 'my-data';
    }

    closeCatalog() {
        this.explorerPanelIsVisible = false;
    }

    searchInCatalog(query) {
        this.openAddData();
        this.searchState.catalogSearchText = query;
        this.searchState.searchCatalog();
    }

    viewCatalogMember(catalogMember) {
        if (catalogMember.isUserSupplied === true) {
<<<<<<< HEAD
          this.userDataPreviewedItem = catalogMember;
          this.openUserData();
        }
        else {
=======
            this.userDataPreviewedItem = catalogMember;
            this.openUserData();
        } else {
>>>>>>> b2053469
            this.previewedItem = catalogMember;
            this.openAddData();
            if (this.terria.configParameters.tabbedCatalog) {
                // Go to specific tab
                this.activeTabIdInCategory = getAncestors(catalogMember)[0].name;
            }
        }
    }

    switchMobileView(viewName){
        this.mobileView = viewName;
    }

    getNextNotification() {
        return this.notifications[0];
    }

    hideMapUi() {
        return this.getNextNotification() && this.getNextNotification().hideUi;
    }
}<|MERGE_RESOLUTION|>--- conflicted
+++ resolved
@@ -170,16 +170,9 @@
 
     viewCatalogMember(catalogMember) {
         if (catalogMember.isUserSupplied === true) {
-<<<<<<< HEAD
-          this.userDataPreviewedItem = catalogMember;
-          this.openUserData();
-        }
-        else {
-=======
             this.userDataPreviewedItem = catalogMember;
             this.openUserData();
         } else {
->>>>>>> b2053469
             this.previewedItem = catalogMember;
             this.openAddData();
             if (this.terria.configParameters.tabbedCatalog) {
