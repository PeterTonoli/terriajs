@import "../../Sass/common/mixins";
@import "~terriajs-variables";

.workBench {
  position: relative;
}
.workbenchEmpty {
  color: $text-light;
  font-size: $font-size-mid-small;
  padding: $padding;
  background: $dark-with-overlay;
  border: dashed 1px rgba(255, 255, 255, 0.5);
  margin: $padding-small;

  svg {
    height: 25px;
    width: 25px;
    display: inline-block;
    fill: #ffffff;
    vertical-align: bottom;
  }
}
.header {
  padding: 0 $padding-small;
  background: $dark;
}

.body {
  overflow: hidden;
}

.addData {
  margin: $padding-small 0;
  display: flex;
<<<<<<< HEAD
=======
  button{
    height: 42px;
  }
>>>>>>> b2053469
}

.uploadData {
  composes: btn from "../../Sass/common/_buttons.scss";
  composes: btn-primary from "../../Sass/common/_buttons.scss";
  margin-left: 5px;
  width: 45px;
  svg{
    fill: $text-light;
  }
}

.button {
  composes: btn from "../../Sass/common/_buttons.scss";
  composes: btn-primary from "../../Sass/common/_buttons.scss";

  line-height: $input-height;
  font-size: $font-size-mid-small;
  padding: 0;

  svg {
    position: absolute;
    left: $padding-small;
    height: $input-glyph-height;
    width: $input-glyph-height;
    margin: $input-glyph-margin;
    display: block;
    fill: #ffffff;
  }
}<|MERGE_RESOLUTION|>--- conflicted
+++ resolved
@@ -32,12 +32,9 @@
 .addData {
   margin: $padding-small 0;
   display: flex;
-<<<<<<< HEAD
-=======
   button{
     height: 42px;
   }
->>>>>>> b2053469
 }
 
 .uploadData {
