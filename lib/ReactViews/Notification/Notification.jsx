--- conflicted
+++ resolved
@@ -1,19 +1,5 @@
 "use strict";
 
-<<<<<<< HEAD
-import defined from 'terriajs-cesium/Source/Core/defined';
-import ObserveModelMixin from '../ObserveModelMixin';
-import React from 'react';
-import createReactClass from 'create-react-class';
-import PropTypes from 'prop-types';
-import NotificationWindow from './NotificationWindow';
-import triggerResize from '../../Core/triggerResize';
-import { observer } from 'mobx-react';
-
-const Notification = observer(createReactClass({
-    displayName: 'Notification',
-    mixins: [ObserveModelMixin],
-=======
 import defined from "terriajs-cesium/Source/Core/defined";
 import ObserveModelMixin from "../ObserveModelMixin";
 import React from "react";
@@ -21,81 +7,69 @@
 import PropTypes from "prop-types";
 import NotificationWindow from "./NotificationWindow";
 import triggerResize from "../../Core/triggerResize";
+import { observer } from "mobx-react";
 
-const Notification = createReactClass({
-  displayName: "Notification",
-  mixins: [ObserveModelMixin],
->>>>>>> 1b40857d
+const Notification = observer(
+  createReactClass({
+    displayName: "Notification",
+    mixins: [ObserveModelMixin],
 
-  propTypes: {
-    viewState: PropTypes.object
-  },
+    propTypes: {
+      viewState: PropTypes.object
+    },
 
-  confirm() {
-    const notification = this.props.viewState.notifications[0];
-    if (notification && notification.confirmAction) {
-      notification.confirmAction();
+    confirm() {
+      const notification = this.props.viewState.notifications[0];
+      if (notification && notification.confirmAction) {
+        notification.confirmAction();
+      }
+
+      this.close(notification);
+    },
+
+    deny() {
+      const notification = this.props.viewState.notifications[0];
+      if (notification && notification.denyAction) {
+        notification.denyAction();
+      }
+
+      this.close(notification);
+    },
+
+    close(notification) {
+      this.props.viewState.notifications.splice(0, 1);
+
+      // Force refresh once the notification is dispached if .hideUi is set since once all the .hideUi's
+      // have been dispatched the UI will no longer be suppressed causing a change in the view state.
+      if (notification && notification.hideUi) {
+        triggerResize();
+      }
+    },
+
+    render() {
+      const notification =
+        (this.props.viewState.notifications.length > 0 &&
+          this.props.viewState.notifications[0]) ||
+        null;
+      return (
+        notification && (
+          <NotificationWindow
+            title={notification.title}
+            message={notification.message}
+            confirmText={notification.confirmText}
+            denyText={notification.denyText}
+            onConfirm={this.confirm}
+            onDeny={this.deny}
+            type={
+              defined(notification.type) ? notification.type : "notification"
+            }
+            width={notification.width}
+            height={notification.height}
+          />
+        )
+      );
     }
-
-    this.close(notification);
-  },
-
-  deny() {
-    const notification = this.props.viewState.notifications[0];
-    if (notification && notification.denyAction) {
-      notification.denyAction();
-    }
-
-    this.close(notification);
-  },
-
-  close(notification) {
-    this.props.viewState.notifications.splice(0, 1);
-
-    // Force refresh once the notification is dispached if .hideUi is set since once all the .hideUi's
-    // have been dispatched the UI will no longer be suppressed causing a change in the view state.
-    if (notification && notification.hideUi) {
-      triggerResize();
-    }
-  },
-
-<<<<<<< HEAD
-    render() {
-        const notification = this.props.viewState.notifications.length > 0 && this.props.viewState.notifications[0] || null;
-        return notification && (
-            <NotificationWindow
-                title={notification.title}
-                message={notification.message}
-                confirmText={notification.confirmText}
-                denyText={notification.denyText}
-                onConfirm={this.confirm}
-                onDeny={this.deny}
-                type={defined(notification.type) ? notification.type : 'notification'}
-                width={notification.width}
-                height={notification.height}
-            />);
-    },
-}));
-=======
-  render() {
-    const notification = this.props.viewState.notifications[0] || null;
-    return (
-      notification && (
-        <NotificationWindow
-          title={notification.title}
-          message={notification.message}
-          confirmText={notification.confirmText}
-          denyText={notification.denyText}
-          onConfirm={this.confirm}
-          onDeny={this.deny}
-          type={defined(notification.type) ? notification.type : "notification"}
-          width={notification.width}
-          height={notification.height}
-        />
-      )
-    );
-  }
-});
->>>>>>> 1b40857d
+  })
+);
 
 module.exports = Notification;