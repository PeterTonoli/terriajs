--- conflicted
+++ resolved
@@ -9,10 +9,11 @@
 import DataPreviewMap from "./DataPreviewMap";
 // import DataPreviewMap from "./DataPreviewMap";
 import Description from "./Description";
-<<<<<<< HEAD
 import Styles from "./mappable-preview.scss";
 import { observer } from "mobx-react";
 import { action } from "mobx";
+import measureElement from "../measureElement";
+import SharePanel from "../Map/Panels/SharePanel/SharePanel.jsx";
 
 /**
  * @typedef {object} Props
@@ -21,12 +22,6 @@
  * @prop {ViewState} viewState
  *
  */
-=======
-import measureElement from "../measureElement";
-import ObserveModelMixin from "../ObserveModelMixin";
-import Styles from "./mappable-preview.scss";
-import SharePanel from "../Map/Panels/SharePanel/SharePanel.jsx";
->>>>>>> 266b2ed6
 
 /**
  * CatalogItem preview that is mappable (as opposed to say, an analytics item that can't be displayed on a map without
@@ -38,14 +33,9 @@
   static propTypes = {
     previewed: PropTypes.object.isRequired,
     terria: PropTypes.object.isRequired,
-<<<<<<< HEAD
-    viewState: PropTypes.object.isRequired
-  };
-=======
     viewState: PropTypes.object.isRequired,
     widthFromMeasureElementHOC: PropTypes.number
-  },
->>>>>>> 266b2ed6
+  };
 
   @action.bound
   toggleOnMap(event) {
@@ -130,11 +120,6 @@
       </div>
     );
   }
-<<<<<<< HEAD
 }
-export default MappablePreview;
-=======
-});
 
-export default measureElement(MappablePreview);
->>>>>>> 266b2ed6
+export default measureElement(MappablePreview);