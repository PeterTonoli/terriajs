--- conflicted
+++ resolved
@@ -69,19 +69,6 @@
                         />
                     </div>);
             case 'polygon':
-<<<<<<< HEAD
-                return <PolygonParameterEditor
-                    previewed={this.props.previewed}
-                    viewState={this.props.viewState}
-                    parameter={this.props.parameter}
-                />;
-            case 'geojson':
-                return <GeoJsonParameterEditor
-                    previewed={this.props.previewed}
-                    viewState={this.props.viewState}
-                    parameter={this.props.parameter}
-                />;
-=======
                 return (
                     <div>
                         {this.renderLabel()}
@@ -91,7 +78,6 @@
                             parameter={this.props.parameter}
                         />
                     </div>);
->>>>>>> efa8d7dc
             case 'enumeration':
                 return (
                     <div>
@@ -102,6 +88,12 @@
                             parameter={this.props.parameter}
                         />
                     </div>);
+            case 'geojson':
+                return <GeoJsonParameterEditor
+                    previewed={this.props.previewed}
+                    viewState={this.props.viewState}
+                    parameter={this.props.parameter}
+                />;
             case 'dateTime':
                 return (
                     <div>
