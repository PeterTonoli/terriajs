import React from "react";
import createReactClass from "create-react-class";
import PropTypes from "prop-types";
import arrayContains from "../../Core/arrayContains";
import Branding from "../SidePanel/Branding";
// import DragDropFile from '../DragDropFile';
// import DragDropNotification from './../DragDropNotification';
import ExplorerWindow from "../ExplorerWindow/ExplorerWindow";
// import FeatureInfoPanel from '../FeatureInfo/FeatureInfoPanel';
// import FeedbackForm from '../Feedback/FeedbackForm';
<<<<<<< HEAD
import MapColumn from './MapColumn';
import MapInteractionWindow from '../Notification/MapInteractionWindow';
import MapNavigation from '../Map/MapNavigation';
import MenuBar from '../Map/MenuBar';
import ExperimentalFeatures from '../Map/ExperimentalFeatures';
=======
import MapColumn from "./MapColumn";
import MapInteractionWindow from "../Notification/MapInteractionWindow";
import MapNavigation from "../Map/MapNavigation";
// import MenuBar from '../Map/MenuBar';
import ExperimentalFeatures from "../Map/ExperimentalFeatures";
>>>>>>> 4ad45e5f
// import MobileHeader from '../Mobile/MobileHeader';
import Notification from "../Notification/Notification";
// import ProgressBar from '../Map/ProgressBar';
import SidePanel from "../SidePanel/SidePanel";
import processCustomElements from "./processCustomElements";
import FullScreenButton from "./../SidePanel/FullScreenButton.jsx";
import { Small, Medium } from "../Generic/Responsive";
import classNames from "classnames";
import "inobounce";

import Styles from "./standard-user-interface.scss";
import { observer } from "mobx-react";

/** blah */
const StandardUserInterface = observer(
  createReactClass({
    displayName: "StandardUserInterface",

    propTypes: {
      /**
       * Terria instance
       */
      terria: PropTypes.object.isRequired,
      /**
       * All the base maps.
       */
      allBaseMaps: PropTypes.array,
      viewState: PropTypes.object.isRequired,
      minimumLargeScreenWidth: PropTypes.number,
      version: PropTypes.string,
      children: PropTypes.oneOfType([
        PropTypes.arrayOf(PropTypes.element),
        PropTypes.element
      ])
    },

    getDefaultProps() {
      return {
        minimumLargeScreenWidth: 768
      };
    },

    /* eslint-disable-next-line camelcase */
    UNSAFE_componentWillMount() {
      const that = this;
      this.dragOverListener = e => {
        if (
          !e.dataTransfer.types ||
          !arrayContains(e.dataTransfer.types, "Files")
        ) {
          return;
        }
        e.preventDefault();
        e.stopPropagation();
        e.dataTransfer.dropEffect = "copy";
        that.acceptDragDropFile();
      };

      this.resizeListener = () => {
        this.props.viewState.useSmallScreenInterface = this.shouldUseMobileInterface();
      };

      window.addEventListener("resize", this.resizeListener, false);

      this.resizeListener();
    },

    componentDidMount() {
      this._wrapper.addEventListener("dragover", this.dragOverListener, false);
    },

    componentWillUnmount() {
      window.removeEventListener("resize", this.resizeListener, false);
      document.removeEventListener("dragover", this.dragOverListener, false);
    },

    acceptDragDropFile() {
      this.props.viewState.isDraggingDroppingFile = true;
      // if explorer window is already open, we open my data tab
      if (this.props.viewState.explorerPanelIsVisible) {
        this.props.viewState.openUserData();
      }
    },

    shouldUseMobileInterface() {
      return document.body.clientWidth < this.props.minimumLargeScreenWidth;
    },
    render() {
<<<<<<< HEAD
        const customElements = processCustomElements(
            this.props.viewState.useSmallScreenInterface,
            this.props.children
        );

        const terria = this.props.terria;
        const allBaseMaps = this.props.allBaseMaps;
        return (
            <div className={Styles.uiRoot} ref={w => (this._wrapper = w)}>
                <div className={Styles.ui}>
                    <div className={Styles.uiInner}>
                        <If condition={!this.props.viewState.hideMapUi()}>
                            <Small>
                                {/* <MobileHeader
=======
      const customElements = processCustomElements(
        this.props.viewState.useSmallScreenInterface,
        this.props.children
      );

      const terria = this.props.terria;
      // const allBaseMaps = this.props.allBaseMaps;
      return (
        <div className={Styles.uiRoot} ref={w => (this._wrapper = w)}>
          <div className={Styles.ui}>
            <div className={Styles.uiInner}>
              <If condition={!this.props.viewState.hideMapUi()}>
                <Small>
                  {/* <MobileHeader
>>>>>>> 4ad45e5f
                                    terria={terria}
                                    menuItems={customElements.menu}
                                    viewState={this.props.viewState}
                                    version={this.props.version}
                                    allBaseMaps={allBaseMaps}
                                /> */}
                </Small>
                <Medium>
                  <div
                    className={classNames(
                      Styles.sidePanel,
                      this.props.viewState.topElement === "SidePanel"
                        ? "top-element"
                        : "",
                      {
                        [Styles.sidePanelHide]: this.props.viewState
                          .isMapFullScreen
                      }
                    )}
                    tabIndex={0}
                    onClick={() => {
                      this.props.viewState.topElement = "SidePanel";
                    }}
                  >
                    <Branding terria={terria} version={this.props.version} />
                    <SidePanel
                      terria={terria}
                      viewState={this.props.viewState}
                    />
                  </div>
                </Medium>
              </If>
              <Medium>
                <div
                  className={classNames(Styles.showWorkbenchButton, {
                    [Styles.showWorkbenchButtonisVisible]: this.props.viewState
                      .isMapFullScreen,
                    [Styles.showWorkbenchButtonisNotVisible]: !this.props
                      .viewState.isMapFullScreen
                  })}
                >
                  <FullScreenButton
                    terria={this.props.terria}
                    viewState={this.props.viewState}
                    minified={false}
                    btnText="Show workbench"
                    animationDuration={250}
                  />
                </div>
              </Medium>

              <section className={Styles.map}>
                {/* <ProgressBar terria={terria}/> */}
                <MapColumn
                  terria={terria}
                  viewState={this.props.viewState}
                  customFeedbacks={customElements.feedback}
                />
                <main>
                  <ExplorerWindow
                    terria={terria}
                    viewState={this.props.viewState}
                  />
                  <If
                    condition={
                      this.props.terria.configParameters.experimentalFeatures &&
                      !this.props.viewState.hideMapUi()
                    }
                  >
                    <ExperimentalFeatures
                      terria={terria}
                      viewState={this.props.viewState}
                      experimentalItems={customElements.experimentalMenu}
                    />
                  </If>
                </main>
              </section>
            </div>
          </div>

<<<<<<< HEAD
                <If condition={!this.props.viewState.hideMapUi()}>
                    <div className = {classNames({[Styles.explorerPanelIsVisible]: this.props.viewState.explorerPanelIsVisible})}>
                        <MenuBar terria={terria}
                                 viewState={this.props.viewState}
                                 allBaseMaps={allBaseMaps}
                                 menuItems={customElements.menu}
                        />
                        <MapNavigation terria={terria}
                                       viewState={this.props.viewState}
                                       navItems={customElements.nav}
                        />
                    </div>
                </If>
=======
          <If condition={!this.props.viewState.hideMapUi()}>
            <div
              className={classNames({
                [Styles.explorerPanelIsVisible]: this.props.viewState
                  .explorerPanelIsVisible
              })}
            >
              {/* <MenuBar terria={terria}
                                 viewState={this.props.viewState}
                                 allBaseMaps={allBaseMaps}
                                 menuItems={customElements.menu}
                        /> */}
              <MapNavigation
                terria={terria}
                viewState={this.props.viewState}
                navItems={customElements.nav}
              />
            </div>
          </If>
>>>>>>> 4ad45e5f

          <Notification viewState={this.props.viewState} />
          <MapInteractionWindow
            terria={terria}
            viewState={this.props.viewState}
          />

          {/* <If condition={!customElements.feedback.length && this.props.terria.configParameters.feedbackUrl && !this.props.viewState.hideMapUi()}>
                    <aside className={Styles.feedback}>
                        <FeedbackForm viewState={this.props.viewState}/>
                    </aside>
                </If> */}

          <div
            className={classNames(
              Styles.featureInfo,
              this.props.viewState.topElement === "FeatureInfo"
                ? "top-element"
                : "",
              {
                [Styles.featureInfoFullScreen]: this.props.viewState
                  .isMapFullScreen
              }
            )}
            tabIndex={0}
            onClick={() => {
              this.props.viewState.topElement = "FeatureInfo";
            }}
          >
            {/* <FeatureInfoPanel terria={terria}
                                  viewState={this.props.viewState}
                    /> */}
          </div>
          {/* <DragDropFile terria={this.props.terria}
                              viewState={this.props.viewState}
                />
                <DragDropNotification lastUploadedFiles={this.props.viewState.lastUploadedFiles} viewState={this.props.viewState}/> */}
        </div>
      );
    }
  })
);

module.exports = StandardUserInterface;<|MERGE_RESOLUTION|>--- conflicted
+++ resolved
@@ -8,19 +8,11 @@
 import ExplorerWindow from "../ExplorerWindow/ExplorerWindow";
 // import FeatureInfoPanel from '../FeatureInfo/FeatureInfoPanel';
 // import FeedbackForm from '../Feedback/FeedbackForm';
-<<<<<<< HEAD
-import MapColumn from './MapColumn';
-import MapInteractionWindow from '../Notification/MapInteractionWindow';
-import MapNavigation from '../Map/MapNavigation';
-import MenuBar from '../Map/MenuBar';
-import ExperimentalFeatures from '../Map/ExperimentalFeatures';
-=======
 import MapColumn from "./MapColumn";
 import MapInteractionWindow from "../Notification/MapInteractionWindow";
 import MapNavigation from "../Map/MapNavigation";
-// import MenuBar from '../Map/MenuBar';
+import MenuBar from "../Map/MenuBar";
 import ExperimentalFeatures from "../Map/ExperimentalFeatures";
->>>>>>> 4ad45e5f
 // import MobileHeader from '../Mobile/MobileHeader';
 import Notification from "../Notification/Notification";
 // import ProgressBar from '../Map/ProgressBar';
@@ -109,29 +101,13 @@
       return document.body.clientWidth < this.props.minimumLargeScreenWidth;
     },
     render() {
-<<<<<<< HEAD
-        const customElements = processCustomElements(
-            this.props.viewState.useSmallScreenInterface,
-            this.props.children
-        );
-
-        const terria = this.props.terria;
-        const allBaseMaps = this.props.allBaseMaps;
-        return (
-            <div className={Styles.uiRoot} ref={w => (this._wrapper = w)}>
-                <div className={Styles.ui}>
-                    <div className={Styles.uiInner}>
-                        <If condition={!this.props.viewState.hideMapUi()}>
-                            <Small>
-                                {/* <MobileHeader
-=======
       const customElements = processCustomElements(
         this.props.viewState.useSmallScreenInterface,
         this.props.children
       );
 
       const terria = this.props.terria;
-      // const allBaseMaps = this.props.allBaseMaps;
+      const allBaseMaps = this.props.allBaseMaps;
       return (
         <div className={Styles.uiRoot} ref={w => (this._wrapper = w)}>
           <div className={Styles.ui}>
@@ -139,7 +115,6 @@
               <If condition={!this.props.viewState.hideMapUi()}>
                 <Small>
                   {/* <MobileHeader
->>>>>>> 4ad45e5f
                                     terria={terria}
                                     menuItems={customElements.menu}
                                     viewState={this.props.viewState}
@@ -220,21 +195,6 @@
             </div>
           </div>
 
-<<<<<<< HEAD
-                <If condition={!this.props.viewState.hideMapUi()}>
-                    <div className = {classNames({[Styles.explorerPanelIsVisible]: this.props.viewState.explorerPanelIsVisible})}>
-                        <MenuBar terria={terria}
-                                 viewState={this.props.viewState}
-                                 allBaseMaps={allBaseMaps}
-                                 menuItems={customElements.menu}
-                        />
-                        <MapNavigation terria={terria}
-                                       viewState={this.props.viewState}
-                                       navItems={customElements.nav}
-                        />
-                    </div>
-                </If>
-=======
           <If condition={!this.props.viewState.hideMapUi()}>
             <div
               className={classNames({
@@ -242,11 +202,12 @@
                   .explorerPanelIsVisible
               })}
             >
-              {/* <MenuBar terria={terria}
-                                 viewState={this.props.viewState}
-                                 allBaseMaps={allBaseMaps}
-                                 menuItems={customElements.menu}
-                        /> */}
+              <MenuBar
+                terria={terria}
+                viewState={this.props.viewState}
+                allBaseMaps={allBaseMaps}
+                menuItems={customElements.menu}
+              />
               <MapNavigation
                 terria={terria}
                 viewState={this.props.viewState}
@@ -254,7 +215,6 @@
               />
             </div>
           </If>
->>>>>>> 4ad45e5f
 
           <Notification viewState={this.props.viewState} />
           <MapInteractionWindow
