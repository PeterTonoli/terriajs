@import "~terriajs-variables";
@import "../../Sass/common/mixins";

// NOTE: When changing this file with hot-reloading on you might see the globe in the map disappear. Don't panic! This
// happens because losing this stylesheet for a second causes Cesium to zoom itself as far out as it can go for some
// reason - you can change pretty much other file to do another hot-reload and get your globe back, or just zoom
// back in.

<<<<<<< HEAD
.story-wrapper {
  @media (min-width : $sm) {
    display: flex;
  }
}

:global{
=======
:global {
>>>>>>> 1b40857d
  body {
    height: 100vh;
    width: 100vw;
  }

  .top-element {
    z-index: 99999;
    &:focus {
      outline: none;
    }
  }
}

.ui-root {
  // This is a workaround for a bug in IE11 on Windows 7.
  // https://connect.microsoft.com/IE/feedback/details/796745/mouse-events-are-not-delivered-at-all-anymore-when-inside-an-svg-a-use-is-removed-from-the-dom
  svg use {
    pointer-events: none;
  }
  position: relative;
  flex-basis: 100%;
}

.ui {
  overflow: hidden;
  background: $dark;
  width: 100%;
  height: 100vh;
}

.explorerPanelIsVisible {
  opacity: 0.3;
}

.sidePanel {
  font-family: $font-pop;
  background: $dark;
  width: $work-bench-width;
  flex-basis: $work-bench-width;
  max-width: $work-bench-width;
  box-sizing: border-box;
  h1 {
    margin: 0;
  }
}

.map {
  @include transition(left $animation-fast ease-in);
  position: absolute;
  left: 0;
  right: 0;
  top: $mobile-header-height;
  bottom: 0;
}

.feedback {
  position: absolute;
  z-index: $front-component-z-index - 10;
}

.featureInfo {
  // On very large screens, the feature info may be up to 40% of the screen.
  // On small screens (mobile), it make be up to 90% of the screen.
  // In between, it may be up to 90% of the largest mobile screen ($sm), minus a bit to leave room
  // for the map controls on the right.  This is computed in $feature-info-medium-max-size.
  $feature-info-medium-max-size: $sm * 0.9 - $feature-info-right-margin * 0.5;
  $feature-info-forty-percent-size: $feature-info-medium-max-size * 100 / 40;

  z-index: $front-component-z-index - 20;
  position: absolute;
  right: 0;
  bottom: 0;
  top: 0;
  pointer-events: none;
  left: 0;

  @media (min-width: $md) {
    left: $work-bench-width + 22px;
    top: 62px;
    right: 96px;
    bottom: 0;
    // debugger
    // background: rgba(#ffcc00, 0.5);
  }

  & > div {
    pointer-events: auto;
    position: absolute;
    top: $mobile-header-height + 10px;
    right: 10px;
    max-width: 95%;
    min-width: 150px;
    max-height: 80vh;
    z-index: 99;
    font-family: $font-base;

    @media (min-width: $sm) and (max-width: $feature-info-forty-percent-size) {
      max-width: $feature-info-medium-max-size;
      top: 60px;
    }

    @media (min-width: $feature-info-forty-percent-size) {
      max-width: 80%;
      top: 0;
    }
  }
}

.featureInfoFullScreen {
  left: 0;
}

.sidePanel {
  transition: all 0.25s;
  transition-timing-function: cubic-bezier(0.4, 0, 0.2, 1);
  border-right: 1px solid rgba(255, 255, 255, 0.2);
  visibility: visible;
}

.sidePanelHide {
  display: block;
  margin-left: 0-$work-bench-width;
  visibility: hidden;
}

.showWorkbenchButton {
  position: fixed;
  top: 16px;
  left: -200px;
  z-index: 99;
  width: 200px;
  transition: all 0.25s;
  transition-timing-function: cubic-bezier(0.4, 0, 0.2, 1);
  transition-delay: 0.5s;
}

.showWorkbenchButtonisVisible {
  left: 16px;
}
.showWorkbenchButtonisNotVisible {
  transition-delay: 0s;
}

@media (min-width: $sm) {
  .ui {
  }
  .uiInner {
    display: flex;
    overflow: hidden;
  }
  .sidePanel {
    vertical-align: top;
  }
  .map {
    position: relative;
    height: 100vh;
    top: auto;
    bottom: auto;
    left: auto;
    right: auto;
    overflow: hidden;
    flex-grow: 1;
    flex-basis: calc(100% - #{$work-bench-width});
  }
}<|MERGE_RESOLUTION|>--- conflicted
+++ resolved
@@ -6,17 +6,13 @@
 // reason - you can change pretty much other file to do another hot-reload and get your globe back, or just zoom
 // back in.
 
-<<<<<<< HEAD
 .story-wrapper {
-  @media (min-width : $sm) {
+  @media (min-width: $sm) {
     display: flex;
   }
 }
 
-:global{
-=======
 :global {
->>>>>>> 1b40857d
   body {
     height: 100vh;
     width: 100vw;
