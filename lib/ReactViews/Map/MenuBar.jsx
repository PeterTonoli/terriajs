--- conflicted
+++ resolved
@@ -4,17 +4,10 @@
 
 import PropTypes from "prop-types";
 import classNames from "classnames";
-<<<<<<< HEAD
 import SettingPanel from "./Panels/SettingPanel";
 // import SharePanel from "./Panels/SharePanel/SharePanel";
 // import ToolsPanel from "./Panels/ToolsPanel/ToolsPanel";
-
-=======
-import SettingPanel from "./Panels/SettingPanel.jsx";
-import SharePanel from "./Panels/SharePanel/SharePanel.jsx";
-import ToolsPanel from "./Panels/ToolsPanel/ToolsPanel.jsx";
-import Icon from "../Icon.jsx";
->>>>>>> 08e8b46a
+import Icon from "../Icon";
 import ObserveModelMixin from "../ObserveModelMixin";
 import Prompt from "../Generic/Prompt";
 import Styles from "./menu-bar.scss";
@@ -27,12 +20,8 @@
   propTypes: {
     terria: PropTypes.object,
     viewState: PropTypes.object.isRequired,
-<<<<<<< HEAD
     allBaseMaps: PropTypes.array, // Not implemented yet
-=======
-    allBaseMaps: PropTypes.array,
     animationDuration: PropTypes.number,
->>>>>>> 08e8b46a
     menuItems: PropTypes.arrayOf(PropTypes.element)
   },
 
@@ -64,11 +53,8 @@
     );
   },
   render() {
-<<<<<<< HEAD
-    // const enableTools = this.props.terria.getUserProperty('tools') === '1';
-=======
     const storyEnabled = this.props.terria.configParameters.storyEnabled;
-    const enableTools = this.props.terria.getUserProperty("tools") === "1";
+    // const enableTools = this.props.terria.getUserProperty("tools") === "1";
     const promptHtml =
       this.props.terria.stories.length > 0 ? (
         <div>You can view and create stories at any time by clicking here.</div>
@@ -83,7 +69,6 @@
       );
     const delayTime =
       storyEnabled && this.props.terria.stories.length > 0 ? 1000 : 2000;
->>>>>>> 08e8b46a
     return (
       <div
         className={classNames(
