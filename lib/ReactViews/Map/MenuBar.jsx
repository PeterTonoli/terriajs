<<<<<<< HEAD
import React from 'react';
import triggerResize from '../../Core/triggerResize';
import createReactClass from 'create-react-class';

import PropTypes from 'prop-types';
import classNames from 'classnames';
import SettingPanel from './Panels/SettingPanel.jsx';
import SharePanel from './Panels/SharePanel/SharePanel.jsx';
import ToolsPanel from './Panels/ToolsPanel/ToolsPanel.jsx';
import Icon from "../Icon.jsx";
import ObserveModelMixin from '../ObserveModelMixin';
import Prompt from '../Generic/Prompt';
import Styles from './menu-bar.scss';
=======
import React from "react";

import createReactClass from "create-react-class";

import PropTypes from "prop-types";
import classNames from "classnames";
import SettingPanel from "./Panels/SettingPanel.jsx";
import SharePanel from "./Panels/SharePanel/SharePanel.jsx";
import ToolsPanel from "./Panels/ToolsPanel/ToolsPanel.jsx";

import ObserveModelMixin from "../ObserveModelMixin";

import Styles from "./menu-bar.scss";
>>>>>>> 1b40857d

// The map navigation region
const MenuBar = createReactClass({
  displayName: "MenuBar",
  mixins: [ObserveModelMixin],

<<<<<<< HEAD
    propTypes: {
        terria: PropTypes.object,
        viewState: PropTypes.object.isRequired,
        allBaseMaps: PropTypes.array,
        animationDuration: PropTypes.number,
        menuItems: PropTypes.arrayOf(PropTypes.element)
    },
=======
  propTypes: {
    terria: PropTypes.object,
    viewState: PropTypes.object.isRequired,
    allBaseMaps: PropTypes.array,
    menuItems: PropTypes.arrayOf(PropTypes.element)
  },
>>>>>>> 1b40857d

  getDefaultProps() {
    return {
      menuItems: []
    };
  },

<<<<<<< HEAD
    handleClick() {
        this.props.viewState.topElement = 'MenuBar';
    },
   
    onStoryButtonClick() {
      this.props.viewState.storyBuilderShown = !this.props.viewState.storyBuilderShown; 
      this.props.terria.currentViewer.notifyRepaintRequired();
      // Allow any animations to finish, then trigger a resize.
        setTimeout(function() {
            triggerResize();
        }, this.props.animationDuration || 1);
      this.props.viewState.toggleFeaturePrompt('story', false);
    },

    render() {
        const storyEnabled = this.props.terria.configParameters.storyEnabled;
        const enableTools = this.props.terria.getUserProperty('tools') === '1';
        const promptHtml = storyEnabled  && this.props.terria.stories.length > 0 ? (<div>You can view and create stories at any time by clicking here.</div>) : (<div><small>INTRODUCING</small><h3>Data Stories</h3><div>Create and share interactive stories directly from your map.</div></div>);
        const delayTime = storyEnabled && this.props.terria.stories.length > 0 ? 1000 : 2000;
        return (
            <div className={classNames(Styles.menuArea, this.props.viewState.topElement === 'MenuBar' ? 'top-element': '')}
            onClick={this.handleClick}>
                <ul className={Styles.menu}>
                  <If condition = {storyEnabled}>
                    <li className={Styles.menuItem}>
                        <button 
                            className={Styles.storyBtn}
                            type='button'
                            onClick={this.onStoryButtonClick}>
                            <Icon glyph={Icon.GLYPHS.story}/>
                            <span>Story</span>
                        </button>
                        {this.props.viewState.featurePrompts.indexOf('story') >= 0 && <Prompt content={promptHtml} displayDelay={delayTime} dismissText={"Got it, thanks!"} dismissAction={()=>this.props.viewState.toggleFeaturePrompt('story', false)}/>}
                    </li>
                  </If>
                    <li className={Styles.menuItem}>
                        <SettingPanel
                            terria={this.props.terria}
                            allBaseMaps={this.props.allBaseMaps}
                            viewState={this.props.viewState}
                        />
                    </li>
                    <li className={Styles.menuItem}>
                        <SharePanel terria={this.props.terria}
                                    viewState={this.props.viewState}/>
                    </li>
                    {enableTools && <li className={Styles.menuItem}>
                        <ToolsPanel terria={this.props.terria}
                                    viewState={this.props.viewState}/>
                    </li>}
                    <If condition={!this.props.viewState.useSmallScreenInterface}>
                        <For each="element" of={this.props.menuItems} index="i">
                            <li className={Styles.menuItem} key={i}>
                                {element}
                            </li>
                        </For>
                    </If>
                </ul>
            </div>
        );
    }
=======
  handleClick() {
    this.props.viewState.topElement = "MenuBar";
  },

  render() {
    const enableTools = this.props.terria.getUserProperty("tools") === "1";
    return (
      <div
        className={classNames(
          Styles.menuArea,
          this.props.viewState.topElement === "MenuBar" ? "top-element" : ""
        )}
        onClick={this.handleClick}
      >
        <ul className={Styles.menu}>
          <li className={Styles.menuItem}>
            <SettingPanel
              terria={this.props.terria}
              allBaseMaps={this.props.allBaseMaps}
              viewState={this.props.viewState}
            />
          </li>
          <li className={Styles.menuItem}>
            <SharePanel
              terria={this.props.terria}
              viewState={this.props.viewState}
            />
          </li>
          {enableTools && (
            <li className={Styles.menuItem}>
              <ToolsPanel
                terria={this.props.terria}
                viewState={this.props.viewState}
              />
            </li>
          )}
          <If condition={!this.props.viewState.useSmallScreenInterface}>
            <For each="element" of={this.props.menuItems} index="i">
              <li className={Styles.menuItem} key={i}>
                {element}
              </li>
            </For>
          </If>
        </ul>
      </div>
    );
  }
>>>>>>> 1b40857d
});

export default MenuBar;<|MERGE_RESOLUTION|>--- conflicted
+++ resolved
@@ -1,20 +1,5 @@
-<<<<<<< HEAD
-import React from 'react';
-import triggerResize from '../../Core/triggerResize';
-import createReactClass from 'create-react-class';
-
-import PropTypes from 'prop-types';
-import classNames from 'classnames';
-import SettingPanel from './Panels/SettingPanel.jsx';
-import SharePanel from './Panels/SharePanel/SharePanel.jsx';
-import ToolsPanel from './Panels/ToolsPanel/ToolsPanel.jsx';
-import Icon from "../Icon.jsx";
-import ObserveModelMixin from '../ObserveModelMixin';
-import Prompt from '../Generic/Prompt';
-import Styles from './menu-bar.scss';
-=======
 import React from "react";
-
+import triggerResize from "../../Core/triggerResize";
 import createReactClass from "create-react-class";
 
 import PropTypes from "prop-types";
@@ -22,33 +7,23 @@
 import SettingPanel from "./Panels/SettingPanel.jsx";
 import SharePanel from "./Panels/SharePanel/SharePanel.jsx";
 import ToolsPanel from "./Panels/ToolsPanel/ToolsPanel.jsx";
-
+import Icon from "../Icon.jsx";
 import ObserveModelMixin from "../ObserveModelMixin";
-
+import Prompt from "../Generic/Prompt";
 import Styles from "./menu-bar.scss";
->>>>>>> 1b40857d
 
 // The map navigation region
 const MenuBar = createReactClass({
   displayName: "MenuBar",
   mixins: [ObserveModelMixin],
 
-<<<<<<< HEAD
-    propTypes: {
-        terria: PropTypes.object,
-        viewState: PropTypes.object.isRequired,
-        allBaseMaps: PropTypes.array,
-        animationDuration: PropTypes.number,
-        menuItems: PropTypes.arrayOf(PropTypes.element)
-    },
-=======
   propTypes: {
     terria: PropTypes.object,
     viewState: PropTypes.object.isRequired,
     allBaseMaps: PropTypes.array,
+    animationDuration: PropTypes.number,
     menuItems: PropTypes.arrayOf(PropTypes.element)
   },
->>>>>>> 1b40857d
 
   getDefaultProps() {
     return {
@@ -56,75 +31,38 @@
     };
   },
 
-<<<<<<< HEAD
-    handleClick() {
-        this.props.viewState.topElement = 'MenuBar';
-    },
-   
-    onStoryButtonClick() {
-      this.props.viewState.storyBuilderShown = !this.props.viewState.storyBuilderShown; 
-      this.props.terria.currentViewer.notifyRepaintRequired();
-      // Allow any animations to finish, then trigger a resize.
-        setTimeout(function() {
-            triggerResize();
-        }, this.props.animationDuration || 1);
-      this.props.viewState.toggleFeaturePrompt('story', false);
-    },
-
-    render() {
-        const storyEnabled = this.props.terria.configParameters.storyEnabled;
-        const enableTools = this.props.terria.getUserProperty('tools') === '1';
-        const promptHtml = storyEnabled  && this.props.terria.stories.length > 0 ? (<div>You can view and create stories at any time by clicking here.</div>) : (<div><small>INTRODUCING</small><h3>Data Stories</h3><div>Create and share interactive stories directly from your map.</div></div>);
-        const delayTime = storyEnabled && this.props.terria.stories.length > 0 ? 1000 : 2000;
-        return (
-            <div className={classNames(Styles.menuArea, this.props.viewState.topElement === 'MenuBar' ? 'top-element': '')}
-            onClick={this.handleClick}>
-                <ul className={Styles.menu}>
-                  <If condition = {storyEnabled}>
-                    <li className={Styles.menuItem}>
-                        <button 
-                            className={Styles.storyBtn}
-                            type='button'
-                            onClick={this.onStoryButtonClick}>
-                            <Icon glyph={Icon.GLYPHS.story}/>
-                            <span>Story</span>
-                        </button>
-                        {this.props.viewState.featurePrompts.indexOf('story') >= 0 && <Prompt content={promptHtml} displayDelay={delayTime} dismissText={"Got it, thanks!"} dismissAction={()=>this.props.viewState.toggleFeaturePrompt('story', false)}/>}
-                    </li>
-                  </If>
-                    <li className={Styles.menuItem}>
-                        <SettingPanel
-                            terria={this.props.terria}
-                            allBaseMaps={this.props.allBaseMaps}
-                            viewState={this.props.viewState}
-                        />
-                    </li>
-                    <li className={Styles.menuItem}>
-                        <SharePanel terria={this.props.terria}
-                                    viewState={this.props.viewState}/>
-                    </li>
-                    {enableTools && <li className={Styles.menuItem}>
-                        <ToolsPanel terria={this.props.terria}
-                                    viewState={this.props.viewState}/>
-                    </li>}
-                    <If condition={!this.props.viewState.useSmallScreenInterface}>
-                        <For each="element" of={this.props.menuItems} index="i">
-                            <li className={Styles.menuItem} key={i}>
-                                {element}
-                            </li>
-                        </For>
-                    </If>
-                </ul>
-            </div>
-        );
-    }
-=======
   handleClick() {
     this.props.viewState.topElement = "MenuBar";
   },
 
+  onStoryButtonClick() {
+    this.props.viewState.storyBuilderShown = !this.props.viewState
+      .storyBuilderShown;
+    this.props.terria.currentViewer.notifyRepaintRequired();
+    // Allow any animations to finish, then trigger a resize.
+    setTimeout(function() {
+      triggerResize();
+    }, this.props.animationDuration || 1);
+    this.props.viewState.toggleFeaturePrompt("story", false);
+  },
+
   render() {
+    const storyEnabled = this.props.terria.configParameters.storyEnabled;
     const enableTools = this.props.terria.getUserProperty("tools") === "1";
+    const promptHtml =
+      storyEnabled && this.props.terria.stories.length > 0 ? (
+        <div>You can view and create stories at any time by clicking here.</div>
+      ) : (
+        <div>
+          <small>INTRODUCING</small>
+          <h3>Data Stories</h3>
+          <div>
+            Create and share interactive stories directly from your map.
+          </div>
+        </div>
+      );
+    const delayTime =
+      storyEnabled && this.props.terria.stories.length > 0 ? 1000 : 2000;
     return (
       <div
         className={classNames(
@@ -134,6 +72,28 @@
         onClick={this.handleClick}
       >
         <ul className={Styles.menu}>
+          <If condition={storyEnabled}>
+            <li className={Styles.menuItem}>
+              <button
+                className={Styles.storyBtn}
+                type="button"
+                onClick={this.onStoryButtonClick}
+              >
+                <Icon glyph={Icon.GLYPHS.story} />
+                <span>Story</span>
+              </button>
+              {this.props.viewState.featurePrompts.indexOf("story") >= 0 && (
+                <Prompt
+                  content={promptHtml}
+                  displayDelay={delayTime}
+                  dismissText={"Got it, thanks!"}
+                  dismissAction={() =>
+                    this.props.viewState.toggleFeaturePrompt("story", false)
+                  }
+                />
+              )}
+            </li>
+          </If>
           <li className={Styles.menuItem}>
             <SettingPanel
               terria={this.props.terria}
@@ -166,7 +126,6 @@
       </div>
     );
   }
->>>>>>> 1b40857d
 });
 
 export default MenuBar;