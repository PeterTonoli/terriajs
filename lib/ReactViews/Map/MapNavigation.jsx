<<<<<<< HEAD
import Compass from './Navigation/Compass';
import createReactClass from 'create-react-class';
// import MyLocation from './Navigation/MyLocation';
import ObserveModelMixin from '../ObserveModelMixin';
import PropTypes from 'prop-types';
import React from 'react';
import { Medium } from '../Generic/Responsive';
import Styles from './map-navigation.scss';
import ToggleSplitterTool from './Navigation/ToggleSplitterTool';
import ViewerMode from '../../Models/ViewerMode';
import ZoomControl from './Navigation/ZoomControl';
=======
import Compass from "./Navigation/Compass.jsx";
import createReactClass from "create-react-class";
import MyLocation from "./Navigation/MyLocation.jsx";
import ObserveModelMixin from "../ObserveModelMixin";
import PropTypes from "prop-types";
import React from "react";
import { Medium } from "../Generic/Responsive";
import Styles from "./map-navigation.scss";
import ToggleSplitterTool from "./Navigation/ToggleSplitterTool";
import ViewerMode from "../../Models/ViewerMode";
import ZoomControl from "./Navigation/ZoomControl.jsx";
>>>>>>> 1b40857d

import classNames from "classnames";
import defined from "terriajs-cesium/Source/Core/defined";

// The map navigation region
const MapNavigation = createReactClass({
  displayName: "MapNavigation",
  mixins: [ObserveModelMixin],

  propTypes: {
    terria: PropTypes.object.isRequired,
    viewState: PropTypes.object.isRequired,
    navItems: PropTypes.arrayOf(PropTypes.element)
  },

  getDefaultProps() {
    return {
      navItems: []
    };
  },

<<<<<<< HEAD
    render() {
        return (
            <div
                className={classNames(Styles.mapNavigation, {
                    [Styles.withTimeSeriesControls]: defined(
                        this.props.terria.timelineStack.top
                    ),
                })}
            >
              <Medium>
                <div className={Styles.navs}>
                  <If condition={this.props.terria.viewerMode !== ViewerMode.Leaflet}>
                      <div className={Styles.control}>
                          <Compass terria={this.props.terria}/>
                      </div>
                  </If>
                  <div className={Styles.control}>
                      <ZoomControl terria={this.props.terria}/>
                  </div>
                </div>
              </Medium>
              <div className={Styles.controls}>
                {/* <If condition={!this.props.terria.configParameters.disableMyLocation}>
                    <div className={Styles.control}>
                        <MyLocation terria={this.props.terria}/>
                    </div>
                </If> */}
                <If condition={!this.props.terria.configParameters.disableSplitter}>
                    <div className={Styles.control}>
                        <ToggleSplitterTool terria={this.props.terria}/>
                    </div>
                </If>
                <For each="item" of={this.props.navItems} index="i">
                    <div className={Styles.control} key={i}>
                        {item}
                    </div>
                </For>
=======
  render() {
    return (
      <div
        className={classNames(Styles.mapNavigation, {
          [Styles.withTimeSeriesControls]: defined(
            this.props.terria.timeSeriesStack.topLayer
          )
        })}
      >
        <Medium>
          <div className={Styles.navs}>
            <If condition={this.props.terria.viewerMode !== ViewerMode.Leaflet}>
              <div className={Styles.control}>
                <Compass terria={this.props.terria} />
>>>>>>> 1b40857d
              </div>
            </If>
            <div className={Styles.control}>
              <ZoomControl terria={this.props.terria} />
            </div>
          </div>
        </Medium>
        <div className={Styles.controls}>
          <If condition={!this.props.terria.configParameters.disableMyLocation}>
            <div className={Styles.control}>
              <MyLocation terria={this.props.terria} />
            </div>
          </If>
          <If condition={!this.props.terria.configParameters.disableSplitter}>
            <div className={Styles.control}>
              <ToggleSplitterTool terria={this.props.viewState.terria} />
            </div>
          </If>
          <For each="item" of={this.props.navItems} index="i">
            <div className={Styles.control} key={i}>
              {item}
            </div>
          </For>
        </div>
      </div>
    );
  }
});

export default MapNavigation;<|MERGE_RESOLUTION|>--- conflicted
+++ resolved
@@ -1,19 +1,6 @@
-<<<<<<< HEAD
-import Compass from './Navigation/Compass';
-import createReactClass from 'create-react-class';
+import Compass from "./Navigation/Compass";
+import createReactClass from "create-react-class";
 // import MyLocation from './Navigation/MyLocation';
-import ObserveModelMixin from '../ObserveModelMixin';
-import PropTypes from 'prop-types';
-import React from 'react';
-import { Medium } from '../Generic/Responsive';
-import Styles from './map-navigation.scss';
-import ToggleSplitterTool from './Navigation/ToggleSplitterTool';
-import ViewerMode from '../../Models/ViewerMode';
-import ZoomControl from './Navigation/ZoomControl';
-=======
-import Compass from "./Navigation/Compass.jsx";
-import createReactClass from "create-react-class";
-import MyLocation from "./Navigation/MyLocation.jsx";
 import ObserveModelMixin from "../ObserveModelMixin";
 import PropTypes from "prop-types";
 import React from "react";
@@ -21,8 +8,7 @@
 import Styles from "./map-navigation.scss";
 import ToggleSplitterTool from "./Navigation/ToggleSplitterTool";
 import ViewerMode from "../../Models/ViewerMode";
-import ZoomControl from "./Navigation/ZoomControl.jsx";
->>>>>>> 1b40857d
+import ZoomControl from "./Navigation/ZoomControl";
 
 import classNames from "classnames";
 import defined from "terriajs-cesium/Source/Core/defined";
@@ -44,51 +30,12 @@
     };
   },
 
-<<<<<<< HEAD
-    render() {
-        return (
-            <div
-                className={classNames(Styles.mapNavigation, {
-                    [Styles.withTimeSeriesControls]: defined(
-                        this.props.terria.timelineStack.top
-                    ),
-                })}
-            >
-              <Medium>
-                <div className={Styles.navs}>
-                  <If condition={this.props.terria.viewerMode !== ViewerMode.Leaflet}>
-                      <div className={Styles.control}>
-                          <Compass terria={this.props.terria}/>
-                      </div>
-                  </If>
-                  <div className={Styles.control}>
-                      <ZoomControl terria={this.props.terria}/>
-                  </div>
-                </div>
-              </Medium>
-              <div className={Styles.controls}>
-                {/* <If condition={!this.props.terria.configParameters.disableMyLocation}>
-                    <div className={Styles.control}>
-                        <MyLocation terria={this.props.terria}/>
-                    </div>
-                </If> */}
-                <If condition={!this.props.terria.configParameters.disableSplitter}>
-                    <div className={Styles.control}>
-                        <ToggleSplitterTool terria={this.props.terria}/>
-                    </div>
-                </If>
-                <For each="item" of={this.props.navItems} index="i">
-                    <div className={Styles.control} key={i}>
-                        {item}
-                    </div>
-                </For>
-=======
   render() {
     return (
       <div
         className={classNames(Styles.mapNavigation, {
           [Styles.withTimeSeriesControls]: defined(
-            this.props.terria.timeSeriesStack.topLayer
+            this.props.terria.timelineStack.top
           )
         })}
       >
@@ -97,7 +44,6 @@
             <If condition={this.props.terria.viewerMode !== ViewerMode.Leaflet}>
               <div className={Styles.control}>
                 <Compass terria={this.props.terria} />
->>>>>>> 1b40857d
               </div>
             </If>
             <div className={Styles.control}>
@@ -106,14 +52,14 @@
           </div>
         </Medium>
         <div className={Styles.controls}>
-          <If condition={!this.props.terria.configParameters.disableMyLocation}>
-            <div className={Styles.control}>
-              <MyLocation terria={this.props.terria} />
-            </div>
-          </If>
+          {/* <If condition={!this.props.terria.configParameters.disableMyLocation}>
+                    <div className={Styles.control}>
+                        <MyLocation terria={this.props.terria}/>
+                    </div>
+                </If> */}
           <If condition={!this.props.terria.configParameters.disableSplitter}>
             <div className={Styles.control}>
-              <ToggleSplitterTool terria={this.props.viewState.terria} />
+              <ToggleSplitterTool terria={this.props.terria} />
             </div>
           </If>
           <For each="item" of={this.props.navItems} index="i">
