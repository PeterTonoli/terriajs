--- conflicted
+++ resolved
@@ -41,13 +41,9 @@
                       <ZoomControl terria={this.props.terria}/>
                   </div>
                 </div>
-<<<<<<< HEAD
-                {/* <If condition={!this.props.terria.configParameters.disableMyLocation}>
-=======
               </Medium>
               <div className={Styles.controls}>
-                <If condition={!this.props.terria.configParameters.disableMyLocation}>
->>>>>>> 7f54929a
+                {/* <If condition={!this.props.terria.configParameters.disableMyLocation}>
                     <div className={Styles.control}>
                         <MyLocation terria={this.props.terria}/>
                     </div>
