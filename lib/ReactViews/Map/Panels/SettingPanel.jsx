'use strict';

import React from 'react';
import createReactClass from 'create-react-class';
import PropTypes from 'prop-types';
import classNames from 'classnames';
import { observer } from 'mobx-react';

import ViewerMode from '../../../Models/ViewerMode';
import ObserveModelMixin from '../../ObserveModelMixin';
import MenuPanel from '../../StandardUserInterface/customizable/MenuPanel';
import Icon from "../../Icon";

import Styles from './setting-panel.scss';
import DropdownStyles from './panel.scss';

const viewerModeLabels = {
    [ViewerMode.CesiumTerrain]: '3D Terrain',
    [ViewerMode.CesiumEllipsoid]: '3D Smooth',
    [ViewerMode.Leaflet]: '2D'
};

// The basemap and viewer setting panel
const SettingPanel = observer(createReactClass({
    displayName: 'SettingPanel',

    propTypes: {
        terria: PropTypes.object.isRequired,
        // allBaseMaps: PropTypes.array,
        viewState: PropTypes.object.isRequired
    },

    getInitialState() {
        return {
            activeMap: this.props.terria.baseMap ? this.props.terria.baseMap.name : '(None)'
        };
    },

    selectBaseMap(baseMap, event) {
        event.stopPropagation();
        this.props.terria.baseMap = baseMap.catalogItem;
        // this.props.terria.baseMapContrastColor = baseMap.contrastColor;

        // We store the user's chosen basemap for future use, but it's up to the instance to decide
        // whether to use that at start up.
        // this.props.terria.setLocalProperty('basemap', baseMap.catalogItem.name);
    },

    mouseEnterBaseMap(baseMap) {
        this.setState({
            activeMap: baseMap.catalogItem.name
        });
    },

    mouseLeaveBaseMap() {
        this.setState({
            activeMap: this.props.terria.baseMap ? this.props.terria.baseMap.name : '(None)'
        });
    },

    selectViewer(viewer, event) {
        event.stopPropagation();
        if (viewer === '3D Terrain' || viewer === '3D Smooth') {
            this.props.terria.terriaViewer.viewerMode = 'cesium';
        } else if (viewer === '2D') {
            this.props.terria.terriaViewer.viewerMode = 'leaflet';
        }
<<<<<<< HEAD
=======
        this.props.terria.viewerMode = newViewerMode;
>>>>>>> 5b6050d8

        // We store the user's chosen viewer mode for future use.
        // this.props.terria.setLocalProperty('viewermode', newViewerMode);
        this.props.terria.currentViewer.notifyRepaintRequired();
    },

    render() {
        if (!this.props.terria.terriaViewer) {
            return null;
        }

        const that = this;
        const currentViewer = this.props.terria.viewerMode;
        // const currentBaseMap = this.props.terria.baseMap ? this.props.terria.baseMap.name : '(None)';

        const dropdownTheme = {
            outer: Styles.settingPanel,
            inner: Styles.dropdownInner,
            btn: Styles.btnDropdown,
            icon: 'map'
        };

        const viewerModes = [];

        if (this.props.terria.configParameters.useCesiumIonTerrain || this.props.terria.configParameters.cesiumTerrainUrl) {
            viewerModes.push(ViewerMode.CesiumTerrain);
        }

        viewerModes.push(
            ViewerMode.CesiumEllipsoid,
            ViewerMode.Leaflet
        );

        return (
            <MenuPanel theme={dropdownTheme} btnTitle="Change view" btnText="Map" viewState={this.props.viewState}
                       smallScreen={this.props.viewState.useSmallScreenInterface}>
                <div className={classNames(Styles.viewer, DropdownStyles.section)}>
                    <label className={DropdownStyles.heading}> Map View </label>
                    <ul className={Styles.viewerSelector}>
<<<<<<< HEAD
                        <For each="viewerMode" of={viewerModes} index="i">
                            <li key={i} className={Styles.listItem}>
                                <button onClick={that.selectViewer.bind(this, viewerMode)}
                                        className={classNames(Styles.btnViewer, {[Styles.isActive]: i === currentViewer})}>
                                    {viewerMode}
=======
                        <For each="viewerMode" of={viewerModes}>
                            <li key={viewerMode} className={Styles.listItem}>
                                <button onClick={that.selectViewer.bind(this, viewerMode)}
                                        className={classNames(Styles.btnViewer, {[Styles.isActive]: viewerMode === currentViewer})}>
                                    {viewerModeLabels[viewerMode]}
>>>>>>> 5b6050d8
                                </button>
                            </li>
                        </For>
                    </ul>
                </div>
                {/* <div className={classNames(Styles.baseMap, DropdownStyles.section)}>
                    <label className={DropdownStyles.heading}> Base Map </label>
                    <label className={DropdownStyles.subHeading}>{this.state.activeMap}</label>
                    <ul className={Styles.baseMapSelector}>
                        <For each="baseMap" index="i" of={this.props.allBaseMaps}>
                            <li key={i} className={Styles.listItem}>
                                <button
                                    className={classNames(Styles.btnBaseMap, {[Styles.isActive]: baseMap.catalogItem.name === currentBaseMap })}
                                    onClick={that.selectBaseMap.bind(this, baseMap)}
                                    onMouseEnter={that.mouseEnterBaseMap.bind(this, baseMap)}
                                    onMouseLeave={that.mouseLeaveBaseMap.bind(this, baseMap)}
                                    onFocus={that.mouseEnterBaseMap.bind(this, baseMap)}>
                                    {baseMap.catalogItem.name === currentBaseMap ? <Icon glyph={Icon.GLYPHS.selected }/>: null }
                                    <img alt={baseMap.catalogItem.name} src={baseMap.image}/>
                                </button>
                            </li>
                        </For>
                    </ul>
                </div> */}
            </MenuPanel>
        );
    },
}));

module.exports = SettingPanel;<|MERGE_RESOLUTION|>--- conflicted
+++ resolved
@@ -60,16 +60,13 @@
 
     selectViewer(viewer, event) {
         event.stopPropagation();
-        if (viewer === '3D Terrain' || viewer === '3D Smooth') {
+        if (viewer === ViewerMode.CesiumTerrain || viewer === ViewerMode.CesiumEllipsoid) {
             this.props.terria.terriaViewer.viewerMode = 'cesium';
-        } else if (viewer === '2D') {
+        } else if (ViewerMode.Leaflet) {
             this.props.terria.terriaViewer.viewerMode = 'leaflet';
+        } else {
+            console.error(`Trying to select ViewerMode ${viewer} that doesn't exist`);
         }
-<<<<<<< HEAD
-=======
-        this.props.terria.viewerMode = newViewerMode;
->>>>>>> 5b6050d8
-
         // We store the user's chosen viewer mode for future use.
         // this.props.terria.setLocalProperty('viewermode', newViewerMode);
         this.props.terria.currentViewer.notifyRepaintRequired();
@@ -108,19 +105,11 @@
                 <div className={classNames(Styles.viewer, DropdownStyles.section)}>
                     <label className={DropdownStyles.heading}> Map View </label>
                     <ul className={Styles.viewerSelector}>
-<<<<<<< HEAD
-                        <For each="viewerMode" of={viewerModes} index="i">
-                            <li key={i} className={Styles.listItem}>
-                                <button onClick={that.selectViewer.bind(this, viewerMode)}
-                                        className={classNames(Styles.btnViewer, {[Styles.isActive]: i === currentViewer})}>
-                                    {viewerMode}
-=======
                         <For each="viewerMode" of={viewerModes}>
                             <li key={viewerMode} className={Styles.listItem}>
                                 <button onClick={that.selectViewer.bind(this, viewerMode)}
                                         className={classNames(Styles.btnViewer, {[Styles.isActive]: viewerMode === currentViewer})}>
                                     {viewerModeLabels[viewerMode]}
->>>>>>> 5b6050d8
                                 </button>
                             </li>
                         </For>
