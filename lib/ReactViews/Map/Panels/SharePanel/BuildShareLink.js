"use strict";

import URI from "urijs";

import CesiumMath from "terriajs-cesium/Source/Core/Math";
import defined from "terriajs-cesium/Source/Core/defined";
import Ellipsoid from "terriajs-cesium/Source/Core/Ellipsoid";
import combineFilters from "../../../../Core/combineFilters";
import CatalogMember from "../../../../Models/CatalogMember";
import hashEntity from "../../../../Core/hashEntity";
import ViewerMode from "../../../../Models/ViewerMode";

const userPropWhiteList = ["hideExplorerPanel", "activeTabId"];

/**
 * Builds a share link that reflects the state of the passed Terria instance.
 *
 * @param terria The terria instance to serialize.
 * @returns {String} A URI that will rebuild the current state when viewed in a browser.
 */
export function buildShareLink(terria, includeStories = true) {
  const uri = new URI(window.location)
    .fragment("")
    .search({ start: JSON.stringify(getShareData(terria, includeStories)) });

  userPropWhiteList.forEach(key =>
    uri.addSearch({ key: terria.userProperties[key] })
  );
  return uri
    .fragment(uri.query())
    .query("")
    .toString(); // replace ? with #
}

/**
 * Returns just the JSON that defines the current view.
 * @param  {Object} terria The Terria object.
 * @return {Object}
 */
export function getShareData(terria, includeStories = true) {
<<<<<<< HEAD
  const initSources = terria.initSources.slice();
=======
  const initSources = includeStories ? terria.initSources.slice() : [];
>>>>>>> f020350a

  addUserAddedCatalog(terria, initSources);
  addSharedMembers(terria, initSources);
  addViewSettings(terria, initSources);
  addFeaturePicking(terria, initSources);
  addLocationMarker(terria, initSources);
<<<<<<< HEAD
  if (includeStories) {
=======
  addTimeline(terria, initSources);
  if (includeStories) {
    // info that are not needed in scene share data
>>>>>>> f020350a
    addStories(terria, initSources);
  }

  return {
    version: "0.0.05",
    initSources: initSources
  };
}
/**
 * Is it currently possible to generate short URLs?
 * @param  {Object} terria The Terria object.
 * @return {Boolean}
 */
export function canShorten(terria) {
  return (
    (terria.urlShortener && terria.urlShortener.isUsable) ||
    (terria.shareDataService && terria.shareDataService.isUsable)
  );
}

/**
 * Like {@link buildShareLink}, but shortens the result using {@link Terria#urlShortener}.
 *
 * @returns {Promise<String>} A promise that will return the shortened url when complete.
 */
export function buildShortShareLink(terria, includeStories = true) {
  const urlFromToken = token =>
    new URI(window.location).fragment("share=" + token).toString();
  if (defined(terria.shareDataService)) {
    return terria.shareDataService
      .getShareToken(getShareData(terria, includeStories))
      .then(urlFromToken);
  } else {
    return terria.urlShortener
      .shorten(buildShareLink(terria, includeStories))
      .then(urlFromToken);
  } // we assume that URL shortener is defined.
}

/**
 * Adds user-added catalog members to the passed initSources.
 * @private
 */
function addUserAddedCatalog(terria, initSources) {
  const localDataFilterRemembering = rememberRejections(
    CatalogMember.itemFilters.noLocalData
  );

  const userAddedCatalog = terria.catalog.serializeToJson({
    itemFilter: combineFilters([
      localDataFilterRemembering.filter,
      CatalogMember.itemFilters.userSuppliedOnly,
      function(item) {
        // If the parent has a URL then this item will just load from that, so don't bother serializing it.
        // Properties that change when an item is enabled like opacity will be included in the shared members
        // anyway.
        return !item.parent || !item.parent.url;
      }
    ])
  });

  // Add an init source with user-added catalog members.
  if (userAddedCatalog.length > 0) {
    initSources.push({
      catalog: userAddedCatalog
    });
  }

  return localDataFilterRemembering.rejections;
}

/**
 * Adds existing catalog members that the user has enabled or opened to the passed initSources object.
 * @private
 */
function addSharedMembers(terria, initSources) {
  const catalogForSharing = flattenCatalog(
    terria.catalog.serializeToJson({
      itemFilter: combineFilters([CatalogMember.itemFilters.noLocalData]),
      propertyFilter: combineFilters([
        CatalogMember.propertyFilters.sharedOnly,
        function(property) {
          return property !== "name";
        }
      ])
    })
  )
    .filter(function(item) {
      return item.isEnabled || item.isOpen;
    })
    .reduce(function(soFar, item) {
      soFar[item.id] = item;
      item.id = undefined;
      return soFar;
    }, {});

  // Eliminate open groups without all ancestors open
  Object.keys(catalogForSharing).forEach(key => {
    const item = catalogForSharing[key];
    const isGroupWithClosedParent =
      item.isOpen &&
      item.parents.some(parentId => !catalogForSharing[parentId]);

    if (isGroupWithClosedParent) {
      catalogForSharing[key] = undefined;
    }
  });

  if (Object.keys(catalogForSharing).length > 0) {
    initSources.push({
      sharedCatalogMembers: catalogForSharing
    });
  }
}

/**
 * Adds the details of the current view to the init sources.
 * @private
 */
function addViewSettings(terria, initSources) {
  const cameraExtent = terria.currentViewer.getCurrentExtent();

  // Add an init source with the camera position.
  const initialCamera = {
    west: CesiumMath.toDegrees(cameraExtent.west),
    south: CesiumMath.toDegrees(cameraExtent.south),
    east: CesiumMath.toDegrees(cameraExtent.east),
    north: CesiumMath.toDegrees(cameraExtent.north)
  };

  if (defined(terria.cesium)) {
    const cesiumCamera = terria.cesium.scene.camera;
    initialCamera.position = cesiumCamera.positionWC;
    initialCamera.direction = cesiumCamera.directionWC;
    initialCamera.up = cesiumCamera.upWC;
  }

  const homeCamera = {
    west: CesiumMath.toDegrees(terria.homeView.rectangle.west),
    south: CesiumMath.toDegrees(terria.homeView.rectangle.south),
    east: CesiumMath.toDegrees(terria.homeView.rectangle.east),
    north: CesiumMath.toDegrees(terria.homeView.rectangle.north),
    position: terria.homeView.position,
    direction: terria.homeView.direction,
    up: terria.homeView.up
  };

  const time = {
    dayNumber: terria.clock.currentTime.dayNumber,
    secondsOfDay: terria.clock.currentTime.secondsOfDay
  };

  let viewerMode;
  switch (terria.viewerMode) {
    case ViewerMode.CesiumTerrain:
      viewerMode = "3d";
      break;
    case ViewerMode.CesiumEllipsoid:
      viewerMode = "3dSmooth";
      break;
    case ViewerMode.Leaflet:
      viewerMode = "2d";
      break;
  }

  const terriaSettings = {
    initialCamera: initialCamera,
    homeCamera: homeCamera,
    baseMapName: terria.baseMap.name,
    viewerMode: viewerMode,
    currentTime: time
  };
  if (defined(terria.showSplitter)) {
    terriaSettings.showSplitter = terria.showSplitter;
    terriaSettings.splitPosition = terria.splitPosition;
  }
  initSources.push(terriaSettings);
}

/**
 * Add details of currently picked features.
 * @private
 */
function addFeaturePicking(terria, initSources) {
  if (
    defined(terria.pickedFeatures) &&
    terria.pickedFeatures.features.length > 0
  ) {
    const positionInRadians = Ellipsoid.WGS84.cartesianToCartographic(
      terria.pickedFeatures.pickPosition
    );

    const pickedFeatures = {
      providerCoords: terria.pickedFeatures.providerCoords,
      pickCoords: {
        lat: CesiumMath.toDegrees(positionInRadians.latitude),
        lng: CesiumMath.toDegrees(positionInRadians.longitude),
        height: positionInRadians.height
      }
    };

    if (defined(terria.selectedFeature)) {
      // Sometimes features have stable ids and sometimes they're randomly generated every time, so include both
      // id and name as a fallback.
      pickedFeatures.current = {
        name: terria.selectedFeature.name,
        hash: hashEntity(terria.selectedFeature, terria.clock)
      };
    }

    // Remember the ids of vector features only, the raster ones we can reconstruct from providerCoords.
    pickedFeatures.entities = terria.pickedFeatures.features
      .filter(feature => !defined(feature.imageryLayer))
      .map(entity => {
        return {
          name: entity.name,
          hash: hashEntity(entity, terria.clock)
        };
      });

    initSources.push({
      pickedFeatures: pickedFeatures
    });
  }
}

/**
 * Add details of the location marker if it is set.
 * @private
 */
function addLocationMarker(terria, initSources) {
  if (defined(terria.locationMarker)) {
    const position = terria.locationMarker.entities.values[0].position.getValue();
    const positionDegrees = Ellipsoid.WGS84.cartesianToCartographic(position);

    initSources.push({
      locationMarker: {
        name: terria.locationMarker.entities.values[0].name,
        latitude: CesiumMath.toDegrees(positionDegrees.latitude),
        longitude: CesiumMath.toDegrees(positionDegrees.longitude)
      }
    });
  }
}

<<<<<<< HEAD
=======
function addTimeline(terria, initSources) {
  if (terria.timeSeriesStack.topLayer) {
    initSources.push({
      timeline: {
        shouldAnimate: terria.clock.shouldAnimate,
        multiplier: terria.clock.multiplier,
        currentTime: {
          dayNumber: terria.clock.currentTime.dayNumber,
          secondsOfDay: terria.clock.currentTime.secondsOfDay
        }
      }
    });
  }
}

>>>>>>> f020350a
function addStories(terria, initSources) {
  if (defined(terria.stories)) {
    initSources.push({
      stories: terria.stories.slice()
    });
  }
}

/**
 * Wraps around a filter function and records all items that are excluded by it. Does not modify the function passed in.
 *
 * @param filterFn The fn to wrap around
 * @returns {{filter: filter, rejections: Array}} The resulting filter function that remembers rejections, and an array
 *          array of the rejected items. As the filter function is used, the rejections array with be populated.
 */
function rememberRejections(filterFn) {
  const rejections = [];

  return {
    filter: function(item) {
      const allowed = filterFn(item);

      if (!allowed) {
        rejections.push(item);
      }

      return allowed;
    },
    rejections: rejections
  };
}

/**
 * Takes the hierarchy of serialized catalog members returned by {@link serializeToJson} and flattens it into an Array.
 * @returns {Array}
 */
function flattenCatalog(items) {
  return items.reduce(function(soFar, item) {
    soFar.push(item);

    if (item.items) {
      soFar = soFar.concat(flattenCatalog(item.items));
      item.items = undefined;
    }

    return soFar;
  }, []);
}<|MERGE_RESOLUTION|>--- conflicted
+++ resolved
@@ -38,24 +38,16 @@
  * @return {Object}
  */
 export function getShareData(terria, includeStories = true) {
-<<<<<<< HEAD
-  const initSources = terria.initSources.slice();
-=======
   const initSources = includeStories ? terria.initSources.slice() : [];
->>>>>>> f020350a
 
   addUserAddedCatalog(terria, initSources);
   addSharedMembers(terria, initSources);
   addViewSettings(terria, initSources);
   addFeaturePicking(terria, initSources);
   addLocationMarker(terria, initSources);
-<<<<<<< HEAD
-  if (includeStories) {
-=======
   addTimeline(terria, initSources);
   if (includeStories) {
     // info that are not needed in scene share data
->>>>>>> f020350a
     addStories(terria, initSources);
   }
 
@@ -301,8 +293,6 @@
   }
 }
 
-<<<<<<< HEAD
-=======
 function addTimeline(terria, initSources) {
   if (terria.timeSeriesStack.topLayer) {
     initSources.push({
@@ -318,7 +308,6 @@
   }
 }
 
->>>>>>> f020350a
 function addStories(terria, initSources) {
   if (defined(terria.stories)) {
     initSources.push({
