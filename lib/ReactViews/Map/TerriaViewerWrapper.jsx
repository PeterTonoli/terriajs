<<<<<<< HEAD
import React from 'react';
import createReactClass from 'create-react-class';
import PropTypes from 'prop-types';
import { observer } from 'mobx-react';
=======
import React from "react";
import createReactClass from "create-react-class";
import PropTypes from "prop-types";
>>>>>>> 4ad45e5f

import Cartesian2 from "terriajs-cesium/Source/Core/Cartesian2";
import Styles from "./terria-viewer-wrapper.scss";

import Splitter from "./Splitter";
import ObserveModelMixin from "../ObserveModelMixin";
import TerriaViewer from "../../ViewModels/TerriaViewer";

<<<<<<< HEAD
const TerriaViewerWrapper = observer(createReactClass({
    displayName: 'TerriaViewerWrapper',
    // mixins: [ObserveModelMixin],
=======
const TerriaViewerWrapper = createReactClass({
  displayName: "TerriaViewerWrapper",
  mixins: [ObserveModelMixin],
>>>>>>> 4ad45e5f

  lastMouseX: -1,
  lastMouseY: -1,

  propTypes: {
    terria: PropTypes.object.isRequired,
    viewState: PropTypes.object.isRequired
  },

<<<<<<< HEAD
    componentDidMount() {
        // Create the map/globe.
        // this.terriaViewer = TerriaViewer.create(this.props.terria, {
        //     terrain: this.props.terria.configParameters.cesiumTerrainUrl,
        //     developerAttribution: {
        //         text: 'Data61',
        //         link: 'http://www.csiro.au/en/Research/D61'
        //     }
        // });
        this.terriaViewer = new TerriaViewer(this.props.terria);
        this.props.terria.terriaViewer = this.terriaViewer;
    },
=======
  componentDidMount() {
    // Create the map/globe.
    this.terriaViewer = TerriaViewer.create(this.props.terria, {
      terrain: this.props.terria.configParameters.cesiumTerrainUrl,
      developerAttribution: {
        text: "Data61",
        link: "http://www.csiro.au/en/Research/D61"
      }
    });
  },
>>>>>>> 4ad45e5f

  componentWillUnmount() {
    this.terriaViewer && this.terriaViewer.destroy();
    this.mapElement.innerHTML = "";
  },

<<<<<<< HEAD
    onMouseMove(event) {
        // Avoid duplicate mousemove events.  Why would we get duplicate mousemove events?  I'm glad you asked:
        // http://stackoverflow.com/questions/17818493/mousemove-event-repeating-every-second/17819113
        // I (Kevin Ring) see this consistently on my laptop when Windows Media Player is running.
        // if (event.clientX === this.lastMouseX && event.clientY === this.lastMouseY) {
        //     return;
        // }

        // this.lastMouseX = event.clientX;
        // this.lastMouseY = event.clientY;

        // if (this.props.terria.cesium) {
        //     const rect = this.mapElement.getBoundingClientRect();
        //     const position = new Cartesian2(event.clientX - rect.left, event.clientY - rect.top);
        //     this.props.viewState.mouseCoords.updateCoordinatesFromCesium(this.props.terria, position);
        // } else if (this.props.terria.leaflet) {
        //     this.props.viewState.mouseCoords.updateCoordinatesFromLeaflet(this.props.terria, event.nativeEvent);
        // }
    },

    render() {
        return (
            <aside className={Styles.container}>
                <div className={Styles.mapPlaceholder}>Loading the map, please wait...</div>
                {/* <Splitter terria={this.props.terria} /> */}
                <div
                    id="cesiumContainer"
                    className={Styles.cesiumContainer}
                    ref={element => {this.mapElement = element;}}
                    onMouseMove={this.onMouseMove}>
                </div>
            </aside>
        );
    },
}));
=======
  onMouseMove(event) {
    // Avoid duplicate mousemove events.  Why would we get duplicate mousemove events?  I'm glad you asked:
    // http://stackoverflow.com/questions/17818493/mousemove-event-repeating-every-second/17819113
    // I (Kevin Ring) see this consistently on my laptop when Windows Media Player is running.
    if (
      event.clientX === this.lastMouseX &&
      event.clientY === this.lastMouseY
    ) {
      return;
    }

    this.lastMouseX = event.clientX;
    this.lastMouseY = event.clientY;

    if (this.props.terria.cesium) {
      const rect = this.mapElement.getBoundingClientRect();
      const position = new Cartesian2(
        event.clientX - rect.left,
        event.clientY - rect.top
      );
      this.props.viewState.mouseCoords.updateCoordinatesFromCesium(
        this.props.terria,
        position
      );
    } else if (this.props.terria.leaflet) {
      this.props.viewState.mouseCoords.updateCoordinatesFromLeaflet(
        this.props.terria,
        event.nativeEvent
      );
    }
  },

  render() {
    return (
      <aside className={Styles.container}>
        <div className={Styles.mapPlaceholder}>
          Loading the map, please wait...
        </div>
        <Splitter terria={this.props.terria} />
        <div
          id="cesiumContainer"
          className={Styles.cesiumContainer}
          ref={element => {
            this.mapElement = element;
          }}
          onMouseMove={this.onMouseMove}
        />
      </aside>
    );
  }
});
>>>>>>> 4ad45e5f
module.exports = TerriaViewerWrapper;<|MERGE_RESOLUTION|>--- conflicted
+++ resolved
@@ -1,13 +1,7 @@
-<<<<<<< HEAD
-import React from 'react';
-import createReactClass from 'create-react-class';
-import PropTypes from 'prop-types';
-import { observer } from 'mobx-react';
-=======
 import React from "react";
 import createReactClass from "create-react-class";
 import PropTypes from "prop-types";
->>>>>>> 4ad45e5f
+import { observer } from "mobx-react";
 
 import Cartesian2 from "terriajs-cesium/Source/Core/Cartesian2";
 import Styles from "./terria-viewer-wrapper.scss";
@@ -16,142 +10,73 @@
 import ObserveModelMixin from "../ObserveModelMixin";
 import TerriaViewer from "../../ViewModels/TerriaViewer";
 
-<<<<<<< HEAD
-const TerriaViewerWrapper = observer(createReactClass({
-    displayName: 'TerriaViewerWrapper',
+const TerriaViewerWrapper = observer(
+  createReactClass({
+    displayName: "TerriaViewerWrapper",
     // mixins: [ObserveModelMixin],
-=======
-const TerriaViewerWrapper = createReactClass({
-  displayName: "TerriaViewerWrapper",
-  mixins: [ObserveModelMixin],
->>>>>>> 4ad45e5f
 
-  lastMouseX: -1,
-  lastMouseY: -1,
+    lastMouseX: -1,
+    lastMouseY: -1,
 
-  propTypes: {
-    terria: PropTypes.object.isRequired,
-    viewState: PropTypes.object.isRequired
-  },
+    propTypes: {
+      terria: PropTypes.object.isRequired,
+      viewState: PropTypes.object.isRequired
+    },
 
-<<<<<<< HEAD
     componentDidMount() {
-        // Create the map/globe.
-        // this.terriaViewer = TerriaViewer.create(this.props.terria, {
-        //     terrain: this.props.terria.configParameters.cesiumTerrainUrl,
-        //     developerAttribution: {
-        //         text: 'Data61',
-        //         link: 'http://www.csiro.au/en/Research/D61'
-        //     }
-        // });
-        this.terriaViewer = new TerriaViewer(this.props.terria);
-        this.props.terria.terriaViewer = this.terriaViewer;
+      // Create the map/globe.
+      // this.terriaViewer = TerriaViewer.create(this.props.terria, {
+      //     terrain: this.props.terria.configParameters.cesiumTerrainUrl,
+      //     developerAttribution: {
+      //         text: 'Data61',
+      //         link: 'http://www.csiro.au/en/Research/D61'
+      //     }
+      // });
+      this.terriaViewer = new TerriaViewer(this.props.terria);
+      this.props.terria.terriaViewer = this.terriaViewer;
     },
-=======
-  componentDidMount() {
-    // Create the map/globe.
-    this.terriaViewer = TerriaViewer.create(this.props.terria, {
-      terrain: this.props.terria.configParameters.cesiumTerrainUrl,
-      developerAttribution: {
-        text: "Data61",
-        link: "http://www.csiro.au/en/Research/D61"
-      }
-    });
-  },
->>>>>>> 4ad45e5f
 
-  componentWillUnmount() {
-    this.terriaViewer && this.terriaViewer.destroy();
-    this.mapElement.innerHTML = "";
-  },
+    componentWillUnmount() {
+      this.terriaViewer && this.terriaViewer.destroy();
+      this.mapElement.innerHTML = "";
+    },
 
-<<<<<<< HEAD
     onMouseMove(event) {
-        // Avoid duplicate mousemove events.  Why would we get duplicate mousemove events?  I'm glad you asked:
-        // http://stackoverflow.com/questions/17818493/mousemove-event-repeating-every-second/17819113
-        // I (Kevin Ring) see this consistently on my laptop when Windows Media Player is running.
-        // if (event.clientX === this.lastMouseX && event.clientY === this.lastMouseY) {
-        //     return;
-        // }
-
-        // this.lastMouseX = event.clientX;
-        // this.lastMouseY = event.clientY;
-
-        // if (this.props.terria.cesium) {
-        //     const rect = this.mapElement.getBoundingClientRect();
-        //     const position = new Cartesian2(event.clientX - rect.left, event.clientY - rect.top);
-        //     this.props.viewState.mouseCoords.updateCoordinatesFromCesium(this.props.terria, position);
-        // } else if (this.props.terria.leaflet) {
-        //     this.props.viewState.mouseCoords.updateCoordinatesFromLeaflet(this.props.terria, event.nativeEvent);
-        // }
+      // Avoid duplicate mousemove events.  Why would we get duplicate mousemove events?  I'm glad you asked:
+      // http://stackoverflow.com/questions/17818493/mousemove-event-repeating-every-second/17819113
+      // I (Kevin Ring) see this consistently on my laptop when Windows Media Player is running.
+      // if (event.clientX === this.lastMouseX && event.clientY === this.lastMouseY) {
+      //     return;
+      // }
+      // this.lastMouseX = event.clientX;
+      // this.lastMouseY = event.clientY;
+      // if (this.props.terria.cesium) {
+      //     const rect = this.mapElement.getBoundingClientRect();
+      //     const position = new Cartesian2(event.clientX - rect.left, event.clientY - rect.top);
+      //     this.props.viewState.mouseCoords.updateCoordinatesFromCesium(this.props.terria, position);
+      // } else if (this.props.terria.leaflet) {
+      //     this.props.viewState.mouseCoords.updateCoordinatesFromLeaflet(this.props.terria, event.nativeEvent);
+      // }
     },
 
     render() {
-        return (
-            <aside className={Styles.container}>
-                <div className={Styles.mapPlaceholder}>Loading the map, please wait...</div>
-                {/* <Splitter terria={this.props.terria} /> */}
-                <div
-                    id="cesiumContainer"
-                    className={Styles.cesiumContainer}
-                    ref={element => {this.mapElement = element;}}
-                    onMouseMove={this.onMouseMove}>
-                </div>
-            </aside>
-        );
-    },
-}));
-=======
-  onMouseMove(event) {
-    // Avoid duplicate mousemove events.  Why would we get duplicate mousemove events?  I'm glad you asked:
-    // http://stackoverflow.com/questions/17818493/mousemove-event-repeating-every-second/17819113
-    // I (Kevin Ring) see this consistently on my laptop when Windows Media Player is running.
-    if (
-      event.clientX === this.lastMouseX &&
-      event.clientY === this.lastMouseY
-    ) {
-      return;
-    }
-
-    this.lastMouseX = event.clientX;
-    this.lastMouseY = event.clientY;
-
-    if (this.props.terria.cesium) {
-      const rect = this.mapElement.getBoundingClientRect();
-      const position = new Cartesian2(
-        event.clientX - rect.left,
-        event.clientY - rect.top
-      );
-      this.props.viewState.mouseCoords.updateCoordinatesFromCesium(
-        this.props.terria,
-        position
-      );
-    } else if (this.props.terria.leaflet) {
-      this.props.viewState.mouseCoords.updateCoordinatesFromLeaflet(
-        this.props.terria,
-        event.nativeEvent
+      return (
+        <aside className={Styles.container}>
+          <div className={Styles.mapPlaceholder}>
+            Loading the map, please wait...
+          </div>
+          {/* <Splitter terria={this.props.terria} /> */}
+          <div
+            id="cesiumContainer"
+            className={Styles.cesiumContainer}
+            ref={element => {
+              this.mapElement = element;
+            }}
+            onMouseMove={this.onMouseMove}
+          />
+        </aside>
       );
     }
-  },
-
-  render() {
-    return (
-      <aside className={Styles.container}>
-        <div className={Styles.mapPlaceholder}>
-          Loading the map, please wait...
-        </div>
-        <Splitter terria={this.props.terria} />
-        <div
-          id="cesiumContainer"
-          className={Styles.cesiumContainer}
-          ref={element => {
-            this.mapElement = element;
-          }}
-          onMouseMove={this.onMouseMove}
-        />
-      </aside>
-    );
-  }
-});
->>>>>>> 4ad45e5f
+  })
+);
 module.exports = TerriaViewerWrapper;