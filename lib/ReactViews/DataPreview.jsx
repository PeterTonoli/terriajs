--- conflicted
+++ resolved
@@ -28,34 +28,13 @@
     renderActions(previewed) {
         if (previewed && defined(previewed.type)) {
             return (
-<<<<<<< HEAD
-                <div className="title clearfix">
-                  <h4 className="col col-7">{ previewed.name }</h4>
-                  <ul className="list-reset flex col col-5 data-preview-action">
-                    <li>
-                      <button className="btn" title="share this data">
-                        <i className="icon icon-share"></i>
-                      </button>
-                    </li>
-                    <li>
-                      <button onClick={ this.toggleOnMap } className={ 'btn ' + (previewed.isEnabled ? 'btn-preview-remove-from-map' : 'btn-preview-add-to-map') } title={ previewed.isEnabled ? 'remove from map' : 'add to map' }>
-                        <i className={ previewed.isEnabled ? 'icon icon-circle-minus' : 'icon icon-circle-plus' }></i>
-                        { previewed.isEnabled ? 'Remove' : 'Add' }
-                      </button>
-                    </li>
-                  </ul>
-                  <div dangerouslySetInnerHTML={ this.infoMarkup() }></div>
+                <div>
+                    <div className="clearfix">
+                        <h4 className="col col-8">{previewed.name}</h4>
+                        <button onClick={this.toggleOnMap} className={'btn btn-preview-toggle col col-4 ' + (previewed.isEnabled ? 'btn-add' : 'btn-remove')} title ={previewed.isEnabled ? 'remove from map' : 'add to map'}>{previewed.isEnabled ? 'Remove' : 'Add'}</button>
+                    </div>
+                    <div className="clearfix" dangerouslySetInnerHTML={this.infoMarkup()}></div>
                 </div>);
-=======
-                <div>
-                <div className="clearfix">
-                    <h4 className="col col-8">{previewed.name}</h4>
-                    <button onClick={this.toggleOnMap} className={'btn btn-preview-toggle col col-4 ' + (previewed.isEnabled ? 'btn-add' : 'btn-remove')} title ={previewed.isEnabled ? 'remove from map' : 'add to map'}>{previewed.isEnabled ? 'Remove' : 'Add'}</button>
-                </div>
-                <div className="clearfix" dangerouslySetInnerHTML={this.infoMarkup()}></div>
-                </div>
-                );
->>>>>>> ae8ebdd1
         }
     },
 
@@ -64,11 +43,12 @@
 
         return (
             <figure>
-              <DataPreviewMap terria={ this.props.terria } previewedCatalogItem={ this.props.previewedCatalogItem } />
+              <DataPreviewMap terria={this.props.terria} previewedCatalogItem={this.props.previewedCatalogItem} />
               <figcaption>
-                { this.renderActions(previewed) }
+                {this.renderActions(previewed)}
               </figcaption>
             </figure>);
     }
 });
+
 module.exports = DataPreview;