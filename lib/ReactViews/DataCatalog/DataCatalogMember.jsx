--- conflicted
+++ resolved
@@ -16,17 +16,11 @@
     displayName: 'DataCatalogMember',
 
     propTypes: {
-<<<<<<< HEAD
-        member: React.PropTypes.object.isRequired,
-        viewState: React.PropTypes.object.isRequired,
-        manageIsOpenLocally: React.PropTypes.bool,
-        overrideState: React.PropTypes.string,
-        onActionButtonClicked: React.PropTypes.func
-=======
         member: PropTypes.object.isRequired,
         viewState: PropTypes.object.isRequired,
-        manageIsOpenLocally: PropTypes.bool
->>>>>>> 7040b984
+        manageIsOpenLocally: PropTypes.bool,
+        overrideState: PropTypes.string,
+        onActionButtonClicked: PropTypes.func
     },
 
     render() {
