--- conflicted
+++ resolved
@@ -29,29 +29,15 @@
       ancestors: PropTypes.array
     },
 
-<<<<<<< HEAD
     onBtnClicked(event) {
       if (this.props.onActionButtonClicked) {
         this.props.onActionButtonClicked(this.props.item);
         return;
       }
-=======
-  onBtnClicked(event) {
-    if (defined(this.props.viewState.storyShown)) {
-      this.props.viewState.storyShown = false;
-    }
-    if (
-      defined(this.props.item.invoke) ||
-      this.props.viewState.useSmallScreenInterface
-    ) {
-      this.setPreviewedItem();
-    } else if (this.props.removable) {
-      removeUserAddedData(this.props.terria, this.props.item);
-    } else {
-      this.toggleEnable(event);
-    }
-  },
->>>>>>> 08e8b46a
+
+      if (defined(this.props.viewState.storyShown)) {
+        this.props.viewState.storyShown = false;
+      }
 
       if (
         defined(this.props.item.invoke) ||
