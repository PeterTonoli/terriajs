--- conflicted
+++ resolved
@@ -1,14 +1,7 @@
-<<<<<<< HEAD
-import React from 'react';
-import PropTypes from 'prop-types';
-import classNames from 'classnames';
-import Icon from "../Icon";
-=======
 import React from "react";
 import PropTypes from "prop-types";
 import classNames from "classnames";
-import Icon from "../Icon.jsx";
->>>>>>> 1b40857d
+import Icon from "../Icon";
 
 import defaultValue from "terriajs-cesium/Source/Core/defaultValue";
 
