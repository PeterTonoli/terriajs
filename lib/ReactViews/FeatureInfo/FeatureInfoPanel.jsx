'use strict';

import defined from 'terriajs-cesium/Source/Core/defined';
import FeatureInfoCatalogItem from './FeatureInfoCatalogItem.jsx';
import Loader from '../Loader.jsx';
import ObserveModelMixin from '../ObserveModelMixin';
import React from 'react';
import knockout from 'terriajs-cesium/Source/ThirdParty/knockout';
import Entity from 'terriajs-cesium/Source/DataSources/Entity';

const FeatureInfoPanel = React.createClass({
    mixins: [ObserveModelMixin],
    propTypes: {
        terria: React.PropTypes.object.isRequired,
        viewState: React.PropTypes.object.isRequired,
        isVisible: React.PropTypes.bool,
        isCollapsed: React.PropTypes.bool,
        onClose: React.PropTypes.func,
        onChangeFeatureInfoPanelIsCollapsed: React.PropTypes.func
    },

    componentDidMount() {
        const createFakeSelectedFeatureDuringPicking = true;
        this._pickedFeaturesSubscription = knockout.getObservable(this.props.terria, 'pickedFeatures').subscribe(() => {
            if (createFakeSelectedFeatureDuringPicking) {
                const fakeFeature = new Entity({
                    id: 'Pick Location'
                });
                fakeFeature.position = this.props.terria.pickedFeatures.pickPosition;
                this.props.terria.selectedFeature = fakeFeature;
            } else {
                this.props.terria.selectedFeature = undefined;
            }
            const pickedFeatures = this.props.terria.pickedFeatures;
            if (defined(pickedFeatures.allFeaturesAvailablePromise)) {
                pickedFeatures.allFeaturesAvailablePromise.then(() => {
                    this.props.terria.selectedFeature = pickedFeatures.features.filter(featureHasInfo)[0];
                });
            }
        });
    },

    componentWillUnmount() {
        if (defined(this._pickedFeaturesSubscription)) {
            this._pickedFeaturesSubscription.dispose();
            this._pickedFeaturesSubscription = undefined;
        }
    },

    getFeatures() {
        if (defined(this.props.terria.pickedFeatures)) {
            return addSectionsForFeatures(this.props.terria);
        }
    },

    toggleOpenFeature(feature) {
        if (feature === this.props.terria.selectedFeature) {
            this.props.terria.selectedFeature = undefined;
        } else {
            this.props.terria.selectedFeature = feature;
        }
    },

    renderContent(pickedFeatures) {
        // Don't bother rendering anything for an invisible or collapsed panel.
        if (this.props.isCollapsed || !this.props.isVisible) {
            return undefined;
        }

        const that = this;
        if (defined(this.props.terria.pickedFeatures)) {
            if (this.props.terria.pickedFeatures.isLoading === true) {
                return <li><Loader/></li>;
            }
            if (pickedFeatures && pickedFeatures.length > 0) {
                return pickedFeatures.map((features, i)=>{
                    return (
                        <FeatureInfoCatalogItem
                            key={i}
                            features={features}
                            clock={that.props.terria.clock}
                            selectedFeature={this.props.terria.selectedFeature}
                            onClickFeatureHeader={this.toggleOpenFeature}
                        />
                    );
                });
            }
            return <li className='no-results'> No results </li>;
        }
        return <li className='no-results'> No results </li>;
    },

    bringToFront() {
        // Bring feature info panel to front.
        this.props.viewState.switchComponentOrder(this.props.viewState.componentOrderOptions.featureInfoPanel);
    },

    render() {
        const pickedFeatures = this.getFeatures();
        return (
            <div className={`feature-info-panel ${this.props.viewState.componentOnTop === this.props.viewState.componentOrderOptions.featureInfoPanel ? 'is-top' : ''} ${this.props.isCollapsed ? 'is-collapsed' : ''} ${this.props.isVisible ? 'is-visible' : ''}`}
                aria-hidden={!this.props.isVisible}
                onClick={this.bringToFront} >
              <div className='feature-info-panel__header'>
<<<<<<< HEAD
                <button onClick={ this.props.onChangeFeatureInfoPanelIsCollapsed } className='btn'> Feature Information </button>
                <button onClick={ this.props.onClose } className="btn btn--close-feature" title="Close data panel"></button>
=======
                <button type='button' onClick={ this.props.onChangeFeatureInfoPanelIsCollapsed } className='btn'> Feature Info Panel </button>
                <button type='button' onClick={ this.props.onClose } className="btn btn--close-feature" title="Close data panel"></button>
>>>>>>> 7903a0a0
              </div>
              <ul className="feature-info-panel__body">{this.renderContent(pickedFeatures)}</ul>
            </div>
            );
    }
});

// to add multiple catalog when several dataset turned on at the same time
function addSectionsForFeatures(terria) {
    const features = terria.pickedFeatures.features;
    const sections = [];
    const sectionMap = new Map();

    features.forEach((feature)=> {
        if (!defined(feature.position)) {
            feature.position = terria.pickedFeatures.pickPosition;
        }

        const catalogItem = calculateCatalogItem(terria.nowViewing, feature);

        // if feature does not have a catalog item?
        if (!defined(catalogItem)) {
            sections.push({
                catalogItem: undefined,
                feature: feature
            });
        } else {
            let section = sectionMap.get(catalogItem);
            if (!defined(section)) {
                section = {
                    catalogItem: catalogItem,
                    features: []
                };
                sections.push(section);
                sectionMap.set(catalogItem, section);
            }

            section.features.push(feature);
        }
    });

    return sections;
}

function calculateCatalogItem(nowViewing, feature) {
    // some data sources (czml, geojson, kml) have an entity collection defined on the entity
    // (and therefore the feature)
    // then match up the data source on the feature with a now-viewing item's data source
    let result;
    let i;
    if (!defined(nowViewing)) {
        // so that specs do not need to define a nowViewing
        return undefined;
    }
    if (defined(feature.entityCollection) && defined(feature.entityCollection.owner)) {
        const dataSource = feature.entityCollection.owner;
        for (i = nowViewing.items.length - 1; i >= 0; i--) {
            if (nowViewing.items[i].dataSource === dataSource) {
                result = nowViewing.items[i];
                break;
            }
        }
        return result;
    }
    // If there is no data source, but there is an imagery layer (eg. ArcGIS)
    // we can match up the imagery layer on the feature with a now-viewing item.
    if (defined(feature.imageryLayer)) {
        const imageryLayer = feature.imageryLayer;
        for (i = nowViewing.items.length - 1; i >= 0; i--) {
            if (nowViewing.items[i].imageryLayer === imageryLayer) {
                result = nowViewing.items[i];
                break;
            }
        }
        return result;
    }
    // otherwise, no luck
    return undefined;
}

function featureHasInfo(feature) {
    return (defined(feature.properties) || defined(feature.description));
}

module.exports = FeatureInfoPanel;<|MERGE_RESOLUTION|>--- conflicted
+++ resolved
@@ -102,13 +102,8 @@
                 aria-hidden={!this.props.isVisible}
                 onClick={this.bringToFront} >
               <div className='feature-info-panel__header'>
-<<<<<<< HEAD
-                <button onClick={ this.props.onChangeFeatureInfoPanelIsCollapsed } className='btn'> Feature Information </button>
-                <button onClick={ this.props.onClose } className="btn btn--close-feature" title="Close data panel"></button>
-=======
-                <button type='button' onClick={ this.props.onChangeFeatureInfoPanelIsCollapsed } className='btn'> Feature Info Panel </button>
+                <button type='button' onClick={ this.props.onChangeFeatureInfoPanelIsCollapsed } className='btn'> Feature Information </button>
                 <button type='button' onClick={ this.props.onClose } className="btn btn--close-feature" title="Close data panel"></button>
->>>>>>> 7903a0a0
               </div>
               <ul className="feature-info-panel__body">{this.renderContent(pickedFeatures)}</ul>
             </div>
