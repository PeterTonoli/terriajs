"use strict";

import defined from "terriajs-cesium/Source/Core/defined";
import CesiumMath from "terriajs-cesium/Source/Core/Math";
import Ellipsoid from "terriajs-cesium/Source/Core/Ellipsoid";
import FeatureInfoCatalogItem from "./FeatureInfoCatalogItem.jsx";
import DragWrapper from "../DragWrapper.jsx";
import Loader from "../Loader.jsx";
import ObserveModelMixin from "../ObserveModelMixin";
import React from "react";
import createReactClass from "create-react-class";
import PropTypes from "prop-types";
import knockout from "terriajs-cesium/Source/ThirdParty/knockout";
import Entity from "terriajs-cesium/Source/DataSources/Entity";
import Icon from "../Icon.jsx";
import {
  LOCATION_MARKER_DATA_SOURCE_NAME,
  addMarker,
  removeMarker,
  markerVisible
} from "../../Models/LocationMarkerUtils";
import prettifyCoordinates from "../../Map/prettifyCoordinates";
import raiseErrorToUser from "../../Models/raiseErrorToUser";

import Styles from "./feature-info-panel.scss";
import classNames from "classnames";

const FeatureInfoPanel = createReactClass({
  displayName: "FeatureInfoPanel",
  mixins: [ObserveModelMixin],

  propTypes: {
    terria: PropTypes.object.isRequired,
    viewState: PropTypes.object.isRequired,
    printView: PropTypes.bool
  },

  ref: null,

  getInitialState() {
    return {
      left: null,
      right: null,
      top: null,
      bottom: null
    };
  },

  componentDidMount() {
    const createFakeSelectedFeatureDuringPicking = true;
    const terria = this.props.terria;
    this._pickedFeaturesSubscription = knockout
      .getObservable(terria, "pickedFeatures")
      .subscribe(() => {
        const pickedFeatures = terria.pickedFeatures;
        if (!defined(pickedFeatures)) {
          terria.selectedFeature = undefined;
        } else {
          if (createFakeSelectedFeatureDuringPicking) {
            const fakeFeature = new Entity({
              id: "Pick Location"
            });
            fakeFeature.position = pickedFeatures.pickPosition;
            terria.selectedFeature = fakeFeature;
          } else {
            terria.selectedFeature = undefined;
          }
          if (defined(pickedFeatures.allFeaturesAvailablePromise)) {
            pickedFeatures.allFeaturesAvailablePromise.then(() => {
              // We only show features that are associated with a catalog item, so make sure the one we select to be
              // open initially is one we're actually going to show.
              const featuresShownAtAll = pickedFeatures.features.filter(x =>
                defined(determineCatalogItem(terria.nowViewing, x))
              );
              terria.selectedFeature = featuresShownAtAll.filter(
                featureHasInfo
              )[0];
              if (
                !defined(terria.selectedFeature) &&
                featuresShownAtAll.length > 0
              ) {
                // Handles the case when no features have info - still want something to be open.
                terria.selectedFeature = featuresShownAtAll[0];
              }
            });
          }
        }
      });
  },

  componentWillUnmount() {
    if (defined(this._pickedFeaturesSubscription)) {
      this._pickedFeaturesSubscription.dispose();
      this._pickedFeaturesSubscription = undefined;
    }
  },

  renderFeatureInfoCatalogItems(catalogItems, featureCatalogItemPairs) {
    return catalogItems
      .filter(catalogItem => defined(catalogItem))
      .map((catalogItem, i) => {
        // From the pairs, select only those with this catalog item, and pull the features out of the pair objects.
        const features = featureCatalogItemPairs
          .filter(pair => pair.catalogItem === catalogItem)
          .map(pair => pair.feature);
        return (
          <FeatureInfoCatalogItem
            key={i}
            viewState={this.props.viewState}
            catalogItem={catalogItem}
            features={features}
            terria={this.props.terria}
            onToggleOpen={this.toggleOpenFeature}
            printView={this.props.printView}
          />
        );
<<<<<<< HEAD
    },

    render() {
        const terria = this.props.terria;
        const viewState = this.props.viewState;

        const {catalogItems, featureCatalogItemPairs} = getFeaturesGroupedByCatalogItems(this.props.terria);
        const featureInfoCatalogItems = this.renderFeatureInfoCatalogItems(catalogItems, featureCatalogItemPairs);
        const panelClassName = classNames(Styles.panel, {
            [Styles.isCollapsed]: viewState.featureInfoPanelIsCollapsed,
            [Styles.isVisible]: viewState.featureInfoPanelIsVisible,
            [Styles.isOpaque]: viewState.explorerPanelIsVisible
        });

        const filterableCatalogItems = catalogItems
            .filter(catalogItem => defined(catalogItem) && catalogItem.canFilterIntervalsByFeature)
            .map(catalogItem => {
                const features = featureCatalogItemPairs.filter(pair => pair.catalogItem === catalogItem);
                return {
                    catalogItem: catalogItem,
                    feature: defined(features[0]) ? features[0].feature : undefined
                };
            })
            .filter(pair => defined(pair.feature));

        let position;
        if (defined(terria.selectedFeature) && defined(terria.selectedFeature.position)) {
            // If the clock is avaliable then use it, otherwise don't.
            let clock;
            if (defined(terria.clock)) {
                clock = terria.clock.currentTime;
            }

            // If there is a selected feature then use the feature location.
            position = terria.selectedFeature.position.getValue(clock);

            // If position is invalid then don't use it.
            // This seems to be fixing the symptom rather then the cause, but don't know what is the true cause this ATM.
            if (isNaN(position.x) || isNaN(position.y) || isNaN(position.z)) {
                position = undefined;
            }
        }
        if (!defined(position)) {
            // Otherwise use the location picked.
            if (defined(terria.pickedFeatures) && defined(terria.pickedFeatures.pickPosition)) {
                position = terria.pickedFeatures.pickPosition;
            }
        }
=======
      });
  },

  close() {
    this.props.viewState.featureInfoPanelIsVisible = false;

    // give the close animation time to finish before unselecting, to avoid jumpiness
    setTimeout(() => {
      this.props.terria.pickedFeatures = undefined;
      this.props.terria.selectedFeature = undefined;
    }, 200);
  },

  toggleCollapsed(event) {
    this.props.viewState.featureInfoPanelIsCollapsed = !this.props.viewState
      .featureInfoPanelIsCollapsed;
  },

  toggleOpenFeature(feature) {
    const terria = this.props.terria;
    if (feature === terria.selectedFeature) {
      terria.selectedFeature = undefined;
    } else {
      terria.selectedFeature = feature;
    }
  },

  getMessageForNoResults() {
    if (this.props.terria.nowViewing.hasItems) {
      // feature info shows up becuase data has been added for the first time
      if (this.props.viewState.firstTimeAddingData) {
        this.props.viewState.firstTimeAddingData = false;
        return "Click on the map to learn more about a location";
      }
      // if clicking on somewhere that has no data
      return "No data is available here - try another location.";
    } else {
      return "Click 'Add Data' to add data to the map.";
    }
  },

  addManualMarker(longitude, latitude) {
    addMarker(this.props.terria, {
      name: "User Selection",
      location: {
        latitude: latitude,
        longitude: longitude
      }
    });
  },
>>>>>>> 1b40857d

  pinClicked(longitude, latitude) {
    if (!markerVisible(this.props.terria)) {
      this.addManualMarker(longitude, latitude);
    } else {
      removeMarker(this.props.terria);
    }
  },

  locationUpdated(longitude, latitude) {
    if (
      defined(latitude) &&
      defined(longitude) &&
      markerVisible(this.props.terria)
    ) {
      removeMarker(this.props.terria);
      this.addManualMarker(longitude, latitude);
    }
  },

  filterIntervalsByFeature(catalogItem, feature) {
    try {
      catalogItem.filterIntervalsByFeature(
        feature,
        this.props.terria.pickedFeatures
      );
    } catch (e) {
      raiseErrorToUser(this.props.terria, e);
    }
  },

  renderLocationItem(cartesianPosition) {
    const catographic = Ellipsoid.WGS84.cartesianToCartographic(
      cartesianPosition
    );
    const latitude = CesiumMath.toDegrees(catographic.latitude);
    const longitude = CesiumMath.toDegrees(catographic.longitude);
    const pretty = prettifyCoordinates(longitude, latitude);
    this.locationUpdated(longitude, latitude);

    const that = this;
    const pinClicked = function() {
      that.pinClicked(longitude, latitude);
    };

    const locationButtonStyle = markerVisible(this.props.terria)
      ? Styles.btnLocationSelected
      : Styles.btnLocation;

    return (
      <div className={Styles.location}>
        <span>Lat / Lon&nbsp;</span>
        <span>
          {pretty.latitude + ", " + pretty.longitude}
          {!this.props.printView && (
            <button
              type="button"
              onClick={pinClicked}
              className={locationButtonStyle}
            >
              <Icon glyph={Icon.GLYPHS.location} />
            </button>
          )}
        </span>
      </div>
    );
  },

  render() {
    const terria = this.props.terria;
    const viewState = this.props.viewState;

    const {
      catalogItems,
      featureCatalogItemPairs
    } = getFeaturesGroupedByCatalogItems(this.props.terria);
    const featureInfoCatalogItems = this.renderFeatureInfoCatalogItems(
      catalogItems,
      featureCatalogItemPairs
    );
    const panelClassName = classNames(Styles.panel, {
      [Styles.isCollapsed]: viewState.featureInfoPanelIsCollapsed,
      [Styles.isVisible]: viewState.featureInfoPanelIsVisible
    });

    const filterableCatalogItems = catalogItems
      .filter(
        catalogItem =>
          defined(catalogItem) && catalogItem.canFilterIntervalsByFeature
      )
      .map(catalogItem => {
        const features = featureCatalogItemPairs.filter(
          pair => pair.catalogItem === catalogItem
        );
        return {
          catalogItem: catalogItem,
          feature: defined(features[0]) ? features[0].feature : undefined
        };
      })
      .filter(pair => defined(pair.feature));

    let position;
    if (
      defined(terria.selectedFeature) &&
      defined(terria.selectedFeature.position)
    ) {
      // If the clock is avaliable then use it, otherwise don't.
      let clock;
      if (defined(terria.clock)) {
        clock = terria.clock.currentTime;
      }

      // If there is a selected feature then use the feature location.
      position = terria.selectedFeature.position.getValue(clock);

      // If position is invalid then don't use it.
      // This seems to be fixing the symptom rather then the cause, but don't know what is the true cause this ATM.
      if (isNaN(position.x) || isNaN(position.y) || isNaN(position.z)) {
        position = undefined;
      }
    }
    if (!defined(position)) {
      // Otherwise use the location picked.
      if (
        defined(terria.pickedFeatures) &&
        defined(terria.pickedFeatures.pickPosition)
      ) {
        position = terria.pickedFeatures.pickPosition;
      }
    }

    const locationElements = (
      <If condition={position}>
        <li>{this.renderLocationItem(position)}</li>
      </If>
    );
    this.ref = React.createRef();
    return (
      <DragWrapper ref={this.ref}>
        <div
          className={panelClassName}
          aria-hidden={!viewState.featureInfoPanelIsVisible}
        >
          {!this.props.printView && (
            <div className={Styles.header}>
              <div
                className={classNames("drag-handle", Styles.btnPanelHeading)}
              >
                <span>Feature Information</span>
                <button
                  type="button"
                  onClick={this.toggleCollapsed}
                  className={Styles.btnToggleFeature}
                >
                  {this.props.viewState.featureInfoPanelIsCollapsed ? (
                    <Icon glyph={Icon.GLYPHS.closed} />
                  ) : (
                    <Icon glyph={Icon.GLYPHS.opened} />
                  )}
                </button>
              </div>
              <button
                type="button"
                onClick={this.close}
                className={Styles.btnCloseFeature}
                title="Close data panel"
              >
                <Icon glyph={Icon.GLYPHS.close} />
              </button>
            </div>
          )}
          <ul className={Styles.body}>
            {this.props.printView && locationElements}
            <Choose>
              <When
                condition={
                  viewState.featureInfoPanelIsCollapsed ||
                  !viewState.featureInfoPanelIsVisible
                }
              />
              <When
                condition={
                  defined(terria.pickedFeatures) &&
                  terria.pickedFeatures.isLoading
                }
              >
                <li>
                  <Loader />
                </li>
              </When>
              <When
                condition={
                  !featureInfoCatalogItems ||
                  featureInfoCatalogItems.length === 0
                }
              >
                <li className={Styles.noResults}>
                  {this.getMessageForNoResults()}
                </li>
              </When>
              <Otherwise>{featureInfoCatalogItems}</Otherwise>
            </Choose>
            {!this.props.printView && locationElements}
            {filterableCatalogItems.map(pair => (
              <button
                key={pair.catalogItem.id}
                type="button"
                onClick={this.filterIntervalsByFeature.bind(
                  this,
                  pair.catalogItem,
                  pair.feature
                )}
                className={Styles.satelliteSuggestionBtn}
              >
                Show {pair.catalogItem.name} at this location
              </button>
            ))}
          </ul>
        </div>
      </DragWrapper>
    );
  }
});

/**
 * Returns an object of {catalogItems, featureCatalogItemPairs}.
 */
function getFeaturesGroupedByCatalogItems(terria) {
  if (!defined(terria.pickedFeatures)) {
    return { catalogItems: [], featureCatalogItemPairs: [] };
  }
  const features = terria.pickedFeatures.features;
  const featureCatalogItemPairs = []; // Will contain objects of {feature, catalogItem}.
  const catalogItems = []; // Will contain a list of all unique catalog items.

  features.forEach(feature => {
    // Why was this here? Surely changing the feature objects is not a good side-effect?
    // if (!defined(feature.position)) {
    //     feature.position = terria.pickedFeatures.pickPosition;
    // }
    const catalogItem = determineCatalogItem(terria.nowViewing, feature);
    featureCatalogItemPairs.push({
      catalogItem: catalogItem,
      feature: feature
    });
    if (catalogItems.indexOf(catalogItem) === -1) {
      // Note this works for undefined too.
      catalogItems.push(catalogItem);
    }
  });

  return { catalogItems, featureCatalogItemPairs };
}

/**
 * Figures out what the catalog item for a feature is.
 *
 * @param nowViewing {@link NowViewing} to look in the items for.
 * @param feature Feature to match
 * @returns {CatalogItem}
 */
function determineCatalogItem(nowViewing, feature) {
  if (!defined(nowViewing)) {
    // So that specs do not need to define a nowViewing.
    return undefined;
  }

  if (feature._catalogItem) {
    return feature._catalogItem;
  }

  // "Data sources" (eg. czml, geojson, kml, csv) have an entity collection defined on the entity
  // (and therefore the feature).
  // Then match up the data source on the feature with a now-viewing item's data source.
  //
  // Gpx, Ogr, WebFeatureServiceCatalogItem, ArcGisFeatureServerCatalogItem, WebProcessingServiceCatalogItem
  // all have a this._geoJsonItem, which we also need to check.
  let result;
  let i;
  let item;
  if (
    defined(feature.entityCollection) &&
    defined(feature.entityCollection.owner)
  ) {
    const dataSource = feature.entityCollection.owner;

    if (dataSource.name === LOCATION_MARKER_DATA_SOURCE_NAME) {
      return {
        name: "Location Marker"
      };
    }

    for (i = nowViewing.items.length - 1; i >= 0; i--) {
      item = nowViewing.items[i];
      if (item.dataSource === dataSource) {
        result = item;
        break;
      }
    }
    return result;
  }

  // If there is no data source, but there is an imagery layer (eg. ArcGIS),
  // we can match up the imagery layer on the feature with a now-viewing item.
  if (defined(feature.imageryLayer)) {
    const imageryLayer = feature.imageryLayer;
    for (i = nowViewing.items.length - 1; i >= 0; i--) {
      if (nowViewing.items[i].imageryLayer === imageryLayer) {
        result = nowViewing.items[i];
        break;
      }
    }
    return result;
  }
}

/**
 * Determines whether the passed feature has properties or a description.
 */
function featureHasInfo(feature) {
  return defined(feature.properties) || defined(feature.description);
}

module.exports = FeatureInfoPanel;<|MERGE_RESOLUTION|>--- conflicted
+++ resolved
@@ -114,56 +114,6 @@
             printView={this.props.printView}
           />
         );
-<<<<<<< HEAD
-    },
-
-    render() {
-        const terria = this.props.terria;
-        const viewState = this.props.viewState;
-
-        const {catalogItems, featureCatalogItemPairs} = getFeaturesGroupedByCatalogItems(this.props.terria);
-        const featureInfoCatalogItems = this.renderFeatureInfoCatalogItems(catalogItems, featureCatalogItemPairs);
-        const panelClassName = classNames(Styles.panel, {
-            [Styles.isCollapsed]: viewState.featureInfoPanelIsCollapsed,
-            [Styles.isVisible]: viewState.featureInfoPanelIsVisible,
-            [Styles.isOpaque]: viewState.explorerPanelIsVisible
-        });
-
-        const filterableCatalogItems = catalogItems
-            .filter(catalogItem => defined(catalogItem) && catalogItem.canFilterIntervalsByFeature)
-            .map(catalogItem => {
-                const features = featureCatalogItemPairs.filter(pair => pair.catalogItem === catalogItem);
-                return {
-                    catalogItem: catalogItem,
-                    feature: defined(features[0]) ? features[0].feature : undefined
-                };
-            })
-            .filter(pair => defined(pair.feature));
-
-        let position;
-        if (defined(terria.selectedFeature) && defined(terria.selectedFeature.position)) {
-            // If the clock is avaliable then use it, otherwise don't.
-            let clock;
-            if (defined(terria.clock)) {
-                clock = terria.clock.currentTime;
-            }
-
-            // If there is a selected feature then use the feature location.
-            position = terria.selectedFeature.position.getValue(clock);
-
-            // If position is invalid then don't use it.
-            // This seems to be fixing the symptom rather then the cause, but don't know what is the true cause this ATM.
-            if (isNaN(position.x) || isNaN(position.y) || isNaN(position.z)) {
-                position = undefined;
-            }
-        }
-        if (!defined(position)) {
-            // Otherwise use the location picked.
-            if (defined(terria.pickedFeatures) && defined(terria.pickedFeatures.pickPosition)) {
-                position = terria.pickedFeatures.pickPosition;
-            }
-        }
-=======
       });
   },
 
@@ -214,7 +164,6 @@
       }
     });
   },
->>>>>>> 1b40857d
 
   pinClicked(longitude, latitude) {
     if (!markerVisible(this.props.terria)) {
@@ -297,7 +246,8 @@
     );
     const panelClassName = classNames(Styles.panel, {
       [Styles.isCollapsed]: viewState.featureInfoPanelIsCollapsed,
-      [Styles.isVisible]: viewState.featureInfoPanelIsVisible
+      [Styles.isVisible]: viewState.featureInfoPanelIsVisible,
+      [Styles.isOpaque]: viewState.explorerPanelIsVisible
     });
 
     const filterableCatalogItems = catalogItems
