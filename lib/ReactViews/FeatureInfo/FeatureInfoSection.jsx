--- conflicted
+++ resolved
@@ -292,15 +292,9 @@
         setCurrentFeatureValues(changedFeature, clock);
     });
     if (featureInfoSection.isFeatureTimeVarying(feature)) {
-<<<<<<< HEAD
-        if (defined(featureInfoSection.props.clock) && defined(featureInfoSection.props.clock.definitionChanged)) {
+        if (defined(clock) && defined(clock.definitionChanged)) {
             featureInfoSection.setState({
-                removeClockSubscription: featureInfoSection.props.clock.definitionChanged.addEventListener(function(clock) {
-=======
-        if (defined(clock) && defined(clock.onTick)) {
-            featureInfoSection.setState({
-                removeClockSubscription: clock.onTick.addEventListener(function(clock) {
->>>>>>> 503f3258
+                removeClockSubscription: clock.definitionChanged.addEventListener(function(clock) {
                     setCurrentFeatureValues(feature, clock);
                 })
             });
