--- conflicted
+++ resolved
@@ -5,15 +5,9 @@
 
 import FeatureDetection from "terriajs-cesium/Source/Core/FeatureDetection";
 
-<<<<<<< HEAD
-import DataUri from '../../Core/DataUri';
-import Dropdown from '../Generic/Dropdown';
-import Icon from '../Icon';
-=======
 import DataUri from "../../Core/DataUri";
 import Dropdown from "../Generic/Dropdown";
-import Icon from "../Icon.jsx";
->>>>>>> 1b40857d
+import Icon from "../Icon";
 
 import Styles from "./feature-info-download.scss";
 
