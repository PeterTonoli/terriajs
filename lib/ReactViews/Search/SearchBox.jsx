<<<<<<< HEAD
import React from 'react';
import PropTypes from 'prop-types';
import createReactClass from 'create-react-class';
import debounce from 'lodash.debounce';
import Icon from "../Icon";
=======
import React from "react";
import PropTypes from "prop-types";
import createReactClass from "create-react-class";
import debounce from "lodash.debounce";
import Icon from "../Icon.jsx";
>>>>>>> 1b40857d

import Styles from "./search-box.scss";

const DEBOUNCE_INTERVAL = 2000;

/**
 * Simple dumb search box component that leaves the actual execution of searches to the component that renders it. Note
 * that just like an input, this calls onSearchTextChanged when the value is changed, and expects that its parent
 * component will listen for this and update searchText with the new value.
 */
export default createReactClass({
  displayName: "SearchBox",
  propTypes: {
    /** Called when the search changes, after a debounce of {@link DEBOUNCE_INTERVAL} ms */
    onSearchTextChanged: PropTypes.func.isRequired,
    /** Called when an actual search is triggered, either by clicking the button or pressing Enter */
    onDoSearch: PropTypes.func.isRequired,
    /** The search text to display in the search box */
    searchText: PropTypes.string.isRequired,
    /** Called when the search box receives focus */
    onFocus: PropTypes.func,

    placeholder: PropTypes.string,
    onClear: PropTypes.func,
    alwaysShowClear: PropTypes.bool,
    autoFocus: PropTypes.bool
  },

  getDefaultProps() {
    return {
      placeholder: "Search",
      alwaysShowClear: false,
      autoFocus: false
    };
  },

  /* eslint-disable-next-line camelcase */
  UNSAFE_componentWillMount() {
    this.searchWithDebounce = debounce(this.search, DEBOUNCE_INTERVAL);
  },

  componentWillUnmount() {
    this.removeDebounce();
  },

  hasValue() {
    return this.props.searchText.length > 0;
  },

  search() {
    this.removeDebounce();
    this.props.onDoSearch();
  },

  removeDebounce() {
    this.searchWithDebounce.cancel();
  },

  handleChange(event) {
    const value = event.target.value;
    this.props.onSearchTextChanged(value);
    this.searchWithDebounce();
  },

  clearSearch() {
    this.props.onSearchTextChanged("");
    this.search();

    if (this.props.onClear) {
      this.props.onClear();
    }
  },

  onKeyDown(event) {
    if (event.keyCode === 13) {
      this.search();
    }
  },

  render() {
    const clearButton = (
      <button
        type="button"
        className={Styles.searchClear}
        onClick={this.clearSearch}
      >
        <Icon glyph={Icon.GLYPHS.close} />
      </button>
    );

    return (
      <form
        className={Styles.searchData}
        autoComplete="off"
        onSubmit={event => event.preventDefault()}
      >
        <label htmlFor="search" className={Styles.formLabel}>
          <Icon glyph={Icon.GLYPHS.search} />
        </label>
        <input
          id="search"
          type="text"
          name="search"
          value={this.props.searchText}
          onChange={this.handleChange}
          onFocus={this.props.onFocus}
          onKeyDown={this.onKeyDown}
          className={Styles.searchField}
          placeholder={this.props.placeholder}
          autoComplete="off"
          autoFocus={this.props.autoFocus}
        />
        {(this.props.alwaysShowClear || this.hasValue()) && clearButton}
      </form>
    );
  }
});<|MERGE_RESOLUTION|>--- conflicted
+++ resolved
@@ -1,16 +1,8 @@
-<<<<<<< HEAD
-import React from 'react';
-import PropTypes from 'prop-types';
-import createReactClass from 'create-react-class';
-import debounce from 'lodash.debounce';
-import Icon from "../Icon";
-=======
 import React from "react";
 import PropTypes from "prop-types";
 import createReactClass from "create-react-class";
 import debounce from "lodash.debounce";
-import Icon from "../Icon.jsx";
->>>>>>> 1b40857d
+import Icon from "../Icon";
 
 import Styles from "./search-box.scss";
 
