@import '~terriajs-variables';
@import '../../Sass/common/mixins';

.workbench {}

.remove-button {
  composes: btn from '../../Sass/common/_buttons.scss';
  composes: btn from '../badge-bar.scss';
  display: inline-block;
  padding-right: 5px;
}

.icon-remove {
<<<<<<< HEAD
=======
  composes: icon from '../../Sass/common/_icons.scss';
  composes: icon-remove from '../../Sass/common/_icons.scss';
>>>>>>> 1a16183f
  display: inline-block;
}<|MERGE_RESOLUTION|>--- conflicted
+++ resolved
@@ -11,10 +11,5 @@
 }
 
 .icon-remove {
-<<<<<<< HEAD
-=======
-  composes: icon from '../../Sass/common/_icons.scss';
-  composes: icon-remove from '../../Sass/common/_icons.scss';
->>>>>>> 1a16183f
   display: inline-block;
 }