@import '~terriajs-variables';
@import '../../Sass/common/mixins';
// Save 1px for drop zone
$workbench-margin: $padding-small - 1px;

.workbench-item {
  @include greybox();
  color: #fff;
  font-family: $font-pop;
  margin: $workbench-margin/2 0;
  @media print{
    color: #000;
  }

  &.is-dragging {
    opacity: 0.5;

    .workbench__header {
      display: none !important;
    }

    .inner {
      display: none !important;
    }
  }

  .is-open {
    @media screen and (min-width: $sm) {
      .btn--toggle {
        padding-left: 8px;
      }
    }
  }
}

.inner {
  composes: clearfix from '../../Sass/common/_base.scss';
  padding: $padding;
  border-top: 1px solid $border-color;
}

.header {
  composes: list-reset from '../../Sass/common/_base.scss';

  width: 100%;
}

.header-clearfix {
  composes: clearfix from '../../Sass/common/_base.scss';
}

.btn {
  composes: btn from '../../Sass/common/_buttons.scss';
}

.visibilityColumn {
  composes: col from  '../../Sass/common/_base.scss';
  composes: col-1 from  '../../Sass/common/_base.scss';
}

.btn-visibility {
  composes: btn;
  font-size: $font-size-small;
}

<<<<<<< HEAD
=======
.btn-visibility--visible {
  composes: btn--checkbox-on from '../../Sass/common/_buttons.scss';
}

.btn-visibility--invisible {
  composes: btn--checkbox-off from '../../Sass/common/_buttons.scss';
}
>>>>>>> 1a16183f

.nameColumn {
  composes: col from  '../../Sass/common/_base.scss';
  composes: col-10 from  '../../Sass/common/_base.scss';
}

.toggleColumn {
  composes: col from  '../../Sass/common/_base.scss';
  composes: col-1 from  '../../Sass/common/_base.scss';
}

<<<<<<< HEAD
=======
.btn--toggle {
  composes: btn;
  composes: btn--toggle from '../../Sass/common/_buttons.scss';
  text-align: center;
}

.btn--toggle--is-open {
  composes: is-open from  '../../Sass/common/_buttons.scss';
}

>>>>>>> 1a16183f
.icon {
  composes: icon from '../../Sass/common/_icons.scss';
}

.icon-line-chart {
  float: left;
  font-size: 140%;
  margin-right: 5px;
  color: #CCC;
}<|MERGE_RESOLUTION|>--- conflicted
+++ resolved
@@ -63,16 +63,6 @@
   font-size: $font-size-small;
 }
 
-<<<<<<< HEAD
-=======
-.btn-visibility--visible {
-  composes: btn--checkbox-on from '../../Sass/common/_buttons.scss';
-}
-
-.btn-visibility--invisible {
-  composes: btn--checkbox-off from '../../Sass/common/_buttons.scss';
-}
->>>>>>> 1a16183f
 
 .nameColumn {
   composes: col from  '../../Sass/common/_base.scss';
@@ -84,19 +74,6 @@
   composes: col-1 from  '../../Sass/common/_base.scss';
 }
 
-<<<<<<< HEAD
-=======
-.btn--toggle {
-  composes: btn;
-  composes: btn--toggle from '../../Sass/common/_buttons.scss';
-  text-align: center;
-}
-
-.btn--toggle--is-open {
-  composes: is-open from  '../../Sass/common/_buttons.scss';
-}
-
->>>>>>> 1a16183f
 .icon {
   composes: icon from '../../Sass/common/_icons.scss';
 }
