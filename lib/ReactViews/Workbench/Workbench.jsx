--- conflicted
+++ resolved
@@ -1,83 +1,49 @@
-<<<<<<< HEAD
-import BadgeBar from '../BadgeBar';
+import BadgeBar from "../BadgeBar";
 import Icon from "../Icon";
-import React from 'react';
-import createReactClass from 'create-react-class';
-import PropTypes from 'prop-types';
-import WorkbenchList from './WorkbenchList';
-import { observer } from 'mobx-react';
-=======
-import BadgeBar from "../BadgeBar.jsx";
-import Icon from "../Icon.jsx";
-import ObserveModelMixin from "../ObserveModelMixin";
 import React from "react";
 import createReactClass from "create-react-class";
 import PropTypes from "prop-types";
-import WorkbenchList from "./WorkbenchList.jsx";
->>>>>>> 1b40857d
+import WorkbenchList from "./WorkbenchList";
+import { observer } from "mobx-react";
 
 import Styles from "./workbench.scss";
 
-<<<<<<< HEAD
-const Workbench = observer(createReactClass({
-    displayName: 'Workbench',
-=======
-const Workbench = createReactClass({
-  displayName: "Workbench",
-  mixins: [ObserveModelMixin],
->>>>>>> 1b40857d
+const Workbench = observer(
+  createReactClass({
+    displayName: "Workbench",
 
-  propTypes: {
-    terria: PropTypes.object.isRequired,
-    viewState: PropTypes.object.isRequired
-  },
+    propTypes: {
+      terria: PropTypes.object.isRequired,
+      viewState: PropTypes.object.isRequired
+    },
 
-<<<<<<< HEAD
     removeAll() {
-        this.props.terria.workbench.removeAll();
+      this.props.terria.workbench.removeAll();
     },
 
     render() {
-        return (
-            <div className={Styles.workbench}>
-                <BadgeBar label="Data Sets" badge={this.props.terria.workbench.items.length}>
-                    <button type='button' onClick={this.removeAll} className={Styles.removeButton}>
-                        Remove All <Icon glyph={Icon.GLYPHS.remove}/>
-                    </button>
-                </BadgeBar>
-                <WorkbenchList viewState={this.props.viewState} terria={this.props.terria}/>
-            </div>
-        );
-    },
-}));
-=======
-  removeAll() {
-    this.props.terria.nowViewing.removeAll();
-  },
-
-  render() {
-    return (
-      <div className={Styles.workbench}>
-        <BadgeBar
-          label="Data Sets"
-          badge={this.props.terria.nowViewing.items.length}
-        >
-          <button
-            type="button"
-            onClick={this.removeAll}
-            className={Styles.removeButton}
+      return (
+        <div className={Styles.workbench}>
+          <BadgeBar
+            label="Data Sets"
+            badge={this.props.terria.workbench.items.length}
           >
-            Remove All <Icon glyph={Icon.GLYPHS.remove} />
-          </button>
-        </BadgeBar>
-        <WorkbenchList
-          viewState={this.props.viewState}
-          terria={this.props.terria}
-        />
-      </div>
-    );
-  }
-});
->>>>>>> 1b40857d
+            <button
+              type="button"
+              onClick={this.removeAll}
+              className={Styles.removeButton}
+            >
+              Remove All <Icon glyph={Icon.GLYPHS.remove} />
+            </button>
+          </BadgeBar>
+          <WorkbenchList
+            viewState={this.props.viewState}
+            terria={this.props.terria}
+          />
+        </div>
+      );
+    }
+  })
+);
 
 export default Workbench;