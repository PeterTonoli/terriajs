<<<<<<< HEAD
'use strict';
import Cartographic from 'terriajs-cesium/Source/Core/Cartographic';
import defined from 'terriajs-cesium/Source/Core/defined';
import Ellipsoid from 'terriajs-cesium/Source/Core/Ellipsoid';
import Icon from "../../Icon";
import ObserveModelMixin from '../../ObserveModelMixin';
import PickedFeatures from '../../../Map/PickedFeatures';
import React from 'react';
import createReactClass from 'create-react-class';
import PropTypes from 'prop-types';
import Rectangle from 'terriajs-cesium/Source/Core/Rectangle';
import when from 'terriajs-cesium/Source/ThirdParty/when';
import classNames from 'classnames';
import Styles from './viewing-controls.scss';
=======
"use strict";
import Cartographic from "terriajs-cesium/Source/Core/Cartographic";
import defined from "terriajs-cesium/Source/Core/defined";
import Ellipsoid from "terriajs-cesium/Source/Core/Ellipsoid";
import Icon from "../../Icon.jsx";
import ObserveModelMixin from "../../ObserveModelMixin";
import PickedFeatures from "../../../Map/PickedFeatures";
import React from "react";
import createReactClass from "create-react-class";
import PropTypes from "prop-types";
import Rectangle from "terriajs-cesium/Source/Core/Rectangle";
import when from "terriajs-cesium/Source/ThirdParty/when";
import classNames from "classnames";
import Styles from "./viewing-controls.scss";
>>>>>>> 1b40857d

import createCatalogMemberFromType from "../../../Models/createCatalogMemberFromType";
import addUserCatalogMember from "../../../Models/addUserCatalogMember";
import ImagerySplitDirection from "terriajs-cesium/Source/Scene/ImagerySplitDirection";

const ViewingControls = createReactClass({
  displayName: "ViewingControls",
  mixins: [ObserveModelMixin],

  propTypes: {
    item: PropTypes.object.isRequired,
    viewState: PropTypes.object.isRequired
  },

<<<<<<< HEAD
    removeFromMap() {
        const workbench = this.props.viewState.terria.workbench;
        workbench.remove(this.props.item);
    },

    zoomTo() {
        const viewer = this.props.viewState.terria.currentViewer;
        viewer.zoomTo(this.props.item);
    },
=======
  removeFromMap() {
    this.props.item.isEnabled = false;
  },

  zoomTo() {
    this.props.item.zoomToAndUseClock();
  },
>>>>>>> 1b40857d

  openFeature() {
    const item = this.props.item;
    const pickedFeatures = new PickedFeatures();
    pickedFeatures.features.push(item.tableStructure.sourceFeature);
    pickedFeatures.allFeaturesAvailablePromise = when();
    pickedFeatures.isLoading = false;
    const xyzPosition = item.tableStructure.sourceFeature.position.getValue(
      item.terria.clock.currentTime
    );
    const ellipsoid = Ellipsoid.WGS84;
    // Code replicated from GazetteerSearchProviderViewModel.
    const bboxRadians = 0.1; // GazetterSearchProviderViewModel uses 0.2 degrees ~ 0.0035 radians. 1 degree ~ 110km. 0.1 radian ~ 700km.

    const latLonPosition = Cartographic.fromCartesian(xyzPosition, ellipsoid);
    const south = latLonPosition.latitude + bboxRadians / 2;
    const west = latLonPosition.longitude - bboxRadians / 2;
    const north = latLonPosition.latitude - bboxRadians / 2;
    const east = latLonPosition.longitude + bboxRadians / 2;
    const rectangle = new Rectangle(west, south, east, north);
    const flightDurationSeconds = 1;
    // TODO: This is bad. How can we do it better?
    setTimeout(function() {
      item.terria.pickedFeatures = pickedFeatures;
      item.terria.currentViewer.zoomTo(rectangle, flightDurationSeconds);
    }, 50);
  },

  splitItem() {
    const item = this.props.item;
    item.splitDirection = ImagerySplitDirection.RIGHT;
    const serializedItem = item.serializeToJson();
    serializedItem.name = serializedItem.name + " (copy)";
    serializedItem.splitDirection = ImagerySplitDirection.LEFT;
    delete serializedItem.id;

    const newItem = createCatalogMemberFromType(item.type, item.terria);
    newItem.updateFromJson(serializedItem);

    if (newItem.useOwnClock === false) {
      newItem.useOwnClock = true;
    }

    // newItem is added to terria.nowViewing automatically by the "isEnabled" observable on CatalogItem (see isEnabledChanged).
    // However, nothing adds it to terria.catalog automatically, which is required so the new item can be shared.
    addUserCatalogMember(item.terria, newItem, { open: false, zoomTo: false });

    item.terria.showSplitter = true;
  },

<<<<<<< HEAD
    previewItem() {
        let item = this.props.item;
        // If this is a chartable item opened from another catalog item, get the info of the original item.
        if (defined(item.sourceCatalogItem)) {
            item = item.sourceCatalogItem;
        }
        // Open up all the parents (doesn't matter that this sets it to enabled as well because it already is).
        (this.props.item.ancestors || []).forEach(group => {group.topStratum.isOpen = true;});
        this.props.viewState.viewCatalogMember(item);
        this.props.viewState.switchMobileView(this.props.viewState.mobileViewOptions.preview);
    },
=======
  previewItem() {
    let item = this.props.item;
    // If this is a chartable item opened from another catalog item, get the info of the original item.
    if (defined(item.sourceCatalogItem)) {
      item = item.sourceCatalogItem;
    }
    // Open up all the parents (doesn't matter that this sets it to enabled as well because it already is).
    item.enableWithParents();
    this.props.viewState.viewCatalogMember(item);
    this.props.viewState.switchMobileView(
      this.props.viewState.mobileViewOptions.preview
    );
  },
>>>>>>> 1b40857d

  exportData() {
    const item = this.props.item;
    item.exportData();
  },

  render() {
    const item = this.props.item;
    const canZoom =
      item.canZoomTo ||
      (item.tableStructure && item.tableStructure.sourceFeature);
    const canSplit =
      !item.terria.configParameters.disableSplitter &&
      item.supportsSplitting &&
      defined(item.splitDirection) &&
      item.terria.currentViewer.canShowSplitter;
    const classList = {
      [Styles.noZoom]: !canZoom,
      [Styles.noSplit]: !canSplit,
      [Styles.noInfo]: !item.showsInfo
    };
    return (
      <ul className={Styles.control}>
        <If condition={item.canZoomTo}>
          <li className={classNames(Styles.zoom, classList)}>
            <button
              type="button"
              onClick={this.zoomTo}
              title="Zoom to extent"
              className={Styles.btn}
            >
              Zoom To Extent
            </button>
          </li>
          <span className={Styles.separator} />
        </If>
        <If
          condition={item.tableStructure && item.tableStructure.sourceFeature}
        >
          <li className={classNames(Styles.zoom, classList)}>
            <button
              type="button"
              onClick={this.openFeature}
              title="Zoom to data"
              className={Styles.btn}
            >
              Zoom To
            </button>
          </li>
          <span className={Styles.separator} />
        </If>
        <If condition={item.showsInfo}>
          <li className={classNames(Styles.info, classList)}>
            <button
              type="button"
              onClick={this.previewItem}
              className={Styles.btn}
              title="info"
            >
              About This Data
            </button>
          </li>
          <span className={Styles.separator} />
        </If>
        <If condition={canSplit}>
          <li className={classNames(Styles.split, classList)}>
            <button
              type="button"
              onClick={this.splitItem}
              title="Duplicate and show splitter"
              className={Styles.btn}
            >
              Split
            </button>
          </li>
          <span className={Styles.separator} />
        </If>
        <If condition={defined(item.linkedWcsUrl)}>
          <li className={classNames(Styles.info, classList)}>
            <button
              type="button"
              onClick={this.exportData}
              className={Styles.btn}
              title="Export map data"
            >
              Export
            </button>
          </li>
          <span className={Styles.separator} />
        </If>
        <li className={classNames(Styles.remove, classList)}>
          <button
            type="button"
            onClick={this.removeFromMap}
            title="Remove this data"
            className={Styles.btn}
          >
            Remove <Icon glyph={Icon.GLYPHS.remove} />
          </button>
        </li>
      </ul>
    );
  }
});
module.exports = ViewingControls;<|MERGE_RESOLUTION|>--- conflicted
+++ resolved
@@ -1,24 +1,8 @@
-<<<<<<< HEAD
-'use strict';
-import Cartographic from 'terriajs-cesium/Source/Core/Cartographic';
-import defined from 'terriajs-cesium/Source/Core/defined';
-import Ellipsoid from 'terriajs-cesium/Source/Core/Ellipsoid';
-import Icon from "../../Icon";
-import ObserveModelMixin from '../../ObserveModelMixin';
-import PickedFeatures from '../../../Map/PickedFeatures';
-import React from 'react';
-import createReactClass from 'create-react-class';
-import PropTypes from 'prop-types';
-import Rectangle from 'terriajs-cesium/Source/Core/Rectangle';
-import when from 'terriajs-cesium/Source/ThirdParty/when';
-import classNames from 'classnames';
-import Styles from './viewing-controls.scss';
-=======
 "use strict";
 import Cartographic from "terriajs-cesium/Source/Core/Cartographic";
 import defined from "terriajs-cesium/Source/Core/defined";
 import Ellipsoid from "terriajs-cesium/Source/Core/Ellipsoid";
-import Icon from "../../Icon.jsx";
+import Icon from "../../Icon";
 import ObserveModelMixin from "../../ObserveModelMixin";
 import PickedFeatures from "../../../Map/PickedFeatures";
 import React from "react";
@@ -28,7 +12,6 @@
 import when from "terriajs-cesium/Source/ThirdParty/when";
 import classNames from "classnames";
 import Styles from "./viewing-controls.scss";
->>>>>>> 1b40857d
 
 import createCatalogMemberFromType from "../../../Models/createCatalogMemberFromType";
 import addUserCatalogMember from "../../../Models/addUserCatalogMember";
@@ -43,25 +26,15 @@
     viewState: PropTypes.object.isRequired
   },
 
-<<<<<<< HEAD
-    removeFromMap() {
-        const workbench = this.props.viewState.terria.workbench;
-        workbench.remove(this.props.item);
-    },
-
-    zoomTo() {
-        const viewer = this.props.viewState.terria.currentViewer;
-        viewer.zoomTo(this.props.item);
-    },
-=======
   removeFromMap() {
-    this.props.item.isEnabled = false;
+    const workbench = this.props.viewState.terria.workbench;
+    workbench.remove(this.props.item);
   },
 
   zoomTo() {
-    this.props.item.zoomToAndUseClock();
-  },
->>>>>>> 1b40857d
+    const viewer = this.props.viewState.terria.currentViewer;
+    viewer.zoomTo(this.props.item);
+  },
 
   openFeature() {
     const item = this.props.item;
@@ -112,19 +85,6 @@
     item.terria.showSplitter = true;
   },
 
-<<<<<<< HEAD
-    previewItem() {
-        let item = this.props.item;
-        // If this is a chartable item opened from another catalog item, get the info of the original item.
-        if (defined(item.sourceCatalogItem)) {
-            item = item.sourceCatalogItem;
-        }
-        // Open up all the parents (doesn't matter that this sets it to enabled as well because it already is).
-        (this.props.item.ancestors || []).forEach(group => {group.topStratum.isOpen = true;});
-        this.props.viewState.viewCatalogMember(item);
-        this.props.viewState.switchMobileView(this.props.viewState.mobileViewOptions.preview);
-    },
-=======
   previewItem() {
     let item = this.props.item;
     // If this is a chartable item opened from another catalog item, get the info of the original item.
@@ -132,13 +92,14 @@
       item = item.sourceCatalogItem;
     }
     // Open up all the parents (doesn't matter that this sets it to enabled as well because it already is).
-    item.enableWithParents();
+    (this.props.item.ancestors || []).forEach(group => {
+      group.topStratum.isOpen = true;
+    });
     this.props.viewState.viewCatalogMember(item);
     this.props.viewState.switchMobileView(
       this.props.viewState.mobileViewOptions.preview
     );
   },
->>>>>>> 1b40857d
 
   exportData() {
     const item = this.props.item;
