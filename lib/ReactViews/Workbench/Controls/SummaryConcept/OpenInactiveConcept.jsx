--- conflicted
+++ resolved
@@ -1,24 +1,13 @@
 "use strict";
 
-<<<<<<< HEAD
-import classNames from 'classnames';
-import Concept from '../Concept';
-import Icon from '../../../Icon';
-import ObserveModelMixin from '../../../ObserveModelMixin';
-import React from 'react';
-import createReactClass from 'create-react-class';
-import PropTypes from 'prop-types';
-import Styles from './summary-concept.scss';
-=======
 import classNames from "classnames";
 import Concept from "../Concept";
-import Icon from "../../../Icon.jsx";
+import Icon from "../../../Icon";
 import ObserveModelMixin from "../../../ObserveModelMixin";
 import React from "react";
 import createReactClass from "create-react-class";
 import PropTypes from "prop-types";
 import Styles from "./summary-concept.scss";
->>>>>>> 1b40857d
 
 const NEW_TEXT = "New condition";
 
