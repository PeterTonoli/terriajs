"use strict";

import classNames from "classnames";
import React from "react";
import createReactClass from "create-react-class";
import PropTypes from "prop-types";
import { sortable } from "react-anything-sortable";

import defined from "terriajs-cesium/Source/Core/defined";

import ConceptViewer from "./Controls/ConceptViewer";
import CommonStrata from "../../Models/CommonStrata";
import DateTimeSelectorSection from "./Controls/DateTimeSelectorSection";
import SatelliteImageryTimeFilterSection from "./Controls/SatelliteImageryTimeFilterSection";
import DimensionSelectorSection from "./Controls/DimensionSelectorSection";
import DisplayAsPercentSection from "./Controls/DisplayAsPercentSection";
import getAncestors from "../../Models/getAncestors";
import LeftRightSection from "./Controls/LeftRightSection";
import Legend from "./Controls/Legend";
import OpacitySection from "./Controls/OpacitySection";
import ColorScaleRangeSection from "./Controls/ColorScaleRangeSection";
import ShortReport from "./Controls/ShortReport";
import StyleSelectorSection from "./Controls/StyleSelectorSection";
import ViewingControls from "./Controls/ViewingControls";
<<<<<<< HEAD
import { observer } from "mobx-react";
=======
import TimerSection from "./Controls/TimerSection";
>>>>>>> 266b2ed6

import Styles from "./workbench-item.scss";
import Icon from "../Icon";

const WorkbenchItem = observer(
  createReactClass({
    displayName: "WorkbenchItem",

    propTypes: {
      style: PropTypes.object,
      className: PropTypes.string,
      onMouseDown: PropTypes.func.isRequired,
      onTouchStart: PropTypes.func.isRequired,
      item: PropTypes.object.isRequired,
      viewState: PropTypes.object.isRequired,
      setWrapperState: PropTypes.func
    },

    toggleDisplay() {
      this.props.item.isLegendVisible = !this.props.item.isLegendVisible;
    },

    openModal() {
      this.props.setWrapperState({
        modalWindowIsOpen: true,
        activeTab: 1,
        previewed: this.props.item
      });
    },

    toggleVisibility() {
      this.props.item.getOrCreateStratum(CommonStrata.user).show = !this.props
        .item.show;
    },

    render() {
      const workbenchItem = this.props.item;
      return (
        <li
          style={this.props.style}
          className={classNames(this.props.className, Styles.workbenchItem, {
            [Styles.isOpen]: workbenchItem.isLegendVisible
          })}
        >
          <ul className={Styles.header}>
            <If condition={true || workbenchItem.supportsToggleShown}>
              <li className={Styles.visibilityColumn}>
                <button
                  type="button"
                  onClick={this.toggleVisibility}
                  title="Data show/hide"
                  className={Styles.btnVisibility}
                >
                  {workbenchItem.show ? (
                    <Icon glyph={Icon.GLYPHS.checkboxOn} />
                  ) : (
                    <Icon glyph={Icon.GLYPHS.checkboxOff} />
                  )}
                </button>
              </li>
            </If>
            <li className={Styles.nameColumn}>
              <div
                onMouseDown={this.props.onMouseDown}
                onTouchStart={this.props.onTouchStart}
                className={Styles.draggable}
                title={getAncestors(workbenchItem)
                  .map(member => member.nameInCatalog)
                  .concat(workbenchItem.nameInCatalog)
                  .join(" → ")}
              >
                <If condition={!workbenchItem.isMappable}>
                  <span className={Styles.iconLineChart}>
                    <Icon glyph={Icon.GLYPHS.lineChart} />
                  </span>
                </If>
                {workbenchItem.name}
              </div>
            </li>
            <li className={Styles.toggleColumn}>
              <button
                type="button"
                className={Styles.btnToggle}
                onClick={this.toggleDisplay}
              >
                {workbenchItem.isLegendVisible ? (
                  <Icon glyph={Icon.GLYPHS.opened} />
                ) : (
                  <Icon glyph={Icon.GLYPHS.closed} />
                )}
              </button>
            </li>
            <li className={Styles.headerClearfix} />
          </ul>

          <If condition={true || workbenchItem.isLegendVisible}>
            <div className={Styles.inner}>
              <ViewingControls
                item={workbenchItem}
                viewState={this.props.viewState}
              />
              <OpacitySection item={workbenchItem} />
              <LeftRightSection item={workbenchItem} />
              <If
                condition={
                  defined(workbenchItem.concepts) &&
                  workbenchItem.concepts.length > 0 &&
                  workbenchItem.displayChoicesBeforeLegend
                }
              >
                <ConceptViewer item={workbenchItem} />
              </If>
              <DimensionSelectorSection item={workbenchItem} />
              <DateTimeSelectorSection item={workbenchItem} />
              <SatelliteImageryTimeFilterSection item={workbenchItem} />
              <StyleSelectorSection item={workbenchItem} />
              <ColorScaleRangeSection
                item={workbenchItem}
                minValue={workbenchItem.colorScaleMinimum}
                maxValue={workbenchItem.colorScaleMaximum}
              />
              <DisplayAsPercentSection item={workbenchItem} />
              <Legend item={workbenchItem} />
              <If
                condition={
                  defined(workbenchItem.concepts) &&
                  workbenchItem.concepts.length > 0 &&
                  !workbenchItem.displayChoicesBeforeLegend
                }
              >
                <ConceptViewer item={workbenchItem} />
              </If>
              <If
                condition={
                  workbenchItem.shortReport ||
                  (workbenchItem.shortReportSections &&
                    workbenchItem.shortReportSections.length)
                }
              >
                <ShortReport item={workbenchItem} />
              </If>
            </div>
<<<<<<< HEAD
          </If>
        </li>
      );
    }
  })
);
=======
          </li>
          <li className={Styles.toggleColumn}>
            <button
              type="button"
              className={Styles.btnToggle}
              onClick={this.toggleDisplay}
            >
              {workbenchItem.isLegendVisible ? (
                <Icon glyph={Icon.GLYPHS.opened} />
              ) : (
                <Icon glyph={Icon.GLYPHS.closed} />
              )}
            </button>
          </li>
          <li className={Styles.headerClearfix} />
        </ul>

        <If condition={workbenchItem.isLegendVisible}>
          <div className={Styles.inner}>
            <ViewingControls
              item={workbenchItem}
              viewState={this.props.viewState}
            />
            <OpacitySection item={workbenchItem} />
            <LeftRightSection item={workbenchItem} />
            <TimerSection item={workbenchItem} />
            <If
              condition={
                defined(workbenchItem.concepts) &&
                workbenchItem.concepts.length > 0 &&
                workbenchItem.displayChoicesBeforeLegend
              }
            >
              <ConceptViewer item={workbenchItem} />
            </If>
            <DimensionSelectorSection item={workbenchItem} />
            <DateTimeSelectorSection item={workbenchItem} />
            <SatelliteImageryTimeFilterSection item={workbenchItem} />
            <StyleSelectorSection item={workbenchItem} />
            <ColorScaleRangeSection
              item={workbenchItem}
              minValue={workbenchItem.colorScaleMinimum}
              maxValue={workbenchItem.colorScaleMaximum}
            />
            <DisplayAsPercentSection item={workbenchItem} />
            <Legend item={workbenchItem} />
            <If
              condition={
                defined(workbenchItem.concepts) &&
                workbenchItem.concepts.length > 0 &&
                !workbenchItem.displayChoicesBeforeLegend
              }
            >
              <ConceptViewer item={workbenchItem} />
            </If>
            <If
              condition={
                workbenchItem.shortReport ||
                (workbenchItem.shortReportSections &&
                  workbenchItem.shortReportSections.length)
              }
            >
              <ShortReport item={workbenchItem} />
            </If>
          </div>
        </If>
      </li>
    );
  }
});
>>>>>>> 266b2ed6

module.exports = sortable(WorkbenchItem);<|MERGE_RESOLUTION|>--- conflicted
+++ resolved
@@ -22,11 +22,8 @@
 import ShortReport from "./Controls/ShortReport";
 import StyleSelectorSection from "./Controls/StyleSelectorSection";
 import ViewingControls from "./Controls/ViewingControls";
-<<<<<<< HEAD
 import { observer } from "mobx-react";
-=======
 import TimerSection from "./Controls/TimerSection";
->>>>>>> 266b2ed6
 
 import Styles from "./workbench-item.scss";
 import Icon from "../Icon";
@@ -130,6 +127,7 @@
               />
               <OpacitySection item={workbenchItem} />
               <LeftRightSection item={workbenchItem} />
+              <TimerSection item={workbenchItem} />
               <If
                 condition={
                   defined(workbenchItem.concepts) &&
@@ -169,84 +167,11 @@
                 <ShortReport item={workbenchItem} />
               </If>
             </div>
-<<<<<<< HEAD
           </If>
         </li>
       );
     }
   })
 );
-=======
-          </li>
-          <li className={Styles.toggleColumn}>
-            <button
-              type="button"
-              className={Styles.btnToggle}
-              onClick={this.toggleDisplay}
-            >
-              {workbenchItem.isLegendVisible ? (
-                <Icon glyph={Icon.GLYPHS.opened} />
-              ) : (
-                <Icon glyph={Icon.GLYPHS.closed} />
-              )}
-            </button>
-          </li>
-          <li className={Styles.headerClearfix} />
-        </ul>
-
-        <If condition={workbenchItem.isLegendVisible}>
-          <div className={Styles.inner}>
-            <ViewingControls
-              item={workbenchItem}
-              viewState={this.props.viewState}
-            />
-            <OpacitySection item={workbenchItem} />
-            <LeftRightSection item={workbenchItem} />
-            <TimerSection item={workbenchItem} />
-            <If
-              condition={
-                defined(workbenchItem.concepts) &&
-                workbenchItem.concepts.length > 0 &&
-                workbenchItem.displayChoicesBeforeLegend
-              }
-            >
-              <ConceptViewer item={workbenchItem} />
-            </If>
-            <DimensionSelectorSection item={workbenchItem} />
-            <DateTimeSelectorSection item={workbenchItem} />
-            <SatelliteImageryTimeFilterSection item={workbenchItem} />
-            <StyleSelectorSection item={workbenchItem} />
-            <ColorScaleRangeSection
-              item={workbenchItem}
-              minValue={workbenchItem.colorScaleMinimum}
-              maxValue={workbenchItem.colorScaleMaximum}
-            />
-            <DisplayAsPercentSection item={workbenchItem} />
-            <Legend item={workbenchItem} />
-            <If
-              condition={
-                defined(workbenchItem.concepts) &&
-                workbenchItem.concepts.length > 0 &&
-                !workbenchItem.displayChoicesBeforeLegend
-              }
-            >
-              <ConceptViewer item={workbenchItem} />
-            </If>
-            <If
-              condition={
-                workbenchItem.shortReport ||
-                (workbenchItem.shortReportSections &&
-                  workbenchItem.shortReportSections.length)
-              }
-            >
-              <ShortReport item={workbenchItem} />
-            </If>
-          </div>
-        </If>
-      </li>
-    );
-  }
-});
->>>>>>> 266b2ed6
 
 module.exports = sortable(WorkbenchItem);