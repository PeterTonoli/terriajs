--- conflicted
+++ resolved
@@ -1,38 +1,20 @@
-<<<<<<< HEAD
-import React from 'react';
-import createReactClass from 'create-react-class';
-import PropTypes from 'prop-types';
-import Icon from '../../../Icon.jsx';
-import createCatalogItemFromFileOrUrl from '../../../../Models/createCatalogItemFromFileOrUrl';
-import upsertModelFromJson from '../../../../Models/upsertModelFromJson';
-import addUserCatalogMember from '../../../../Models/addUserCatalogMember';
-import CatalogMemberFactory from '../../../../Models/CatalogMemberFactory';
-import CommonStrata from '../../../../Models/CommonStrata';
-import Dropdown from '../../../Generic/Dropdown';
-import FileInput from './FileInput';
-import getDataType from '../../../../Core/getDataType';
-import ObserveModelMixin from '../../../ObserveModelMixin';
-import Styles from './add-data.scss';
-import Loader from '../../../Loader';
-import TerriaError from '../../../../Core/TerriaError';
-import addUserFiles from '../../../../Models/addUserFiles';
-=======
 import React from "react";
 import createReactClass from "create-react-class";
 import PropTypes from "prop-types";
 import Icon from "../../../Icon.jsx";
+import createCatalogItemFromFileOrUrl from "../../../../Models/createCatalogItemFromFileOrUrl";
+import upsertModelFromJson from "../../../../Models/upsertModelFromJson";
 import addUserCatalogMember from "../../../../Models/addUserCatalogMember";
-import createCatalogItemFromFileOrUrl from "../../../../Models/createCatalogItemFromFileOrUrl";
-import createCatalogMemberFromType from "../../../../Models/createCatalogMemberFromType";
+import CatalogMemberFactory from "../../../../Models/CatalogMemberFactory";
+import CommonStrata from "../../../../Models/CommonStrata";
 import Dropdown from "../../../Generic/Dropdown";
-import FileInput from "./FileInput.jsx";
+import FileInput from "./FileInput";
 import getDataType from "../../../../Core/getDataType";
 import ObserveModelMixin from "../../../ObserveModelMixin";
+import Styles from "./add-data.scss";
+import Loader from "../../../Loader";
 import TerriaError from "../../../../Core/TerriaError";
 import addUserFiles from "../../../../Models/addUserFiles";
-import Styles from "./add-data.scss";
-import Loader from "../../../Loader";
->>>>>>> 1b40857d
 
 // Local and remote data have different dataType options
 const remoteDataType = getDataType().remoteDataType;
@@ -42,187 +24,6 @@
  * Add data panel in modal window -> My data tab
  */
 const AddData = createReactClass({
-<<<<<<< HEAD
-    displayName: 'AddData',
-    mixins: [ObserveModelMixin],
-
-    propTypes: {
-        terria: PropTypes.object,
-        viewState: PropTypes.object,
-        resetTab: PropTypes.func,
-        activeTab: PropTypes.string
-    },
-
-    getInitialState() {
-        return {
-            localDataType: localDataType[0], // By default select the first item (auto)
-            remoteDataType: remoteDataType[0],
-            remoteUrl: '', // By default there's no remote url
-            isLoading: false
-        };
-    },
-
-    selectLocalOption(option) {
-        this.setState({
-            localDataType: option
-        });
-    },
-
-    selectRemoteOption(option) {
-        this.setState({
-            remoteDataType: option
-        });
-    },
-
-    handleUploadFile(e) {
-        this.setState({
-          isLoading: true
-        });
-        addUserFiles(e.target.files, this.props.terria, this.props.viewState, this.state.localDataType)
-            .then(addedCatalogItems => {
-                if (addedCatalogItems && addedCatalogItems.length > 0) {
-                    this.onFileAddFinished(addedCatalogItems[0]);
-                }
-                this.setState({
-                  isLoading: false
-                });
-                // reset active tab when file handling is done
-                this.props.resetTab();
-        });
-    },
-
-    handleUrl(e) {
-        const url = this.state.remoteUrl;
-        e.preventDefault();
-        this.props.terria.analytics.logEvent('addDataUrl', url);
-        this.setState({
-          isLoading: true
-        });
-        let promise;
-        if (this.state.remoteDataType.value === 'auto') {
-            promise = loadFile(this);
-        } else {
-            try {
-                const newItem = upsertModelFromJson(
-                    CatalogMemberFactory,
-                    this.props.terria,
-                    "",
-                    undefined,
-                    CommonStrata.definition,
-                    { type: this.state.remoteDataType.value, name: url, url: url }
-                );
-                promise = newItem.loadMetadata().then(() => newItem);
-            } catch(e) {
-                promise = Promise.reject(e);
-            }
-        }
-        addUserCatalogMember(this.props.terria, promise).then(addedItem => {
-            if (addedItem && !(addedItem instanceof TerriaError)) {
-                this.onFileAddFinished(addedItem);
-            }
-            this.setState({
-              isLoading: false
-            });
-            this.props.resetTab();
-        });
-    },
-
-    onFileAddFinished(fileToSelect) {
-        this.props.viewState.myDataIsUploadView = false;
-        this.props.viewState.viewCatalogMember(fileToSelect);
-    },
-
-    onRemoteUrlChange(event) {
-        this.setState({
-            remoteUrl: event.target.value
-        });
-    },
-
-    renderPanels() {
-        const dropdownTheme = {
-            dropdown: Styles.dropdown,
-            list: Styles.dropdownList,
-            isOpen: Styles.dropdownListIsOpen,
-            icon: <Icon glyph={Icon.GLYPHS.opened} />
-        };
-
-        const dataTypes = localDataType.reduce(function(
-            result,
-            currentDataType
-        ) {
-            if (currentDataType.extensions) {
-                return result.concat(
-                    currentDataType.extensions.map(extension => '.' + extension)
-                );
-            } else {
-                return result;
-            }
-        },
-        []);
-
-        return (
-            <div className={Styles.tabPanels}>
-                <If condition={this.props.activeTab === 'local'}>
-                    <div className={Styles.tabHeading}>Add local file</div>
-                    <section className={Styles.tabPanel}>
-                        <label className={Styles.label}>
-                            <strong>Step 1:</strong> Select file type (optional)
-                        </label>
-                        <Dropdown
-                            options={localDataType}
-                            selected={this.state.localDataType}
-                            selectOption={this.selectLocalOption}
-                            matchWidth={true}
-                            theme={dropdownTheme}
-                        />
-                        <label className={Styles.label}>
-                            <strong>Step 2:</strong> Select file
-                        </label>
-                        <FileInput
-                            accept={dataTypes.join(',')}
-                            onChange={this.handleUploadFile}
-                        />
-                      {this.state.isLoading && <Loader/>}
-                    </section>
-                </If>
-                <If condition={this.props.activeTab === 'web'}>
-                    <div className={Styles.tabHeading}>Add web data</div>
-                    <section className={Styles.tabPanel}>
-                        <label className={Styles.label}>
-                            <strong>Step 1:</strong> Select file type (optional)
-                        </label>
-                        <Dropdown
-                            options={remoteDataType}
-                            selected={this.state.remoteDataType}
-                            selectOption={this.selectRemoteOption}
-                            matchWidth={true}
-                            theme={dropdownTheme}
-                        />
-                        <label className={Styles.label}>
-                            <strong>Step 2:</strong> Enter the URL of the data
-                            file or web service
-                        </label>
-                        <form className={Styles.urlInput}>
-                            <input
-                                value={this.state.remoteUrl}
-                                onChange={this.onRemoteUrlChange}
-                                className={Styles.urlInputTextBox}
-                                type='text'
-                                placeholder='e.g. http://data.gov.au/geoserver/wms'
-                            />
-                            <button
-                                type='submit'
-                                onClick={this.handleUrl}
-                                className={Styles.urlInputBtn}
-                            >
-                                Add
-                            </button>
-                            {this.state.isLoading && <Loader/>}
-                        </form>
-                    </section>
-                </If>
-            </div>
-=======
   displayName: "AddData",
   mixins: [ObserveModelMixin],
 
@@ -264,7 +65,7 @@
       this.props.viewState,
       this.state.localDataType
     ).then(addedCatalogItems => {
-      if (addedCatalogItems.length > 0) {
+      if (addedCatalogItems && addedCatalogItems.length > 0) {
         this.onFileAddFinished(addedCatalogItems[0]);
       }
       this.setState({
@@ -279,23 +80,26 @@
     const url = this.state.remoteUrl;
     e.preventDefault();
     this.props.terria.analytics.logEvent("addDataUrl", url);
-    const that = this;
     this.setState({
       isLoading: true
     });
     let promise;
-    if (that.state.remoteDataType.value === "auto") {
-      promise = loadFile(that);
+    if (this.state.remoteDataType.value === "auto") {
+      promise = loadFile(this);
     } else {
-      const newItem = createCatalogMemberFromType(
-        that.state.remoteDataType.value,
-        that.props.terria
-      );
-      newItem.name = that.state.remoteUrl;
-      newItem.url = that.state.remoteUrl;
-      promise = newItem.load().then(function() {
-        return newItem;
-      });
+      try {
+        const newItem = upsertModelFromJson(
+          CatalogMemberFactory,
+          this.props.terria,
+          "",
+          undefined,
+          CommonStrata.definition,
+          { type: this.state.remoteDataType.value, name: url, url: url }
+        );
+        promise = newItem.loadMetadata().then(() => newItem);
+      } catch (e) {
+        promise = Promise.reject(e);
+      }
     }
     addUserCatalogMember(this.props.terria, promise).then(addedItem => {
       if (addedItem && !(addedItem instanceof TerriaError)) {
@@ -331,7 +135,6 @@
       if (currentDataType.extensions) {
         return result.concat(
           currentDataType.extensions.map(extension => "." + extension)
->>>>>>> 1b40857d
         );
       } else {
         return result;
