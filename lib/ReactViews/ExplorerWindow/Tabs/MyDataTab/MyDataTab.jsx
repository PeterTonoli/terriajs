--- conflicted
+++ resolved
@@ -1,17 +1,6 @@
-<<<<<<< HEAD
-import React from 'react';
-import { observer } from 'mobx-react';
+import React from "react";
+import { observer } from "mobx-react";
 
-import classNames from 'classnames';
-import createReactClass from 'create-react-class';
-import Icon from '../../../Icon.jsx';
-import PropTypes from 'prop-types';
-
-import DataCatalog from '../../../DataCatalog/DataCatalog.jsx';
-import DataPreview from '../../../Preview/DataPreview.jsx';
-import AddData from './AddData.jsx';
-=======
-import React from "react";
 import classNames from "classnames";
 import createReactClass from "create-react-class";
 import Icon from "../../../Icon.jsx";
@@ -20,228 +9,158 @@
 import DataCatalog from "../../../DataCatalog/DataCatalog.jsx";
 import DataPreview from "../../../Preview/DataPreview.jsx";
 import AddData from "./AddData.jsx";
-import ObserveModelMixin from "../../../ObserveModelMixin";
->>>>>>> 1b40857d
 
 import Styles from "./my-data-tab.scss";
 
 // My data tab include Add data section and preview section
-<<<<<<< HEAD
-const MyDataTab = observer(createReactClass({
-    displayName: 'MyDataTab',
-=======
-const MyDataTab = createReactClass({
-  displayName: "MyDataTab",
-  mixins: [ObserveModelMixin],
->>>>>>> 1b40857d
+const MyDataTab = observer(
+  createReactClass({
+    displayName: "MyDataTab",
 
-  propTypes: {
-    terria: PropTypes.object,
-    viewState: PropTypes.object
-  },
+    propTypes: {
+      terria: PropTypes.object,
+      viewState: PropTypes.object
+    },
 
-  getInitialState() {
-    return {
-      activeTab: null
-    };
-  },
+    getInitialState() {
+      return {
+        activeTab: null
+      };
+    },
 
-<<<<<<< HEAD
     hasUserAddedData() {
-        return this.props.terria.catalog.userAddedDataGroup.members.length > 0;
+      return this.props.terria.catalog.userAddedDataGroup.members.length > 0;
     },
-=======
-  hasUserAddedData() {
-    return this.props.terria.catalog.userAddedDataGroup.items.length > 0;
-  },
->>>>>>> 1b40857d
 
-  changeTab(active) {
-    this.setState({
-      activeTab: active
-    });
-  },
+    changeTab(active) {
+      this.setState({
+        activeTab: active
+      });
+    },
 
-  resetTab() {
-    this.setState({
-      activeTab: null
-    });
-  },
+    resetTab() {
+      this.setState({
+        activeTab: null
+      });
+    },
 
-  renderTabs() {
-    const tabs = [
-      {
-        id: "local",
-        caption: "Add Local Data"
-      },
-      {
-        id: "web",
-        caption: "Add Web Data"
+    renderTabs() {
+      const tabs = [
+        {
+          id: "local",
+          caption: "Add Local Data"
+        },
+        {
+          id: "web",
+          caption: "Add Web Data"
+        }
+      ];
+      return (
+        <ul className={Styles.tabList}>
+          <For each="tab" of={tabs}>
+            <li className={Styles.tabListItem} key={tab.id}>
+              <button
+                type="button"
+                onClick={this.changeTab.bind(null, tab.id)}
+                title={tab.caption}
+                className={classNames(Styles.tabListBtn, {
+                  [Styles.isActive]: this.state.activeTab === tab.id
+                })}
+              >
+                <Icon glyph={Icon.GLYPHS[tab.id]} />
+                {tab.caption}
+              </button>
+            </li>
+          </For>
+        </ul>
+      );
+    },
+
+    renderPromptBox() {
+      if (this.hasUserAddedData()) {
+        return (
+          <div className={Styles.dataTypeTab}>
+            <div className={Styles.dndBox}>
+              <Icon glyph={Icon.GLYPHS.upload} />
+              Drag and Drop
+            </div>
+          </div>
+        );
       }
-    ];
-    return (
-      <ul className={Styles.tabList}>
-        <For each="tab" of={tabs}>
-          <li className={Styles.tabListItem} key={tab.id}>
-            <button
-              type="button"
-              onClick={this.changeTab.bind(null, tab.id)}
-              title={tab.caption}
-              className={classNames(Styles.tabListBtn, {
-                [Styles.isActive]: this.state.activeTab === tab.id
-              })}
-            >
-              <Icon glyph={Icon.GLYPHS[tab.id]} />
-              {tab.caption}
-            </button>
-          </li>
-        </For>
-      </ul>
-    );
-  },
 
-  renderPromptBox() {
-    if (this.hasUserAddedData()) {
       return (
         <div className={Styles.dataTypeTab}>
+          <div>
+            <div>Drag and drop a file here to view it locally on the map</div>
+            <div>(it won’t be saved or uploaded to the internet)</div>
+            <div className={Styles.tabCenter}>{this.renderTabs()}</div>
+          </div>
           <div className={Styles.dndBox}>
             <Icon glyph={Icon.GLYPHS.upload} />
-            Drag and Drop
           </div>
         </div>
       );
-    }
+    },
 
-    return (
-      <div className={Styles.dataTypeTab}>
-        <div>
-          <div>Drag and drop a file here to view it locally on the map</div>
-          <div>(it won’t be saved or uploaded to the internet)</div>
-          <div className={Styles.tabCenter}>{this.renderTabs()}</div>
-        </div>
-        <div className={Styles.dndBox}>
-          <Icon glyph={Icon.GLYPHS.upload} />
-        </div>
-      </div>
-    );
-  },
+    render() {
+      const showTwoColumn = this.hasUserAddedData() & !this.state.activeTab;
+      return (
+        <div className={Styles.root}>
+          <div
+            className={classNames({
+              [Styles.leftCol]: showTwoColumn,
+              [Styles.oneCol]: !showTwoColumn
+            })}
+          >
+            <If condition={this.state.activeTab}>
+              <button
+                type="button"
+                onClick={this.resetTab}
+                className={Styles.btnBackToMyData}
+              >
+                <Icon glyph={Icon.GLYPHS.left} />
+                Back
+              </button>
+              <AddData
+                terria={this.props.terria}
+                viewState={this.props.viewState}
+                activeTab={this.state.activeTab}
+                resetTab={this.resetTab}
+              />
+            </If>
+            <If condition={showTwoColumn}>
+              <div className={Styles.addedData}>
+                <p className={Styles.explanation}>
+                  <strong>Note: </strong>Data added in this way is not saved or
+                  made visible to others.
+                </p>
+                <div className={Styles.tabLeft}>{this.renderTabs()}</div>
 
-  render() {
-    const showTwoColumn = this.hasUserAddedData() & !this.state.activeTab;
-    return (
-      <div className={Styles.root}>
-        <div
-          className={classNames({
-            [Styles.leftCol]: showTwoColumn,
-            [Styles.oneCol]: !showTwoColumn
-          })}
-        >
-          <If condition={this.state.activeTab}>
-            <button
-              type="button"
-              onClick={this.resetTab}
-              className={Styles.btnBackToMyData}
-            >
-              <Icon glyph={Icon.GLYPHS.left} />
-              Back
-            </button>
-            <AddData
+                <ul className={Styles.dataCatalog}>
+                  <DataCatalog
+                    items={
+                      this.props.terria.catalog.userAddedDataGroup.memberModels
+                    }
+                    removable={true}
+                    viewState={this.props.viewState}
+                    terria={this.props.terria}
+                  />
+                </ul>
+              </div>
+            </If>
+            <If condition={!this.state.activeTab}>{this.renderPromptBox()}</If>
+          </div>
+          <If condition={showTwoColumn}>
+            <DataPreview
               terria={this.props.terria}
               viewState={this.props.viewState}
-              activeTab={this.state.activeTab}
-              resetTab={this.resetTab}
+              previewed={this.props.viewState.userDataPreviewedItem}
             />
           </If>
-          <If condition={showTwoColumn}>
-            <div className={Styles.addedData}>
-              <p className={Styles.explanation}>
-                <strong>Note: </strong>Data added in this way is not saved or
-                made visible to others.
-              </p>
-              <div className={Styles.tabLeft}>{this.renderTabs()}</div>
-
-<<<<<<< HEAD
-    render() {
-        const showTwoColumn = this.hasUserAddedData() & !this.state.activeTab;
-        return (
-            <div className={Styles.root}>
-                <div
-                    className={classNames({
-                        [Styles.leftCol]: showTwoColumn,
-                        [Styles.oneCol]: !showTwoColumn
-                    })}
-                >
-                    <If condition={this.state.activeTab}>
-                        <button
-                            type='button'
-                            onClick={this.resetTab}
-                            className={Styles.btnBackToMyData}
-                        >
-                            <Icon glyph={Icon.GLYPHS.left}/>
-                            Back
-                        </button>
-                        <AddData
-                            terria={this.props.terria}
-                            viewState={this.props.viewState}
-                            activeTab={this.state.activeTab}
-                            resetTab={this.resetTab}
-                        />
-                    </If>
-                    <If condition={showTwoColumn}>
-                        <div className={Styles.addedData}>
-                            <p className={Styles.explanation}>
-                                <strong>Note: </strong>Data added in this way is
-                                not saved or made visible to others.
-                            </p>
-                            <div className={Styles.tabLeft}>{this.renderTabs()}</div>
-
-                            <ul className={Styles.dataCatalog}>
-                              <DataCatalog items={this.props.terria.catalog.userAddedDataGroup.memberModels}
-                                           removable={true}
-                                           viewState={this.props.viewState}
-                                           terria={this.props.terria}/>
-                            </ul>
-                        </div>
-                    </If>
-                    <If condition={!this.state.activeTab}>
-                        {this.renderPromptBox()}
-                    </If>
-                </div>
-                <If condition={showTwoColumn}>
-                    <DataPreview
-                        terria={this.props.terria}
-                        viewState={this.props.viewState}
-                        previewed={this.props.viewState.userDataPreviewedItem}
-                    />
-                </If>
-            </div>
-        );
+        </div>
+      );
     }
-}));
-=======
-              <ul className={Styles.dataCatalog}>
-                <DataCatalog
-                  items={this.props.terria.catalog.userAddedDataGroup.items}
-                  removable={true}
-                  viewState={this.props.viewState}
-                  terria={this.props.terria}
-                />
-              </ul>
-            </div>
-          </If>
-          <If condition={!this.state.activeTab}>{this.renderPromptBox()}</If>
-        </div>
-        <If condition={showTwoColumn}>
-          <DataPreview
-            terria={this.props.terria}
-            viewState={this.props.viewState}
-            previewed={this.props.viewState.userDataPreviewedItem}
-          />
-        </If>
-      </div>
-    );
-  }
-});
->>>>>>> 1b40857d
+  })
+);
 
 module.exports = MyDataTab;