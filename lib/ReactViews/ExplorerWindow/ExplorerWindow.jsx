<<<<<<< HEAD
import React from 'react';
import createReactClass from 'create-react-class';
import PropTypes from 'prop-types';
import classNames from 'classnames';
import ko from 'terriajs-cesium/Source/ThirdParty/knockout';
import defined from 'terriajs-cesium/Source/Core/defined';
=======
import React from "react";
import createReactClass from "create-react-class";
import PropTypes from "prop-types";
import classNames from "classnames";
import ko from "terriajs-cesium/Source/ThirdParty/knockout";
>>>>>>> 1b40857d

import ObserveModelMixin from "../ObserveModelMixin";
import Tabs from "./Tabs.jsx";

import Styles from "./explorer-window.scss";

const SLIDE_DURATION = 300;

const ExplorerWindow = createReactClass({
<<<<<<< HEAD
    displayName: 'ExplorerWindow',
    mixins: [ObserveModelMixin],

    propTypes: {
        terria: PropTypes.object.isRequired,
        viewState: PropTypes.object.isRequired
    },

    getInitialState() {
        return {
            isMounted: false
        };
    },

    close() {
        this.props.viewState.explorerPanelIsVisible = false;
        this.props.viewState.switchMobileView('nowViewing');
    },

    /* eslint-disable-next-line camelcase */
    UNSAFE_componentWillMount() {
        const { terria, viewState } = this.props;

        this.props.viewState.explorerPanelAnimating = true;

        this._pickedFeaturesSubscription = ko.pureComputed(this.isVisible, this).subscribe(this.onVisibilityChange);

        if (defined(terria.previewedItemId) && terria.catalog.shareKeyIndex[terria.previewedItemId]) {
            viewState.viewCatalogMember(terria.catalog.shareKeyIndex[terria.previewedItemId]);
        }
        this.onVisibilityChange(this.isVisible());
    },

    componentDidMount() {
        this.escKeyListener = e => {
            // Only explicitly check share modal state, move to levels/"layers of modals" logic if we need to go any deeper
            if (e.keyCode === 27 && !this.props.viewState.shareModalIsVisible) {
                this.close();
            }
        };
        window.addEventListener('keydown', this.escKeyListener, true);
    },

    onVisibilityChange(isVisible) {
        if (isVisible) {
            this.slideIn();
        } else {
            this.slideOut();
        }
    },

    slideIn() {
        this.props.viewState.explorerPanelAnimating = true;

        this.setState({
            visible: true
        });
        setTimeout(() => {
            this.setState({
                slidIn: true
            });

            setTimeout(() => this.props.viewState.explorerPanelAnimating = false, SLIDE_DURATION);
        });
    },

    slideOut() {
        this.setState({
            slidIn: false
        });
        setTimeout(() => {
            this.setState({
                visible: false
            });
        }, SLIDE_DURATION);
    },

    componentWillUnmount() {
        // ExplorerWindow stays mounted, but leave this in to ensure it gets cleaned up if that ever changes
        window.removeEventListener('keydown', this.escKeyListener, true);

        this._pickedFeaturesSubscription.dispose();
    },

    isVisible() {
        return !this.props.viewState.useSmallScreenInterface && !this.props.viewState.hideMapUi() && this.props.viewState.explorerPanelIsVisible;
    },

    render() {
        const visible = this.state.visible;

        return visible ? (
            <div className={classNames(Styles.modalWrapper, this.props.viewState.topElement === 'AddData' ? 'top-element': '')}            
                 id="explorer-panel-wrapper"
                 aria-hidden={!visible}>
                <div onClick={this.close}
                     id="modal-overlay"
                     className={Styles.modalOverlay}
                     tabIndex="-1"/>
                <div id="explorer-panel"
                     className={classNames(Styles.explorerPanel, Styles.modalContent, {[Styles.isMounted]: this.state.slidIn})}
                     aria-labelledby="modalTitle"
                     aria-describedby="modalDescription"
                     role="dialog">
                    <button type='button'
                            onClick={this.close}
                            className={Styles.btnCloseModal}
                            title="Close data panel"
                            data-target="close-modal">
                        Done
                    </button>
                    <Tabs terria={this.props.terria} viewState={this.props.viewState}/>
                </div>
            </div>
        ) : null;
    },
=======
  displayName: "ExplorerWindow",
  mixins: [ObserveModelMixin],

  propTypes: {
    terria: PropTypes.object.isRequired,
    viewState: PropTypes.object.isRequired
  },

  getInitialState() {
    return {
      isMounted: false
    };
  },

  close() {
    this.props.viewState.explorerPanelIsVisible = false;
    this.props.viewState.switchMobileView("nowViewing");
  },

  /* eslint-disable-next-line camelcase */
  UNSAFE_componentWillMount() {
    this.props.viewState.explorerPanelAnimating = true;

    this._pickedFeaturesSubscription = ko
      .pureComputed(this.isVisible, this)
      .subscribe(this.onVisibilityChange);
    this.onVisibilityChange(this.isVisible());
  },

  componentDidMount() {
    this.escKeyListener = e => {
      if (e.keyCode === 27) {
        this.close();
      }
    };
    window.addEventListener("keydown", this.escKeyListener, true);
  },

  onVisibilityChange(isVisible) {
    if (isVisible) {
      this.slideIn();
    } else {
      this.slideOut();
    }
  },

  slideIn() {
    this.props.viewState.explorerPanelAnimating = true;

    this.setState({
      visible: true
    });
    setTimeout(() => {
      this.setState({
        slidIn: true
      });

      setTimeout(
        () => (this.props.viewState.explorerPanelAnimating = false),
        SLIDE_DURATION
      );
    });
  },

  slideOut() {
    this.setState({
      slidIn: false
    });
    setTimeout(() => {
      this.setState({
        visible: false
      });
    }, SLIDE_DURATION);
  },

  componentWillUnmount() {
    window.removeEventListener("keydown", this.escKeyListener, false);

    this._pickedFeaturesSubscription.dispose();
  },

  isVisible() {
    return (
      !this.props.viewState.useSmallScreenInterface &&
      !this.props.viewState.hideMapUi() &&
      this.props.viewState.explorerPanelIsVisible
    );
  },

  render() {
    const visible = this.state.visible;

    return visible ? (
      <div
        className={classNames(
          Styles.modalWrapper,
          this.props.viewState.topElement === "AddData" ? "top-element" : ""
        )}
        id="explorer-panel-wrapper"
        aria-hidden={!visible}
      >
        <div
          onClick={this.close}
          id="modal-overlay"
          className={Styles.modalOverlay}
          tabIndex="-1"
        />
        <div
          id="explorer-panel"
          className={classNames(Styles.explorerPanel, Styles.modalContent, {
            [Styles.isMounted]: this.state.slidIn
          })}
          aria-labelledby="modalTitle"
          aria-describedby="modalDescription"
          role="dialog"
        >
          <button
            type="button"
            onClick={this.close}
            className={Styles.btnCloseModal}
            title="Close data panel"
            data-target="close-modal"
          >
            Done
          </button>
          <Tabs terria={this.props.terria} viewState={this.props.viewState} />
        </div>
      </div>
    ) : null;
  }
>>>>>>> 1b40857d
});

module.exports = ExplorerWindow;<|MERGE_RESOLUTION|>--- conflicted
+++ resolved
@@ -1,17 +1,9 @@
-<<<<<<< HEAD
-import React from 'react';
-import createReactClass from 'create-react-class';
-import PropTypes from 'prop-types';
-import classNames from 'classnames';
-import ko from 'terriajs-cesium/Source/ThirdParty/knockout';
-import defined from 'terriajs-cesium/Source/Core/defined';
-=======
 import React from "react";
 import createReactClass from "create-react-class";
 import PropTypes from "prop-types";
 import classNames from "classnames";
 import ko from "terriajs-cesium/Source/ThirdParty/knockout";
->>>>>>> 1b40857d
+import defined from "terriajs-cesium/Source/Core/defined";
 
 import ObserveModelMixin from "../ObserveModelMixin";
 import Tabs from "./Tabs.jsx";
@@ -21,124 +13,6 @@
 const SLIDE_DURATION = 300;
 
 const ExplorerWindow = createReactClass({
-<<<<<<< HEAD
-    displayName: 'ExplorerWindow',
-    mixins: [ObserveModelMixin],
-
-    propTypes: {
-        terria: PropTypes.object.isRequired,
-        viewState: PropTypes.object.isRequired
-    },
-
-    getInitialState() {
-        return {
-            isMounted: false
-        };
-    },
-
-    close() {
-        this.props.viewState.explorerPanelIsVisible = false;
-        this.props.viewState.switchMobileView('nowViewing');
-    },
-
-    /* eslint-disable-next-line camelcase */
-    UNSAFE_componentWillMount() {
-        const { terria, viewState } = this.props;
-
-        this.props.viewState.explorerPanelAnimating = true;
-
-        this._pickedFeaturesSubscription = ko.pureComputed(this.isVisible, this).subscribe(this.onVisibilityChange);
-
-        if (defined(terria.previewedItemId) && terria.catalog.shareKeyIndex[terria.previewedItemId]) {
-            viewState.viewCatalogMember(terria.catalog.shareKeyIndex[terria.previewedItemId]);
-        }
-        this.onVisibilityChange(this.isVisible());
-    },
-
-    componentDidMount() {
-        this.escKeyListener = e => {
-            // Only explicitly check share modal state, move to levels/"layers of modals" logic if we need to go any deeper
-            if (e.keyCode === 27 && !this.props.viewState.shareModalIsVisible) {
-                this.close();
-            }
-        };
-        window.addEventListener('keydown', this.escKeyListener, true);
-    },
-
-    onVisibilityChange(isVisible) {
-        if (isVisible) {
-            this.slideIn();
-        } else {
-            this.slideOut();
-        }
-    },
-
-    slideIn() {
-        this.props.viewState.explorerPanelAnimating = true;
-
-        this.setState({
-            visible: true
-        });
-        setTimeout(() => {
-            this.setState({
-                slidIn: true
-            });
-
-            setTimeout(() => this.props.viewState.explorerPanelAnimating = false, SLIDE_DURATION);
-        });
-    },
-
-    slideOut() {
-        this.setState({
-            slidIn: false
-        });
-        setTimeout(() => {
-            this.setState({
-                visible: false
-            });
-        }, SLIDE_DURATION);
-    },
-
-    componentWillUnmount() {
-        // ExplorerWindow stays mounted, but leave this in to ensure it gets cleaned up if that ever changes
-        window.removeEventListener('keydown', this.escKeyListener, true);
-
-        this._pickedFeaturesSubscription.dispose();
-    },
-
-    isVisible() {
-        return !this.props.viewState.useSmallScreenInterface && !this.props.viewState.hideMapUi() && this.props.viewState.explorerPanelIsVisible;
-    },
-
-    render() {
-        const visible = this.state.visible;
-
-        return visible ? (
-            <div className={classNames(Styles.modalWrapper, this.props.viewState.topElement === 'AddData' ? 'top-element': '')}            
-                 id="explorer-panel-wrapper"
-                 aria-hidden={!visible}>
-                <div onClick={this.close}
-                     id="modal-overlay"
-                     className={Styles.modalOverlay}
-                     tabIndex="-1"/>
-                <div id="explorer-panel"
-                     className={classNames(Styles.explorerPanel, Styles.modalContent, {[Styles.isMounted]: this.state.slidIn})}
-                     aria-labelledby="modalTitle"
-                     aria-describedby="modalDescription"
-                     role="dialog">
-                    <button type='button'
-                            onClick={this.close}
-                            className={Styles.btnCloseModal}
-                            title="Close data panel"
-                            data-target="close-modal">
-                        Done
-                    </button>
-                    <Tabs terria={this.props.terria} viewState={this.props.viewState}/>
-                </div>
-            </div>
-        ) : null;
-    },
-=======
   displayName: "ExplorerWindow",
   mixins: [ObserveModelMixin],
 
@@ -160,17 +34,29 @@
 
   /* eslint-disable-next-line camelcase */
   UNSAFE_componentWillMount() {
+    const { terria, viewState } = this.props;
+
     this.props.viewState.explorerPanelAnimating = true;
 
     this._pickedFeaturesSubscription = ko
       .pureComputed(this.isVisible, this)
       .subscribe(this.onVisibilityChange);
+
+    if (
+      defined(terria.previewedItemId) &&
+      terria.catalog.shareKeyIndex[terria.previewedItemId]
+    ) {
+      viewState.viewCatalogMember(
+        terria.catalog.shareKeyIndex[terria.previewedItemId]
+      );
+    }
     this.onVisibilityChange(this.isVisible());
   },
 
   componentDidMount() {
     this.escKeyListener = e => {
-      if (e.keyCode === 27) {
+      // Only explicitly check share modal state, move to levels/"layers of modals" logic if we need to go any deeper
+      if (e.keyCode === 27 && !this.props.viewState.shareModalIsVisible) {
         this.close();
       }
     };
@@ -215,7 +101,8 @@
   },
 
   componentWillUnmount() {
-    window.removeEventListener("keydown", this.escKeyListener, false);
+    // ExplorerWindow stays mounted, but leave this in to ensure it gets cleaned up if that ever changes
+    window.removeEventListener("keydown", this.escKeyListener, true);
 
     this._pickedFeaturesSubscription.dispose();
   },
@@ -269,7 +156,6 @@
       </div>
     ) : null;
   }
->>>>>>> 1b40857d
 });
 
 module.exports = ExplorerWindow;