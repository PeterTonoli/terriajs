import React from "react";
import createReactClass from "create-react-class";
import PropTypes from "prop-types";
import ko from "terriajs-cesium/Source/ThirdParty/knockout";
<<<<<<< HEAD
import { observer } from "mobx-react";

import ModalPopup from "./ModalPopup";
import Tabs from "./Tabs";

const ExplorerWindow = observer(
  createReactClass({
    displayName: "ExplorerWindow",

    propTypes: {
      terria: PropTypes.object.isRequired,
      viewState: PropTypes.object.isRequired
    },

    getInitialState() {
      return {
        isMounted: false
      };
    },

    onClose() {
      this.props.viewState.explorerPanelIsVisible = false;
      this.props.viewState.switchMobileView("nowViewing");
    },

    onStartAnimatingIn() {
      this.props.viewState.explorerPanelAnimating = true;
    },

    onDoneAnimatingIn() {
      this.props.viewState.explorerPanelAnimating = false;
    },

    /* eslint-disable-next-line camelcase */
    UNSAFE_componentWillMount() {
      this._pickedFeaturesSubscription = ko
        .pureComputed(this.isVisible, this)
        .subscribe(this.onVisibilityChange);
    },

    componentWillUnmount() {
      this._pickedFeaturesSubscription.dispose();
    },

    isVisible() {
      return (
        !this.props.viewState.useSmallScreenInterface &&
        !this.props.viewState.hideMapUi() &&
        this.props.viewState.explorerPanelIsVisible
=======

import ObserveModelMixin from "../ObserveModelMixin";
import Tabs from "./Tabs.jsx";

import Styles from "./explorer-window.scss";

const SLIDE_DURATION = 300;

const ExplorerWindow = createReactClass({
  displayName: "ExplorerWindow",
  mixins: [ObserveModelMixin],

  propTypes: {
    terria: PropTypes.object.isRequired,
    viewState: PropTypes.object.isRequired
  },
  close() {
    this.props.viewState.explorerPanelIsVisible = false;
    this.props.viewState.switchMobileView("nowViewing");
  },

  /* eslint-disable-next-line camelcase */
  UNSAFE_componentWillMount() {
    this.props.viewState.explorerPanelAnimating = true;

    this._pickedFeaturesSubscription = ko
      .pureComputed(this.isVisible, this)
      .subscribe(this.onVisibilityChange);
    this.onVisibilityChange(this.isVisible());
  },

  componentDidMount() {
    this.escKeyListener = e => {
      if (e.keyCode === 27) {
        this.close();
      }
    };
    window.addEventListener("keydown", this.escKeyListener, true);
  },

  onVisibilityChange(isVisible) {
    if (isVisible) {
      this.slideIn();
    } else {
      this.slideOut();
    }
  },

  slideIn() {
    this.props.viewState.explorerPanelAnimating = true;

    this.setState({
      visible: true
    });
    setTimeout(() => {
      this.setState({
        slidIn: true
      });

      setTimeout(
        () => (this.props.viewState.explorerPanelAnimating = false),
        SLIDE_DURATION
>>>>>>> 08e8b46a
      );
    },

    render() {
      return (
        <ModalPopup
          isVisible={this.isVisible()}
          isTopElement={this.props.viewState.topElement === "AddData"}
          onClose={this.onClose}
          onStartAnimatingIn={this.onStartAnimatingIn}
          onDoneAnimatingIn={this.onDoneAnimatingIn}
        >
          <Tabs terria={this.props.terria} viewState={this.props.viewState} />
        </ModalPopup>
      );
    }
  })
);

module.exports = ExplorerWindow;<|MERGE_RESOLUTION|>--- conflicted
+++ resolved
@@ -2,7 +2,6 @@
 import createReactClass from "create-react-class";
 import PropTypes from "prop-types";
 import ko from "terriajs-cesium/Source/ThirdParty/knockout";
-<<<<<<< HEAD
 import { observer } from "mobx-react";
 
 import ModalPopup from "./ModalPopup";
@@ -15,12 +14,6 @@
     propTypes: {
       terria: PropTypes.object.isRequired,
       viewState: PropTypes.object.isRequired
-    },
-
-    getInitialState() {
-      return {
-        isMounted: false
-      };
     },
 
     onClose() {
@@ -52,70 +45,6 @@
         !this.props.viewState.useSmallScreenInterface &&
         !this.props.viewState.hideMapUi() &&
         this.props.viewState.explorerPanelIsVisible
-=======
-
-import ObserveModelMixin from "../ObserveModelMixin";
-import Tabs from "./Tabs.jsx";
-
-import Styles from "./explorer-window.scss";
-
-const SLIDE_DURATION = 300;
-
-const ExplorerWindow = createReactClass({
-  displayName: "ExplorerWindow",
-  mixins: [ObserveModelMixin],
-
-  propTypes: {
-    terria: PropTypes.object.isRequired,
-    viewState: PropTypes.object.isRequired
-  },
-  close() {
-    this.props.viewState.explorerPanelIsVisible = false;
-    this.props.viewState.switchMobileView("nowViewing");
-  },
-
-  /* eslint-disable-next-line camelcase */
-  UNSAFE_componentWillMount() {
-    this.props.viewState.explorerPanelAnimating = true;
-
-    this._pickedFeaturesSubscription = ko
-      .pureComputed(this.isVisible, this)
-      .subscribe(this.onVisibilityChange);
-    this.onVisibilityChange(this.isVisible());
-  },
-
-  componentDidMount() {
-    this.escKeyListener = e => {
-      if (e.keyCode === 27) {
-        this.close();
-      }
-    };
-    window.addEventListener("keydown", this.escKeyListener, true);
-  },
-
-  onVisibilityChange(isVisible) {
-    if (isVisible) {
-      this.slideIn();
-    } else {
-      this.slideOut();
-    }
-  },
-
-  slideIn() {
-    this.props.viewState.explorerPanelAnimating = true;
-
-    this.setState({
-      visible: true
-    });
-    setTimeout(() => {
-      this.setState({
-        slidIn: true
-      });
-
-      setTimeout(
-        () => (this.props.viewState.explorerPanelAnimating = false),
-        SLIDE_DURATION
->>>>>>> 08e8b46a
       );
     },
 
