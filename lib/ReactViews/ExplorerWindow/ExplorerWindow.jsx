--- conflicted
+++ resolved
@@ -49,9 +49,9 @@
     },
 
     render() {
-<<<<<<< HEAD
         return (
             <ModalPopup isVisible={this.isVisible()}
+                        isTopElement={this.props.viewState.topElement === 'AddData'}
                         onClose={this.onClose}
                         onStartAnimatingIn={this.onStartAnimatingIn}
                         onDoneAnimatingIn={this.onDoneAnimatingIn}>
@@ -60,35 +60,5 @@
         );
     }
 }));
-=======
-        const visible = this.state.visible;
-
-        return visible ? (
-            <div className={classNames(Styles.modalWrapper, this.props.viewState.topElement === 'AddData' ? 'top-element': '')}            
-                 id="explorer-panel-wrapper"
-                 aria-hidden={!visible}>
-                <div onClick={this.close}
-                     id="modal-overlay"
-                     className={Styles.modalOverlay}
-                     tabIndex="-1"/>
-                <div id="explorer-panel"
-                     className={classNames(Styles.explorerPanel, Styles.modalContent, {[Styles.isMounted]: this.state.slidIn})}
-                     aria-labelledby="modalTitle"
-                     aria-describedby="modalDescription"
-                     role="dialog">
-                    <button type='button'
-                            onClick={this.close}
-                            className={Styles.btnCloseModal}
-                            title="Close data panel"
-                            data-target="close-modal">
-                        Done
-                    </button>
-                    <Tabs terria={this.props.terria} viewState={this.props.viewState}/>
-                </div>
-            </div>
-        ) : null;
-    },
-});
->>>>>>> 7f54929a
 
 module.exports = ExplorerWindow;