--- conflicted
+++ resolved
@@ -1,8 +1,6 @@
 import React from "react";
 import createReactClass from "create-react-class";
 import PropTypes from "prop-types";
-import ko from "terriajs-cesium/Source/ThirdParty/knockout";
-<<<<<<< HEAD
 import { observer } from "mobx-react";
 
 import ModalPopup from "./ModalPopup";
@@ -30,17 +28,6 @@
       this.props.viewState.explorerPanelAnimating = false;
     },
 
-    /* eslint-disable-next-line camelcase */
-    UNSAFE_componentWillMount() {
-      this._pickedFeaturesSubscription = ko
-        .pureComputed(this.isVisible, this)
-        .subscribe(this.onVisibilityChange);
-    },
-
-    componentWillUnmount() {
-      this._pickedFeaturesSubscription.dispose();
-    },
-
     isVisible() {
       return (
         !this.props.viewState.useSmallScreenInterface &&
@@ -57,128 +44,6 @@
           onClose={this.onClose}
           onStartAnimatingIn={this.onStartAnimatingIn}
           onDoneAnimatingIn={this.onDoneAnimatingIn}
-=======
-
-import ObserveModelMixin from "../ObserveModelMixin";
-import Tabs from "./Tabs.jsx";
-
-import Styles from "./explorer-window.scss";
-
-const SLIDE_DURATION = 300;
-
-const ExplorerWindow = createReactClass({
-  displayName: "ExplorerWindow",
-  mixins: [ObserveModelMixin],
-
-  propTypes: {
-    terria: PropTypes.object.isRequired,
-    viewState: PropTypes.object.isRequired
-  },
-  close() {
-    this.props.viewState.explorerPanelIsVisible = false;
-    this.props.viewState.switchMobileView("nowViewing");
-  },
-
-  /* eslint-disable-next-line camelcase */
-  UNSAFE_componentWillMount() {
-    this.props.viewState.explorerPanelAnimating = true;
-
-    this._pickedFeaturesSubscription = ko
-      .pureComputed(this.isVisible, this)
-      .subscribe(this.onVisibilityChange);
-
-    this.onVisibilityChange(this.isVisible());
-  },
-
-  componentDidMount() {
-    this.escKeyListener = e => {
-      // Only explicitly check share modal state, move to levels/"layers of modals" logic if we need to go any deeper
-      if (e.keyCode === 27 && !this.props.viewState.shareModalIsVisible) {
-        this.close();
-      }
-    };
-    window.addEventListener("keydown", this.escKeyListener, true);
-  },
-
-  onVisibilityChange(isVisible) {
-    if (isVisible) {
-      this.slideIn();
-    } else {
-      this.slideOut();
-    }
-  },
-
-  slideIn() {
-    this.props.viewState.explorerPanelAnimating = true;
-
-    this.setState({
-      visible: true
-    });
-    setTimeout(() => {
-      this.setState({
-        slidIn: true
-      });
-
-      setTimeout(
-        () => (this.props.viewState.explorerPanelAnimating = false),
-        SLIDE_DURATION
-      );
-    });
-  },
-
-  slideOut() {
-    this.setState({
-      slidIn: false
-    });
-    setTimeout(() => {
-      this.setState({
-        visible: false
-      });
-    }, SLIDE_DURATION);
-  },
-
-  componentWillUnmount() {
-    // ExplorerWindow stays mounted, but leave this in to ensure it gets cleaned up if that ever changes
-    window.removeEventListener("keydown", this.escKeyListener, true);
-
-    this._pickedFeaturesSubscription.dispose();
-  },
-
-  isVisible() {
-    return (
-      !this.props.viewState.useSmallScreenInterface &&
-      !this.props.viewState.hideMapUi() &&
-      this.props.viewState.explorerPanelIsVisible
-    );
-  },
-
-  render() {
-    const visible = this.state.visible;
-
-    return visible ? (
-      <div
-        className={classNames(
-          Styles.modalWrapper,
-          this.props.viewState.topElement === "AddData" ? "top-element" : ""
-        )}
-        id="explorer-panel-wrapper"
-        aria-hidden={!visible}
-      >
-        <div
-          onClick={this.close}
-          id="modal-overlay"
-          className={Styles.modalOverlay}
-          tabIndex="-1"
-        />
-        <div
-          id="explorer-panel"
-          className={classNames(Styles.explorerPanel, Styles.modalContent, {
-            [Styles.isMounted]: this.state.slidIn
-          })}
-          aria-labelledby="modalTitle"
-          aria-describedby="modalDescription"
-          role="dialog"
->>>>>>> 266b2ed6
         >
           <Tabs terria={this.props.terria} viewState={this.props.viewState} />
         </ModalPopup>
