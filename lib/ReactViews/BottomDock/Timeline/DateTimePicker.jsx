--- conflicted
+++ resolved
@@ -1,19 +1,3 @@
-<<<<<<< HEAD
-import React from 'react';
-import createReactClass from 'create-react-class';
-import dateFormat from 'dateformat';
-import DatePicker from 'react-datepicker';
-import moment from 'moment';
-import PropTypes from 'prop-types';
-import classNames from 'classnames';
-import uniq from 'lodash.uniq';
-import defined from 'terriajs-cesium/Source/Core/defined';
-import { formatDateTime } from './DateFormats';
-import Icon from '../../Icon';
-import ObserveModelMixin from '../../ObserveModelMixin';
-import Styles from './timeline.scss';
-import combine from 'terriajs-cesium/Source/Core/combine';
-=======
 import React from "react";
 import createReactClass from "create-react-class";
 import dateFormat from "dateformat";
@@ -24,11 +8,10 @@
 import uniq from "lodash.uniq";
 import defined from "terriajs-cesium/Source/Core/defined";
 import { formatDateTime } from "./DateFormats";
-import Icon from "../../Icon.jsx";
+import Icon from "../../Icon";
 import ObserveModelMixin from "../../ObserveModelMixin";
 import Styles from "./timeline.scss";
 import combine from "terriajs-cesium/Source/Core/combine";
->>>>>>> 1b40857d
 
 function daysInMonth(month, year) {
   const n = new Date(year, month, 0).getDate();
