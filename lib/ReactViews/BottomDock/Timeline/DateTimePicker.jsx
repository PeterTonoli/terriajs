<<<<<<< HEAD
import React from 'react';
import createReactClass from 'create-react-class';
import dateFormat from 'dateformat';
import DatePicker from 'react-datepicker';
import PropTypes from 'prop-types';
import classNames from 'classnames';
import uniq from 'lodash.uniq';
import defined from 'terriajs-cesium/Source/Core/defined';
import { formatDateTime } from './DateFormats';
import Icon from '../../Icon.jsx';
import ObserveModelMixin from '../../ObserveModelMixin';
import Styles from './timeline.scss';
import combine from 'terriajs-cesium/Source/Core/combine';
=======
import React from "react";
import createReactClass from "create-react-class";
import dateFormat from "dateformat";
import DatePicker from "react-datepicker";
import moment from "moment";
import PropTypes from "prop-types";
import classNames from "classnames";
import uniq from "lodash.uniq";
import defined from "terriajs-cesium/Source/Core/defined";
import { formatDateTime } from "./DateFormats";
import Icon from "../../Icon.jsx";
import ObserveModelMixin from "../../ObserveModelMixin";
import Styles from "./timeline.scss";
import combine from "terriajs-cesium/Source/Core/combine";
>>>>>>> 1b40857d

function daysInMonth(month, year) {
  const n = new Date(year, month, 0).getDate();
  return Array.apply(null, { length: n }).map(Number.call, Number);
}

const monthNames = [
  "Jan",
  "Feb",
  "Mar",
  "Apr",
  "May",
  "Jun",
  "Jul",
  "Aug",
  "Sep",
  "Oct",
  "Nov",
  "Dec"
];

const DateTimePicker = createReactClass({
  displayName: "DateTimePicker",
  mixins: [ObserveModelMixin],

  propTypes: {
    dates: PropTypes.array.isRequired, // Array of JS Date objects.
    currentDate: PropTypes.object, // JS Date object - must be an element of props.dates, or null/undefined.
    onChange: PropTypes.func.isRequired,
    openDirection: PropTypes.string,
    isOpen: PropTypes.bool.isRequired,
    onOpen: PropTypes.func.isRequired,
    onClose: PropTypes.func.isRequired,
    showCalendarButton: PropTypes.bool,
    dateFormat: PropTypes.object
  },

  getDefaultProps() {
    return {
      currentDate: undefined,
      showCalendarButton: true,
      openDirection: "down"
    };
  },

  getInitialState() {
    return {
      century: null,
      year: null,
      month: null,
      day: null,
      time: null,
      hour: null,
      granularity: null
    };
  },

  /* eslint-disable-next-line camelcase */
  UNSAFE_componentWillMount() {
    const datesObject = objectifyDates(this.props.dates);
    let defaultCentury = null;
    let defaultYear = null;
    let defaultMonth = null;
    let defaultDay = null;
    let defaultGranularity = "century";

    if (datesObject.indice.length === 1) {
      // only one century
      const soleCentury = datesObject.indice[0];
      const dataFromThisCentury = datesObject[soleCentury];
      defaultCentury = soleCentury;

      if (dataFromThisCentury.indice.length === 1) {
        // only one year, check if this year has only one month
        const soleYear = dataFromThisCentury.indice[0];
        const dataFromThisYear = dataFromThisCentury[soleYear];
        defaultYear = soleYear;
        defaultGranularity = "year";

        if (dataFromThisYear.indice === 1) {
          // only one month data from this one year, need to check day then
          const soleMonth = dataFromThisYear.indice[0];
          const dataFromThisMonth = dataFromThisYear[soleMonth];
          defaultMonth = soleMonth;
          defaultGranularity = "month";

          if (dataFromThisMonth.indice === 1) {
            // only one day has data
            defaultDay = dataFromThisMonth.indice[0];
          }
        }
      }
    }
    this.setState({
      century: defaultCentury,
      year: defaultYear,
      month: defaultMonth,
      day: defaultDay,
      time: currentDate,
      granularity: defaultGranularity
    });
    const currentDate = this.props.currentDate;

    window.addEventListener("click", this.closePicker);
  },

  componentWillUnmount: function() {
    window.removeEventListener("click", this.closePicker);
  },

  closePicker(newTime) {
    if (newTime !== undefined) {
      this.setState({
        time: newTime
      });
    }

<<<<<<< HEAD
    },

    renderDayView(datesObject) {
      if (datesObject[this.state.year][this.state.month].dates && datesObject[this.state.year][this.state.month].dates.length > 31) {
        // Create one date object per day, using an arbitrary time. This does it via Object.keys.
        const days = datesObject[this.state.year][this.state.month].indice;
        const daysToDisplay = days.map(d => new Date(this.state.year, this.state.month - 1, d));
        const selected = defined(this.state.day) ? new Date(this.state.year, this.state.month - 1, this.state.day) : null;
        // const monthObject = this.props.datesObject[this.state.year][this.state.month];
        // const daysToDisplay = Object.keys(monthObject).map(dayNumber => monthObject[dayNumber][0]);
        // const selected = defined(this.state.day) ? this.props.datesObject[this.state.year][this.state.month][this.state.day][0] : null;
        return (
            <div className={Styles.dayPicker}>
                <div>
                    <button className={Styles.backbtn} onClick={() => { this.setState({ year: null, month: null, day: null, time: null }); }}>{this.state.year}</button>
                    <button className={Styles.backbtn} onClick={() => { this.setState({ month: null, day: null, time: null }); }}>{monthNames[this.state.month]}</button>
                </div>
                <DatePicker
                    inline
                    onChange={(date)=>this.setState({ day: date})}
                    includeDates={daysToDisplay}
                    selected={selected}
                />
            </div>
        );
      } else {
        return this.renderList(datesObject[this.state.year][this.state.month].dates);
      }
    },

    renderList(items) {
        if (defined(items)) {
            return (
                <div className={Styles.grid}>
                    <div className={Styles.gridHeading}>Select a time</div>
                    <div className={Styles.gridBody}>{items.map(item => <button key={formatDateTime(item)} className={Styles.dateBtn} onClick={() => { this.closePicker(item); this.props.onChange(item); }}>{defined(this.props.dateFormat) ? dateFormat(item, this.props.dateFormat.currentTime) : formatDateTime(item)}</button>)}</div>
                </div>
            );
        }
    },

    renderHourView(datesObject) {
        const timeOptions = datesObject[this.state.year][this.state.month][this.state.day].dates.map((m) => ({
            value: m,
            label: formatDateTime(m)
        }));

        if (timeOptions.length > 24) {
          return (
              <div className={Styles.grid}>
                  <div className={Styles.gridHeading}>{`Select an hour on ${this.state.day} ${monthNames[this.state.month + 1]} ${this.state.year}`} </div>
                  <div className={Styles.gridBody}>{datesObject[this.state.year][this.state.month][this.state.day].indice.map(item => <button key={item} className={Styles.dateBtn} onClick={()=>this.setState({hour: item})}><span>{item} : 00 - {item+1} : 00</span> <span>({datesObject[this.state.year][this.state.month][this.state.day][item].length} options)</span></button>)}</div>
=======
    if (this.props.onClose) {
      this.props.onClose();
    }
  },

  renderCenturyGrid(datesObject) {
    const centuries = datesObject.indice;
    if (datesObject.dates && datesObject.dates.length >= 12) {
      return (
        <div className={Styles.grid}>
          <div className={Styles.gridHeading}>Select a century</div>
          {centuries.map(c => (
            <button
              key={c}
              className={Styles.centuryBtn}
              onClick={() => this.setState({ century: c })}
            >
              {c}00
            </button>
          ))}
        </div>
      );
    } else {
      return this.renderList(datesObject.dates);
    }
  },

  renderYearGrid(datesObject) {
    if (datesObject.dates && datesObject.dates.length > 12) {
      const years = datesObject.indice;
      const monthOfYear = Array.apply(null, { length: 12 }).map(
        Number.call,
        Number
      );
      return (
        <div className={Styles.grid}>
          <div className={Styles.gridHeading}>Select a year</div>
          <div className={Styles.gridBody}>
            {years.map(y => (
              <div
                className={Styles.gridRow}
                key={y}
                onClick={() =>
                  this.setState({ year: y, month: null, day: null, time: null })
                }
              >
                <span className={Styles.gridLabel}>{y}</span>
                <span className={Styles.gridRowInner12}>
                  {monthOfYear.map(m => (
                    <span
                      className={datesObject[y][m] ? Styles.activeGrid : ""}
                      key={m}
                    />
                  ))}
                </span>
>>>>>>> 1b40857d
              </div>
            ))}
          </div>
        </div>
      );
    } else {
      return this.renderList(datesObject.dates);
    }
  },

  renderMonthGrid(datesObject) {
    const year = this.state.year;
    if (datesObject[year].dates && datesObject[year].dates.length > 12) {
      return (
        <div className={Styles.grid}>
          <div className={Styles.gridHeading}>
            <button
              className={Styles.backbtn}
              onClick={() => {
                this.setState({
                  year: null,
                  month: null,
                  day: null,
                  time: null
                });
              }}
            >
              {this.state.year}
            </button>
          </div>
          <div className={Styles.gridBody}>
            {monthNames.map((m, i) => (
              <div
                className={classNames(Styles.gridRow, {
                  [Styles.inactiveGridRow]: !defined(datesObject[year][i])
                })}
                key={m}
                onClick={() =>
                  defined(datesObject[year][i]) &&
                  this.setState({ month: i, day: null, time: null })
                }
              >
                <span className={Styles.gridLabel}>{m}</span>
                <span className={Styles.gridRowInner31}>
                  {daysInMonth(i + 1, year).map(d => (
                    <span
                      className={
                        defined(datesObject[year][i]) &&
                        defined(datesObject[year][i][d + 1])
                          ? Styles.activeGrid
                          : ""
                      }
                      key={d}
                    />
                  ))}
                </span>
              </div>
            ))}
          </div>
        </div>
      );
    } else {
      return this.renderList(datesObject[year].dates);
    }
  },

  renderDayView(datesObject) {
    if (
      datesObject[this.state.year][this.state.month].dates &&
      datesObject[this.state.year][this.state.month].dates.length > 31
    ) {
      // Create one date object per day, using an arbitrary time. This does it via Object.keys and moment().
      const days = datesObject[this.state.year][this.state.month].indice;
      const daysToDisplay = days.map(d =>
        moment()
          .date(d)
          .month(this.state.month)
          .year(this.state.year)
      );
      const selected = defined(this.state.day)
        ? moment()
            .date(this.state.day)
            .month(this.state.month)
            .year(this.state.year)
        : null;
      // Aside: You might think this implementation is clearer - use the first date available on each day.
      // However it fails because react-datepicker actually requires a moment() object for selected, not a Date object.
      // const monthObject = this.props.datesObject[this.state.year][this.state.month];
      // const daysToDisplay = Object.keys(monthObject).map(dayNumber => monthObject[dayNumber][0]);
      // const selected = defined(this.state.day) ? this.props.datesObject[this.state.year][this.state.month][this.state.day][0] : null;
      return (
        <div className={Styles.dayPicker}>
          <div>
            <button
              className={Styles.backbtn}
              onClick={() => {
                this.setState({
                  year: null,
                  month: null,
                  day: null,
                  time: null
                });
              }}
            >
              {this.state.year}
            </button>
            <button
              className={Styles.backbtn}
              onClick={() => {
                this.setState({ month: null, day: null, time: null });
              }}
            >
              {monthNames[this.state.month]}
            </button>
          </div>
          <DatePicker
            inline
            onChange={momentDateObj =>
              this.setState({ day: momentDateObj.date() })
            }
            includeDates={daysToDisplay}
            selected={selected}
          />
        </div>
      );
    } else {
      return this.renderList(
        datesObject[this.state.year][this.state.month].dates
      );
    }
  },

  renderList(items) {
    if (defined(items)) {
      return (
        <div className={Styles.grid}>
          <div className={Styles.gridHeading}>Select a time</div>
          <div className={Styles.gridBody}>
            {items.map(item => (
              <button
                key={formatDateTime(item)}
                className={Styles.dateBtn}
                onClick={() => {
                  this.closePicker(item);
                  this.props.onChange(item);
                }}
              >
                {defined(this.props.dateFormat)
                  ? dateFormat(item, this.props.dateFormat.currentTime)
                  : formatDateTime(item)}
              </button>
            ))}
          </div>
        </div>
      );
    }
  },

  renderHourView(datesObject) {
    const timeOptions = datesObject[this.state.year][this.state.month][
      this.state.day
    ].dates.map(m => ({
      value: m,
      label: formatDateTime(m)
    }));

    if (timeOptions.length > 24) {
      return (
        <div className={Styles.grid}>
          <div className={Styles.gridHeading}>
            {`Select an hour on ${this.state.day} ${
              monthNames[this.state.month + 1]
            } ${this.state.year}`}{" "}
          </div>
          <div className={Styles.gridBody}>
            {datesObject[this.state.year][this.state.month][
              this.state.day
            ].indice.map(item => (
              <button
                key={item}
                className={Styles.dateBtn}
                onClick={() => this.setState({ hour: item })}
              >
                <span>
                  {item} : 00 - {item + 1} : 00
                </span>{" "}
                <span>
                  (
                  {
                    datesObject[this.state.year][this.state.month][
                      this.state.day
                    ][item].length
                  }{" "}
                  options)
                </span>
              </button>
            ))}
          </div>
        </div>
      );
    } else {
      return this.renderList(
        datesObject[this.state.year][this.state.month][this.state.day].dates
      );
    }
  },

  renderMinutesView(datesObject) {
    const options =
      datesObject[this.state.year][this.state.month][this.state.day][
        this.state.hour
      ];
    return this.renderList(options);
  },

  goBack() {
    if (defined(this.state.time)) {
      if (!defined(this.state.month)) {
        this.setState({
          year: null,
          month: null,
          day: null
        });
      }

      if (!defined(this.state.hour)) {
        this.setState({
          day: null
        });
      }

      if (!defined(this.state.day)) {
        this.setState({
          month: null,
          day: null
        });
      }

      this.setState({
        hour: null,
        time: null
      });
    } else if (defined(this.state.hour)) {
      this.setState({
        hour: null,
        time: null
      });
    } else if (defined(this.state.day)) {
      this.setState({
        day: null,
        time: null,
        hour: null
      });
    } else if (defined(this.state.month)) {
      this.setState({
        month: null,
        time: null,
        day: null,
        hour: null
      });
    } else if (defined(this.state.year)) {
      this.setState({
        year: null,
        month: null,
        time: null,
        day: null,
        hour: null
      });
    } else if (defined(this.state.century)) {
      this.setState({
        century: null,
        year: null,
        month: null,
        time: null,
        day: null,
        hour: null
      });
    }
  },

  toggleDatePicker() {
    if (!this.props.isOpen) {
      // When the date picker is opened, we should update the old state with the new currentDate, but to the same granularity.
      // The current date must be one of the available item.dates, or null/undefined.
      const currentDate = this.props.currentDate;
      if (defined(currentDate)) {
        const newState = {
          day: defined(this.state.day) ? currentDate.getDate() : null,
          month: defined(this.state.month) ? currentDate.getMonth() : null,
          year: defined(this.state.year) ? currentDate.getFullYear() : null,
          century: defined(this.state.century)
            ? Math.floor(currentDate.getFullYear() / 100)
            : null,
          time: defined(this.state.time) ? currentDate : null
        };
        this.setState(newState);
      }

      this.props.onOpen();
    } else {
      this.props.onClose();
    }
  },

  render() {
    if (this.props.dates) {
      const datesObject = objectifyDates(this.props.dates);
      return (
        <div
          className={Styles.timelineDatePicker}
          onClick={event => {
            event.stopPropagation();
          }}
        >
          {this.props.showCalendarButton && (
            <button
              className={Styles.togglebutton}
              onClick={() => {
                this.toggleDatePicker();
              }}
            >
              <Icon glyph={Icon.GLYPHS.calendar} />
            </button>
          )}
          {this.props.isOpen && (
            <div
              className={classNames(Styles.datePicker, {
                [Styles.openBelow]: this.props.openDirection === "down"
              })}
            >
              <button
                className={Styles.backbutton}
                disabled={!this.state[this.state.granularity]}
                type="button"
                onClick={() => this.goBack()}
              >
                <Icon glyph={Icon.GLYPHS.left} />
              </button>
              {!defined(this.state.century) &&
                this.renderCenturyGrid(datesObject)}
              {defined(this.state.century) &&
                !defined(this.state.year) &&
                this.renderYearGrid(datesObject[this.state.century])}
              {defined(this.state.year) &&
                !defined(this.state.month) &&
                this.renderMonthGrid(datesObject[this.state.century])}
              {defined(this.state.year) &&
                defined(this.state.month) &&
                !defined(this.state.day) &&
                this.renderDayView(datesObject[this.state.century])}
              {defined(this.state.year) &&
                defined(this.state.month) &&
                defined(this.state.day) &&
                !defined(this.state.hour) &&
                this.renderHourView(datesObject[this.state.century])}
              {defined(this.state.year) &&
                defined(this.state.month) &&
                defined(this.state.day) &&
                defined(this.state.hour) &&
                this.renderMinutesView(datesObject[this.state.century])}
            </div>
          )}
        </div>
      );
    } else {
      return null;
    }
  }
});

function getOneYear(year, dates) {
  // All data from a given year.
  return dates.filter(d => d.getFullYear() === year);
}

function getOneMonth(yearData, monthIndex) {
  // All data from certain month of that year.
  return yearData.filter(y => y.getMonth() === monthIndex);
}

function getOneDay(monthData, dayIndex) {
  return monthData.filter(m => m.getDate() === dayIndex);
}

function getMonthForYear(yearData) {
  // get available months for a given year
  return uniq(yearData.map(d => d.getMonth()));
}

function getDaysForMonth(monthData) {
  // Get all available days given a month in a year.
  return uniq(monthData.map(m => m.getDate()));
}

function getOneHour(dayData, hourIndex) {
  // All data from certain month of that year.
  return dayData.filter(y => y.getHours() === hourIndex);
}

function getHoursForDay(dayData) {
  return uniq(dayData.map(m => m.getHours()));
}

function getOneCentury(century, dates) {
  return dates.filter(d => Math.floor(d.getFullYear() / 100) === century);
}

/**
 * Process an array of dates into layered objects of years, months and days.
 * @param  {Date[]} An array of dates.
 * @return {Object} Returns an object whose keys are years, whose values are objects whose keys are months (0=Jan),
 *   whose values are objects whose keys are days, whose values are arrays of all the datetimes on that day.
 */
function objectifyDates(dates) {
  const years = uniq(dates.map(date => date.getFullYear()));
  const centuries = uniq(years.map(year => Math.floor(year / 100)));
  const result = centuries.reduce(
    (accumulator, currentValue) =>
      combine(accumulator, objectifyCenturyData(currentValue, dates, years)),
    {}
  );
  result.dates = dates;
  result.indice = centuries;
  return result;
}

function objectifyCenturyData(century, dates, years) {
  // century is a number like 18, 19 or 20.
  const yearsInThisCentury = years.filter(
    year => Math.floor(year / 100) === century
  );
  const centuryData = getOneCentury(century, dates);
  const centuryDates = {
    [century]: yearsInThisCentury.reduce(
      (accumulator, currentValue) =>
        combine(accumulator, objectifyYearData(currentValue, dates, years)),
      {}
    )
  };
  centuryDates[century].dates = centuryData;
  centuryDates[century].indice = yearsInThisCentury;
  return centuryDates;
}

function objectifyYearData(year, dates) {
  const yearData = getOneYear(year, dates);
  const monthInYear = {};
  getMonthForYear(yearData).forEach(monthIndex => {
    const monthData = getOneMonth(yearData, monthIndex);
    const daysInMonth = {};

    getDaysForMonth(monthData).forEach(dayIndex => {
      daysInMonth.dates = monthData;
      daysInMonth.indice = getDaysForMonth(monthData);
      const hoursInDay = {};
      const dayData = getOneDay(monthData, dayIndex);
      getHoursForDay(dayData).forEach(hourIndex => {
        hoursInDay[hourIndex] = getOneHour(dayData, hourIndex);
        hoursInDay.dates = dayData;
        hoursInDay.indice = getHoursForDay(dayData);
      });

      daysInMonth[dayIndex] = hoursInDay;
    });
    monthInYear[monthIndex] = daysInMonth;
    monthInYear.indice = getMonthForYear(yearData);
    monthInYear.dates = yearData;
  });

  return { [year]: monthInYear };
}

module.exports = DateTimePicker;<|MERGE_RESOLUTION|>--- conflicted
+++ resolved
@@ -1,23 +1,7 @@
-<<<<<<< HEAD
-import React from 'react';
-import createReactClass from 'create-react-class';
-import dateFormat from 'dateformat';
-import DatePicker from 'react-datepicker';
-import PropTypes from 'prop-types';
-import classNames from 'classnames';
-import uniq from 'lodash.uniq';
-import defined from 'terriajs-cesium/Source/Core/defined';
-import { formatDateTime } from './DateFormats';
-import Icon from '../../Icon.jsx';
-import ObserveModelMixin from '../../ObserveModelMixin';
-import Styles from './timeline.scss';
-import combine from 'terriajs-cesium/Source/Core/combine';
-=======
 import React from "react";
 import createReactClass from "create-react-class";
 import dateFormat from "dateformat";
 import DatePicker from "react-datepicker";
-import moment from "moment";
 import PropTypes from "prop-types";
 import classNames from "classnames";
 import uniq from "lodash.uniq";
@@ -27,7 +11,6 @@
 import ObserveModelMixin from "../../ObserveModelMixin";
 import Styles from "./timeline.scss";
 import combine from "terriajs-cesium/Source/Core/combine";
->>>>>>> 1b40857d
 
 function daysInMonth(month, year) {
   const n = new Date(year, month, 0).getDate();
@@ -145,60 +128,6 @@
       });
     }
 
-<<<<<<< HEAD
-    },
-
-    renderDayView(datesObject) {
-      if (datesObject[this.state.year][this.state.month].dates && datesObject[this.state.year][this.state.month].dates.length > 31) {
-        // Create one date object per day, using an arbitrary time. This does it via Object.keys.
-        const days = datesObject[this.state.year][this.state.month].indice;
-        const daysToDisplay = days.map(d => new Date(this.state.year, this.state.month - 1, d));
-        const selected = defined(this.state.day) ? new Date(this.state.year, this.state.month - 1, this.state.day) : null;
-        // const monthObject = this.props.datesObject[this.state.year][this.state.month];
-        // const daysToDisplay = Object.keys(monthObject).map(dayNumber => monthObject[dayNumber][0]);
-        // const selected = defined(this.state.day) ? this.props.datesObject[this.state.year][this.state.month][this.state.day][0] : null;
-        return (
-            <div className={Styles.dayPicker}>
-                <div>
-                    <button className={Styles.backbtn} onClick={() => { this.setState({ year: null, month: null, day: null, time: null }); }}>{this.state.year}</button>
-                    <button className={Styles.backbtn} onClick={() => { this.setState({ month: null, day: null, time: null }); }}>{monthNames[this.state.month]}</button>
-                </div>
-                <DatePicker
-                    inline
-                    onChange={(date)=>this.setState({ day: date})}
-                    includeDates={daysToDisplay}
-                    selected={selected}
-                />
-            </div>
-        );
-      } else {
-        return this.renderList(datesObject[this.state.year][this.state.month].dates);
-      }
-    },
-
-    renderList(items) {
-        if (defined(items)) {
-            return (
-                <div className={Styles.grid}>
-                    <div className={Styles.gridHeading}>Select a time</div>
-                    <div className={Styles.gridBody}>{items.map(item => <button key={formatDateTime(item)} className={Styles.dateBtn} onClick={() => { this.closePicker(item); this.props.onChange(item); }}>{defined(this.props.dateFormat) ? dateFormat(item, this.props.dateFormat.currentTime) : formatDateTime(item)}</button>)}</div>
-                </div>
-            );
-        }
-    },
-
-    renderHourView(datesObject) {
-        const timeOptions = datesObject[this.state.year][this.state.month][this.state.day].dates.map((m) => ({
-            value: m,
-            label: formatDateTime(m)
-        }));
-
-        if (timeOptions.length > 24) {
-          return (
-              <div className={Styles.grid}>
-                  <div className={Styles.gridHeading}>{`Select an hour on ${this.state.day} ${monthNames[this.state.month + 1]} ${this.state.year}`} </div>
-                  <div className={Styles.gridBody}>{datesObject[this.state.year][this.state.month][this.state.day].indice.map(item => <button key={item} className={Styles.dateBtn} onClick={()=>this.setState({hour: item})}><span>{item} : 00 - {item+1} : 00</span> <span>({datesObject[this.state.year][this.state.month][this.state.day][item].length} options)</span></button>)}</div>
-=======
     if (this.props.onClose) {
       this.props.onClose();
     }
@@ -254,7 +183,6 @@
                     />
                   ))}
                 </span>
->>>>>>> 1b40857d
               </div>
             ))}
           </div>
@@ -326,22 +254,14 @@
       datesObject[this.state.year][this.state.month].dates &&
       datesObject[this.state.year][this.state.month].dates.length > 31
     ) {
-      // Create one date object per day, using an arbitrary time. This does it via Object.keys and moment().
+      // Create one date object per day, using an arbitrary time. This does it via Object.keys.
       const days = datesObject[this.state.year][this.state.month].indice;
-      const daysToDisplay = days.map(d =>
-        moment()
-          .date(d)
-          .month(this.state.month)
-          .year(this.state.year)
+      const daysToDisplay = days.map(
+        d => new Date(this.state.year, this.state.month - 1, d)
       );
       const selected = defined(this.state.day)
-        ? moment()
-            .date(this.state.day)
-            .month(this.state.month)
-            .year(this.state.year)
+        ? new Date(this.state.year, this.state.month - 1, this.state.day)
         : null;
-      // Aside: You might think this implementation is clearer - use the first date available on each day.
-      // However it fails because react-datepicker actually requires a moment() object for selected, not a Date object.
       // const monthObject = this.props.datesObject[this.state.year][this.state.month];
       // const daysToDisplay = Object.keys(monthObject).map(dayNumber => monthObject[dayNumber][0]);
       // const selected = defined(this.state.day) ? this.props.datesObject[this.state.year][this.state.month][this.state.day][0] : null;
@@ -372,9 +292,7 @@
           </div>
           <DatePicker
             inline
-            onChange={momentDateObj =>
-              this.setState({ day: momentDateObj.date() })
-            }
+            onChange={date => this.setState({ day: date })}
             includeDates={daysToDisplay}
             selected={selected}
           />
