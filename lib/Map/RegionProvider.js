'use strict';

/*global require*/
var defined = require('terriajs-cesium/Source/Core/defined');
var defaultValue = require('terriajs-cesium/Source/Core/defaultValue');
var DeveloperError = require('terriajs-cesium/Source/Core/DeveloperError');
var loadText = require('terriajs-cesium/Source/Core/loadText');
var loadJson = require('terriajs-cesium/Source/Core/loadJson');
var when = require('terriajs-cesium/Source/ThirdParty/when');

var TerriaError = require('../Core/TerriaError');
var xml2json = require('../ThirdParty/xml2json');
var URI = require('urijs');

/*
Encapsulates one entry in regionMapping.json
Responsibilities:
- communicate with WFS server
- provide region IDs for a given region type
- determine whether a given column name matches
- identify region and disambiguation columns
- provide a lookup function for a given column of data
*/

/**
 * Instantiate a region provider by giving it an entry from the region mapping JSON file.
 *
 * @alias RegionProvider
 * @constructor
 * @param {String} regionType Unique text identifier.
 * @param {Object} [properties] Properties as given in configuration file.
 * @param {CorsProxy} corsProxy an instance of CorsProxy for making ajax calls.
 */
var RegionProvider = function(regionType, properties, corsProxy) {

    properties = defaultValue(properties, defaultValue.EMPTY_OBJECT);

    /**
     * String uniquely identifying this type of region (eg, 'sa4')
     * @type {String}
     */
    this.regionType = regionType;

    /**
    * WMS attribute whose value will correspond to each region's code.
    * @type {String}
    */
    this.regionProp = properties.regionProp;
    /**
     * WMS attribute whose value can be used as a user-facing name for the region.  If this property is undefined, the regions
     * do not have names.
     * @type {String}
     */
    this.nameProp = properties.nameProp;
    /**
    * A text description of this region type, which may feature in the user interface.
    * @type {String}
    */
    this.description = properties.description;

    /**
    * Name of the WMS layer where these regions are found.
    * @type {String}
    */
    this.layerName = properties.layerName;
    /**
    * URL of the WMS server
    * @type {String}
    */
    this.server = properties.server;
    /**
     * List of aliases which will be matched against if found as column headings.
     * @type {String[]}
     */
    this.aliases = defaultValue(properties.aliases, [this.regiontype]);

    /**
     * Array of [regex, replacement] arrays which will be applied to each ID element on the server side before matching
     * is attempted. For example, [ [ ' \(.\)$' ], '' ] will convert 'Baw Baw (S)' to 'Baw Baw'
     * @type {Array[]}
     */
    this.serverReplacements = properties.serverReplacements instanceof Array ? properties.serverReplacements.map(function(r) {
        return [ r[0], r[1].toLowerCase(), new RegExp(r[0].toLowerCase(), 'gi') ];
    }) : [];

    /**
     * Array of [regex, replacement] arrays which will be applied to each user-provided ID element before matching
     * is attempted. For example, [ [ ' \(.\)$' ], '' ] will convert 'Baw Baw (S)' to 'Baw Baw'
     * @type {Array[]}
     */

    this.dataReplacements = properties.dataReplacements instanceof Array ? properties.dataReplacements.map(function(r) {
        return [ r[0], r[1].toLowerCase(), new RegExp(r[0].toLowerCase(), 'gi') ];
    }) : [];

    this._appliedReplacements = { serverReplacements: {}, dataReplacements: {}, disambigDataReplacements: {} };


    /** The property within the same WFS region that can be used for disambiguation. */
    this.disambigProp = properties.disambigProp;

    /**
     * Returns the name of a field which uniquely identifies each region. This field is not necessarily used for matching, or
     * of interest to the user, but is needed for reverse lookups. This field must count from zero, and features must be
     * returned in sorted order.
     * @type {string}
     */
    this.uniqueIdProp = defaultValue(properties.uniqueIdProp, 'FID');

    /**
     * Whether this region type uses text codes, rather than numeric. It matters because numeric codes are treated differently by the
     * CSV handling models.
     * @type {Boolean}
     */
    this.textCode = defaultValue(properties.textCodes, false); // yes, it's singular...

    /**
     * Array of attributes of each region, once retrieved from the server.
     * @type {Object[]}
     */
    this.regions = [];

    /**
     * Array of names of each region, once retrieved from the server.  Each item in {@link RegionProvider#regions} has a corresponding
     * item in this array at the same index.  To populate this array, call {@link RegionProvider#loadRegionNames}.
     * @type {String[]}
     */
    this.regionNames = [];

    /**
     * Look-up table of attributes, for speed.
     * @type {Object}
     */
    this._idIndex = {};

    /**
     * The URL of a pre-generated JSON file containing just a long list of IDs for a given
     * layer attribute, in the order of ascending feature IDs (fids). If defined, it will
     * be used in preference to requesting those attributes from the WFS server.
     * @type {String}
     */
    this.regionIdsFile = properties.regionIdsFile;

    /**
     * JSON file for disambiguation attribute, as per regionIdsFile.
     * @type {String}
     */
    this.regionDisambigIdsFile = properties.regionDisambigIdsFile;

    // Cache the loadRegionID promises so they are not regenerated each time until this.regions is defined.
    this._loadRegionIDsPromises = undefined;

<<<<<<< HEAD
    this._loadRegionNamesPromise = undefined;
=======
    // Used for proxying around cors
    this.corsProxy = corsProxy;
>>>>>>> 98b61586
};

/*
The flow:

1. CsvCatalogItem wants to check for region mapping, DataTable.checkForRegionVariable
2. which calls RegionProviderList on regionmapping.json
3. RPL loads all RPs, then provides cross references to dab providers
4. CSVCI calls RPL.getRegionDetails, which asks each RP to identify a region variable
5. Based on response, it assigns RP to the right variable, sets this.selected.region.
*/

RegionProvider.prototype.setDisambigProperties = function(dp) {
    this.disambigDataReplacements = dp.dataReplacements;
    this.disambigServerReplacements = dp.serverReplacements;
    this.disambigAliases = dp.aliases;
};

/**
 * Given an entry from the region mapping config, load the IDs that correspond to it, and possibly to disambiguation properties.
 *
 * @return {Promise} Promise with no return value.
 */
RegionProvider.prototype.loadRegionIDs = function() {
    var that = this;

    function fetchAndProcess(idListFile, idProp, propertyName, replacementsVar) {
        if (!defined(idListFile) && !defined(idProp)) {
            return when();
        }
        var p;
        if (defined(idListFile)) {
            p = loadJson(idListFile);
        } else {
            p = loadRegionsFromWfs(that, idProp);
        }
        p.then(function(json) {
            processRegionIds(that, json.values, propertyName, replacementsVar);
        }).otherwise(function(err) {
            console.log(err);
            throw(err);
        });
        return p;
    }

    if (this.regions.length > 0) {
        return when(); // already loaded, so return insta-promise.
    }
    if (this.server === undefined) {
        // technically this may not be a problem yet, but it will be when we want to actually fetch tiles.
        throw (new DeveloperError('No server for region mapping defined: ' + this.regionType));
    }
    // Check for a pre-calculated promise (which may not have resolved yet), and returned that if it exists.
    if (!defined(this._loadRegionIDsPromises)) {
        this._loadRegionIDsPromises = [
            fetchAndProcess(this.regionIdsFile, this.regionProp, undefined, 'serverReplacements'),
            fetchAndProcess(this.regionDisambigIdsFile, this.disambigProp, this.disambigProp, 'disambigServerReplacements')
        ];
    }
    return when.all(this._loadRegionIDsPromises);
};

RegionProvider.prototype.loadRegionNames = function() {
    if (defined(this._loadRegionNamesPromise)) {
        return this._loadRegionNamesPromise;
    }

    var nameProp = this.nameProp || this.regionProp;

    var baseuri = URI(this.server).addQuery({
        service: 'wfs',
        version: '2.0',
        request: 'getPropertyValue',
        typenames: this.layerName
    });

    // get the list of IDs that we will attempt to match against for this column
    var url = baseuri.setQuery('valueReference', nameProp).toString();

    if (corsProxy.shouldUseProxy(url)) {
        url = corsProxy.getURL(url);
    }

    var that = this;
    this._loadRegionNamesPromise = loadText(url).then(function(xml) {
        var obj = xml2json(xml);

        if (!defined(obj.member)) {
            console.log(xml);
            var exception = defined(obj.Exception) ? ('<br/><br/>' + obj.Exception.ExceptionText) : '';
            throw new TerriaError({
                title: 'CSV region mapping',
                message: 'Couldn\'t load region names for region type ' + that.regionType + exception
            });
        }

        if (!(obj.member instanceof Array)) {
            obj.member = [obj.member];
        }
        if (obj.member.length === 1 && !defined(obj.member[0])) {
            throw new TerriaError({
                title: 'CSV region mapping',
                message: 'Zero region names found for region type ' + that.regionType
            });
        }

        that.regionNames = obj.member.map(function(m) {
            return m[nameProp];
        });
        return that.regionNames;
    });

    return this._loadRegionNamesPromise;
};

/**
 * Maps this.regions to indices into the provided regionArray.
 * Eg. If regionArray = ['Vic', 'Qld', 'NSW'], and this.regions = ['NSW', 'Vic', 'Qld', 'WA'], then returns [2, 0, 1, undefined].
 *
 * @param {Array} regionArray An array of the regions (eg. the column of State values from a csv file). Could be Strings or Numbers.
 * @param {Array} [disambigValues] An array of disambiguating names/numbers for when regions alone are insufficient. Could be Strings or Numbers.
 * @param {Array} [failedMatches] An optional empty array. If provided, indices of failed matches are appended to the array.
 * @param {Array} [ambiguousMatches] An optional empty array. If provided, indices of matches which duplicate prior matches are appended to the array.
 *                (Eg. these are not relevant if at different times.)
 * @return {Array} Indices into this.region.
 */
RegionProvider.prototype.mapRegionsToIndicesInto = function(regionArray, disambigValues, failedMatches, ambiguousMatches) {
    if (this.regions.length < 1) {
        throw new DeveloperError('Region provider is not ready to match regions.');
    }
    if (!defined(disambigValues)) {
        disambigValues = [];  // so that disambigValues[i] is undefined, not an error.
    }
    var result = new Array(this.regions.length);
    for (var i = 0; i < regionArray.length; i++) {
        if (!defined(regionArray[i])) {
            // Skip over undefined or null values
            continue;
        }
        var index = findRegionIndex(this, regionArray[i], disambigValues[i]);
        if (index < 0) {
            if (defined(failedMatches)) {
                failedMatches.push(i);
            }
            continue;
        }
        if (defined(result[index])) {
            if (defined(ambiguousMatches)) {
                ambiguousMatches.push(i);
            }
            continue;
        }
        result[index] = i;
    }
    return result;
};

/**
 * Pre-generates a function which quickly turns a value into a colour.
 *
 * @param {Number[]} regionValues Array of values, the same length as this.regions, giving a value to each region.
 * @param {RegionProvider~colorFunction} colorFunction A function which maps region values to color arrays.
 * @returns {Function} Function of type f(regionIndex) { return [r,g,b,a]; } which may return undefined.
 */
RegionProvider.prototype.getColorLookupFunc = function(regionValues, colorFunction) {
    var colors = regionValues.map(colorFunction);
    return function(regionIndex) {
        return colors[regionIndex];
    };
};

/**
 * Function which maps region values to color arrays.
 * @callback RegionProvider~colorFunction
 * @param {Number} value The value for this region.
 * @returns {Number[]} Returns a colorArray in the form [r, g, b, a].
 */

/**
 * Returns the region variable of the given name, matching against the aliases provided.
 *
 * @param {String} varNames Array of variable names.
 * @returns {String} The name of the first column that matches any of the given aliases.
 */
RegionProvider.prototype.findRegionVariable = function(varNames) {
    return findVariableForAliases(varNames, this.aliases);
};

/**
 * If a disambiguation column is known for this provider, return a column matching its description.
 *
 * @param {String} varNames Array of variable names.
 * @returns {String} The name of the first column that matches any of the given disambiguation aliases.
 */
RegionProvider.prototype.findDisambigVariable = function(varNames) {
    if (!defined(this.disambigAliases) || this.disambigAliases.length === 0) {
        return undefined;
    }
    return findVariableForAliases(varNames, this.disambigAliases);
};

/**
 * Gets the feature associated with a given region.
 * @param {Object} region The region.
 * @param {Object} possibleFeature A feature that possibly corresponds to the region.  If it does, it will be returned.
 *                                 Otherwise, the matching feature will be requested from the region mapping server.
 * @return {Promise} A promise for the feature.
 */
RegionProvider.prototype.getRegionFeature = function(terria, region, possibleFeature) {
    if (!defined(region)) {
        return when(undefined);
    }

    if (defined(possibleFeature) && possibleFeature.id === region.id) {
        return when(possibleFeature);
    }

    var url = this.server;
    if (terria.corsProxy.shouldUseProxy(url)) {
        url = terria.corsProxy.getURL(url);
    }

    url = new URI(url)
        .search('')
        .addQuery({
            service: "WFS",
            version: '1.1.0',
            request: 'GetFeature',
            typeName: this.layerName,
            outputFormat: 'JSON',
            cql_filter: 'FID=' + region.FID
        })
        .toString();

    return loadJson(url).then(function(result) {
        if (defined(result) && defined(result.features)) {
            return result.features[0];
        } else {
            return undefined;
        }
    });
};

/**
 * Fetch a list of region IDs in feature ID (FID) order by querying a WFS server.
 * This is a slower fall-back method if we don't have a pre-computed JSON list available.
 * Returns a promise which resolves to an object whose 'values' property can be used as an argument in processRegionIds.
 * @private
 */
function loadRegionsFromWfs(regionProvider, propName) {

    var baseuri = URI(regionProvider.server).addQuery({
        service: 'wfs',
        version: '2.0',
        request: 'getPropertyValue',
        typenames: regionProvider.layerName
    });

    // get the list of IDs that we will attempt to match against for this column
    var url = regionProvider.corsProxy.getURLProxyIfNecessary(baseuri.setQuery('valueReference', propName).toString());

    return loadText(url)
        .then(function(xml) {
            var obj = xml2json(xml);

            if (!defined(obj.member)) {
                console.log(xml);
                var exception = defined(obj.Exception) ? ('<br/><br/>' + obj.Exception.ExceptionText) : '';
                throw new TerriaError({title: 'CSV region mapping', message: 'Couldn\'t load region boundaries for region ' + propName + exception});
            }

            if (!(obj.member instanceof Array)) {
                obj.member = [obj.member];
            }
            if (obj.member.length === 1 && !defined(obj.member[0])) {
                throw new TerriaError({title: 'CSV region mapping', message: 'Zero region boundaries found for region ' + propName });
            }
            return {values: obj.member.map(function(m) { return m[propName]; })};
        });
}

/**
 * Given a list of region IDs in feature ID order, apply server replacements if needed, and build the this.regions array.
 * If no propertyName is supplied, also builds this._idIndex (a lookup by attribute for performance).
 * @private
 * @param {RegionProvider} regionProvider The RegionProvider instance.
 * @param {Array} values An array of string or numeric region IDs, eg. [10050, 10110, 10150, ...] or ['2060', '2061', '2062', ...]
 * @param {String} [propertyName] The property on that.regions elements, on which to save the id. Defaults to 'id'.
 * @param {String} replacementsProp Used as the second argument in a call to applyReplacements.
 */
function processRegionIds(regionProvider, values, propertyName, replacementsProp) {
    var isNumeric = (typeof values[0] === 'number');

    var isDisambiguation = defined(propertyName);

    if (!isDisambiguation) {
        propertyName = 'id';
    }
    // There is also generally a `layer` and `property` property in this file, which we ignore for now.
    values.forEach(function(value, index) {

        if (!defined(regionProvider.regions[index])) {
            regionProvider.regions[index] = {};
        }

        if (!isNumeric) {
            value = value.toLowerCase();
            // we apply server-side replacements while loading. If it ever turns out we need
            // to store the un-regexed version, we should add a line here.
            value = applyReplacements(regionProvider, value, replacementsProp);
        }

        regionProvider.regions[index][propertyName] = value;

        // store a lookup by attribute, for performance.
        if (!isDisambiguation) {
            if (!defined(regionProvider._idIndex[value])) {
                regionProvider._idIndex[value] = index;
            } else {
                // if we have already seen this value before, store an array of values, not one value.
                if (typeof regionProvider._idIndex[value] === 'object' /* meaning, array */) {
                    regionProvider._idIndex[value].push(index);
                } else {
                    regionProvider._idIndex[value] = [regionProvider._idIndex[value], index];
                }
            }

            // Here we make a big assumption that every region has a unique identifier (probably called FID), that it counts from zero,
            // and that regions are provided in sorted order from FID 0. We do this to avoid having to explicitly request
            // the FID column, which would double the amount of traffic per region dataset.
            // It is needed to simplify reverse lookups from complex matches (regexes and disambigs)
            regionProvider.regions[index][regionProvider.uniqueIdProp] = index;
        } // else nothing, we don't maintain an index of disambiguation values (it wouldn't be helpful)
    });
}

/**
 * Apply an array of regular expression replacements to a string. Also caches the applied replacements in regionProvider._appliedReplacements.
 * @private
 * @param {RegionProvider} regionProvider The RegionProvider instance.
 * @param {String} s The string.
 * @param {String} replacementsProp Name of a property containing [ [ regex, replacement], ... ], where replacement is a string which can contain '$1' etc.
 */
function applyReplacements(regionProvider, s, replacementsProp) {
    if (!defined(s)) {
        return undefined;
    }
    var r;
    if (typeof s === 'number') {
        r = String(s);
    } else {
        r = s.toLowerCase().trim();
    }
    var replacements = regionProvider[replacementsProp];
    if (replacements === undefined || replacements.length === 0) {
        return r;
    }

    if (regionProvider._appliedReplacements[replacementsProp][r] !== undefined) {
        return regionProvider._appliedReplacements[replacementsProp][r];
    }

    replacements.forEach(function(rep) {
        r = r.replace(rep[2], rep[1]);
    });
    regionProvider._appliedReplacements[replacementsProp][s] = r;
    return r;
}

/**
 * Given a region code, try to find a region that matches it, using replacements, disambiguation, indexes and other wizardry.
 * @private
 * @param {RegionProvider} regionProvider The RegionProvider instance.
 * @param {String} code Code to search for. Falsy codes return -1.
 * @returns {Number} Zero-based index in list of regions if successful, or -1.
 */
function findRegionIndex(regionProvider, code, disambigCode) {
    if (!defined(code) || code === '') {  // Note a code of 0 is ok
        return -1;
    }
    var processedCode  = applyReplacements(regionProvider, code, 'dataReplacements');
    var id = regionProvider._idIndex[processedCode];
    if (!defined(id)) {
        // didn't find anything
        return -1;
    } else if (typeof id === 'number') {
        // found an unambiguous match
        return id;
    } else {
        var ids = id; // found an ambiguous match
        if (!defined(disambigCode)) {
            // we have an ambiguous value, but nothing with which to disambiguate. We pick the first, warn.
            console.warn('Ambiguous value found in region mapping: ' + processedCode);
            return ids[0];
        }
        var processedDisambigCode = applyReplacements(regionProvider, disambigCode, 'disambigDataReplacements');

        // Check out each of the matching IDs to see if the disambiguation field matches the one we have.
        for (var i = 0; i < ids.length; i++) {
            if (regionProvider.regions[ids[i]][regionProvider.disambigProp] === processedDisambigCode) {
                return ids[i];
            }
        }
    }
    return -1;
}

/**
 * Function interface for matching a URL to a {@link CatalogMember} constructor
 * for that URL.
 * @private
 * @callback RegionProvider~colorFunction
 * @param {Number} value The value for this region.
 * @returns {Number[]} Returns a colorArray in the form [r, g, b, a].
 */

function findVariableForAliases(varNames, aliases) {
    for (var j = 0; j < aliases.length; j++) {
        var re = new RegExp('^' + aliases[j] + '$', 'i');
        for (var i = 0; i < varNames.length; i++) {
            if (re.test(varNames[i])) {
                return varNames[i];
            }
        }
    }
    return undefined;
}

module.exports = RegionProvider;<|MERGE_RESOLUTION|>--- conflicted
+++ resolved
@@ -150,12 +150,10 @@
     // Cache the loadRegionID promises so they are not regenerated each time until this.regions is defined.
     this._loadRegionIDsPromises = undefined;
 
-<<<<<<< HEAD
     this._loadRegionNamesPromise = undefined;
-=======
+
     // Used for proxying around cors
     this.corsProxy = corsProxy;
->>>>>>> 98b61586
 };
 
 /*
