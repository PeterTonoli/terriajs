
"use strict";

/*global require*/
var L = require('leaflet');
var AssociativeArray = require('terriajs-cesium/Source/Core/AssociativeArray');
var Cartesian2 = require('terriajs-cesium/Source/Core/Cartesian2');
var Cartesian3 = require('terriajs-cesium/Source/Core/Cartesian3');
var Cartographic = require('terriajs-cesium/Source/Core/Cartographic');
var CesiumMath = require('terriajs-cesium/Source/Core/Math');
var Color = require('terriajs-cesium/Source/Core/Color');
var defined = require('terriajs-cesium/Source/Core/defined');
var destroyObject = require('terriajs-cesium/Source/Core/destroyObject');
var DeveloperError = require('terriajs-cesium/Source/Core/DeveloperError');
var Ellipsoid = require('terriajs-cesium/Source/Core/Ellipsoid');
var Property = require('terriajs-cesium/Source/DataSources/Property');
var writeTextToCanvas = require('terriajs-cesium/Source/Core/writeTextToCanvas');
var PolylineGlowMaterialProperty = require('terriajs-cesium/Source/DataSources/PolylineGlowMaterialProperty');


var defaultColor = Color.WHITE;
var defaultOutlineColor = Color.BLACK;
var defaultOutlineWidth = 1.0;
var defaultPixelSize = 5.0;

var defaultWidth = 5.0;

//NOT IMPLEMENTED
// Path primitive - no need identified
// Ellipse primitive - no need identified
// Ellipsoid primitive - 3d prim - no plans for this
// Model primitive - 3d prim - no plans for this

/**
 * A {@link Visualizer} which maps {@link Entity#point} to Leaflet primitives.
 * @alias LeafletGeomVisualizer
 * @constructor
 *
 * @param {LeafletScene} leafletScene The Leaflet scene that the the primitives will be rendered in.
 * @param {EntityCollection} entityCollection The entityCollection to visualize.
 */
var LeafletGeomVisualizer = function(leafletScene, entityCollection) {
    if (!defined(leafletScene)) {
        throw new DeveloperError('leafletScene is required.');
    }
    if (!defined(entityCollection)) {
        throw new DeveloperError('entityCollection is required.');
    }

    var featureGroup = L.featureGroup().addTo(leafletScene.map);
    entityCollection.collectionChanged.addEventListener(LeafletGeomVisualizer.prototype._onCollectionChanged, this);

    this._leafletScene = leafletScene;
    this._featureGroup = featureGroup;
    this._entityCollection = entityCollection;
    this._entitiesToVisualize = new AssociativeArray();
    this._entityHash = {};

    this._onCollectionChanged(entityCollection, entityCollection.values, [], []);
};


LeafletGeomVisualizer.prototype._onCollectionChanged = function(entityCollection, added, removed, changed) {
    var i;
    var entity;
    var featureGroup = this._featureGroup;
    var entities = this._entitiesToVisualize;
    var entityHash = this._entityHash;

    for (i = added.length - 1; i > -1; i--) {
        entity = added[i];
        if (((defined(entity._point) || defined(entity._billboard) || defined(entity._label)) && defined(entity._position))
            || defined(entity._polyline) || defined(entity._polygon)) {

            entities.set(entity.id, entity);
            entityHash[entity.id] = {};
        }
    }

    for (i = changed.length - 1; i > -1; i--) {
        entity = changed[i];
        if (((defined(entity._point) || defined(entity._billboard) || defined(entity._label)) && defined(entity._position))
            || defined(entity._polyline) || defined(entity._polygon)) {
            entities.set(entity.id, entity);
            entityHash[entity.id] = entityHash[entity.id] || {};
        } else {
            cleanEntity(entity, featureGroup, entityHash);
            entities.remove(entity.id);
        }
    }

    for (i = removed.length - 1; i > -1; i--) {
        entity = removed[i];
        cleanEntity(entity, featureGroup, entityHash);
        entities.remove(entity.id);
    }
};


function cleanEntity(entity, group, entityHash) {
    var details = entityHash[entity.id];

    cleanPoint(entity, group, details);
    cleanPolygon(entity, group, details);
    cleanBillboard(entity, group, details);
    cleanLabel(entity, group, details);
    cleanPolyline(entity, group, details);

    delete entityHash[entity.id];
}

function cleanPoint(entity, group, details) {
    if (defined(details.point)) {
        group.removeLayer(details.point.layer);
        details.point = undefined;
    }
}

function cleanPolygon(entity, group, details) {
    if (defined(details.polygon)) {
        group.removeLayer(details.polygon.layer);
        details.polygon = undefined;
    }
}

function cleanBillboard(entity, group, details) {
    if (defined(details.billboard)) {
        group.removeLayer(details.billboard.layer);
        details.billboard = undefined;
    }
}

function cleanLabel(entity, group, details) {
    if (defined(details.label)) {
        group.removeLayer(details.label.layer);
        details.label = undefined;
    }
}

function cleanPolyline(entity, group, details) {
    if (defined(details.polyline)) {
        group.removeLayer(details.polyline.layer);
        details.polyline = undefined;
    }
}

/**
 * Updates the primitives created by this visualizer to match their
 * Entity counterpart at the given time.
 *
 * @param {JulianDate} time The time to update to.
 * @returns {Boolean} This function always returns true.
 */
LeafletGeomVisualizer.prototype.update = function(time) {
    //>>includeStart('debug', pragmas.debug);
    if (!defined(time)) {
        throw new DeveloperError('time is required.');
    }
    //>>includeEnd('debug');

    var entities = this._entitiesToVisualize.values;
    var entityHash = this._entityHash;

    for (var i = 0, len = entities.length; i < len; i++) {
        var entity = entities[i];
        var entityDetails = entityHash[entity.id];

        if (defined(entity._point)) {
            this._updatePoint(entity, time, entityHash, entityDetails);
        }
        if (defined(entity._billboard)) {
            this._updateBillboard(entity, time, entityHash, entityDetails);
        }
        if (defined(entity._label)) {
            this._updateLabel(entity, time, entityHash, entityDetails);
        }
        if (defined(entity._polyline)) {
            this._updatePolyline(entity, time, entityHash, entityDetails);
        }
        if (defined(entity._polygon)) {
            this._updatePolygon(entity, time, entityHash, entityDetails);
        }
    }

    return true;
};

var cartographicScratch = new Cartographic();

function positionToLatLng(position) {
    var cartographic = Ellipsoid.WGS84.cartesianToCartographic(position, cartographicScratch);
    return L.latLng(CesiumMath.toDegrees(cartographic.latitude), CesiumMath.toDegrees(cartographic.longitude));
}

LeafletGeomVisualizer.prototype._updatePoint = function(entity, time, entityHash, entityDetails) {
    var featureGroup = this._featureGroup;
    var pointGraphics = entity._point;

    var show = entity.isAvailable(time) && Property.getValueOrDefault(pointGraphics._show, time, true);
    if (!show) {
        delete entityDetails.point;
        return;
    }

    var details = entityDetails.point;
    if (!defined(details)) {
        details = entityDetails.point = {
            layer: undefined,
            lastPosition: new Cartesian3(),
            lastPixelSize: 1,
            lastColor: new Color(),
            lastOutlineColor: new Color(),
            lastOutlineWidth: 1
        };
    }

    var position = Property.getValueOrUndefined(entity._position, time);
    if (!defined(position)) {
        cleanPoint(entity, featureGroup, entityDetails);
        return;
    }

    var pixelSize = Property.getValueOrDefault(pointGraphics._pixelSize, time, defaultPixelSize);
    var color = Property.getValueOrDefault(pointGraphics._color, time, defaultColor);
    var outlineColor = Property.getValueOrDefault(pointGraphics._outlineColor, time, defaultOutlineColor);
    var outlineWidth = Property.getValueOrDefault(pointGraphics._outlineWidth, time, defaultOutlineWidth);

    var layer = details.layer;

    if (!defined(layer)){
        var pointOptions = {
            radius: pixelSize / 2.0,
            fillColor: color.toCssColorString(),
            fillOpacity: color.alpha,
            color: outlineColor.toCssColorString(),
            weight: outlineWidth,
            opacity: outlineColor.alpha
        };

        layer = details.layer = L.circleMarker(positionToLatLng(position), pointOptions);
        layer.on('click', featureClicked.bind(undefined, this, entity));
        featureGroup.addLayer(layer);

        Cartesian3.clone(position, details.lastPosition);
        details.lastPixelSize = pixelSize;
        Color.clone(color, details.lastColor);
        Color.clone(outlineColor, details.lastOutlineColor);
        details.lastOutlineWidth = outlineWidth;

        return;
    }

    if (!Cartesian3.equals(position, details.lastPosition)) {
        layer.setLatLng(positionToLatLng(position));
        Cartesian3.clone(position, details.lastPosition);
    }

    if (pixelSize !== details.lastPixelSize) {
        layer.setRadius(pixelSize / 2.0);
        details.lastPixelSize = pixelSize;
    }

    var options = layer.options;
    var applyStyle = false;

    if (!Color.equals(color, details.lastColor)) {
        options.fillColor = color.toCssColorString();
        options.fillOpacity = color.alpha;
        Color.clone(color, details.lastColor);
        applyStyle = true;
    }

    if (!Color.equals(outlineColor, details.lastOutlineColor)) {
        options.color = outlineColor.toCssColorString();
        options.opacity = outlineColor.alpha;
        Color.clone(outlineColor, details.lastOutlineColor);
        applyStyle = true;
    }

    if (outlineWidth !== details.lastOutlineWidth) {
        options.weight = outlineWidth;
        details.lastOutlineWidth = outlineWidth;
        applyStyle = true;
    }

    if (applyStyle) {
        layer.setStyle(options);
    }
};

LeafletGeomVisualizer.prototype._updatePolygon = function(entity, time, entityHash, entityDetails) {
    var featureGroup = this._featureGroup;
    var polygonGraphics = entity._polygon;

    var show = entity.isAvailable(time) && Property.getValueOrDefault(polygonGraphics._show, time, true);
    if (!show) {
        cleanPolygon(entity, featureGroup, entityDetails);
        return;
    }

    var details = entityDetails.polygon;
    if (!defined(details)) {
        details = entityDetails.polygon = {
            layer: undefined,
            lastHierarchy: undefined,
            lastFill: undefined,
            lastFillColor: new Color(),
            lastOutline: undefined,
            lastOutlineColor: new Color()
        };
    }

    var hierarchy = Property.getValueOrUndefined(polygonGraphics._hierarchy, time);
    if (!defined(hierarchy)) {
        cleanPolygon(entity, featureGroup, entityDetails);
        return;
    }

    var fill = Property.getValueOrDefault(polygonGraphics._fill, time, true);
    var outline = Property.getValueOrDefault(polygonGraphics._outline, time, true);
    var outlineColor = Property.getValueOrDefault(polygonGraphics._outlineColor, time, defaultOutlineColor);

    var material = Property.getValueOrUndefined(polygonGraphics._material, time);
    var fillColor;
    if (defined(material) && defined(material.color)) {
        fillColor = material.color;
    } else {
        fillColor = defaultColor;
    }

    var layer = details.layer;
    if (!defined(layer)) {
        var polygonOptions = {
            fill: fill,
            fillColor: fillColor.toCssColorString(),
            fillOpacity: fillColor.alpha,
            weight: outline ? 1.0 : 0.0,
            color: outlineColor.toCssColorString(),
            opacity: outlineColor.alpha
        };

        layer = details.layer = L.polygon(hierarchyToLatLngs(hierarchy), polygonOptions);
        layer.on('click', featureClicked.bind(undefined, this, entity));
        featureGroup.addLayer(layer);

        details.lastHierarchy = hierarchy;
        details.lastFill = fill;
        details.lastOutline = outline;
        Color.clone(fillColor, details.lastFillColor);
        Color.clone(outlineColor, details.lastOutlineColor);

        return;
    }

    if (hierarchy !== details.lastHierachy) {
        layer.setLatLngs(hierarchyToLatLngs(hierarchy));
        details.lastHierachy = hierarchy;
    }

    var options = layer.options;
    var applyStyle = false;

    if (fill !== details.lastFill) {
        options.fill = fill;
        details.lastFill = fill;
        applyStyle = true;
    }

    if (outline !== details.lastOutline) {
        options.weight = outline ? 1.0 : 0.0;
        details.lastOutline = outline;
        applyStyle = true;
    }

    if (!Color.equals(fillColor, details.lastFillColor)) {
        options.fillColor = fillColor.toCssColorString();
        options.fillOpacity = fillColor.alpha;
        Color.clone(fillColor, details.lastFillColor);
        applyStyle = true;
    }

    if (!Color.equals(outlineColor, details.lastOutlineColor)) {
        options.color = outlineColor.toCssColorString();
        options.opacity = outlineColor.alpha;
        Color.clone(outlineColor, details.lastOutlineColor);
        applyStyle = true;
    }

    if (applyStyle) {
        layer.setStyle(options);
    }
};

function hierarchyToLatLngs(hierarchy) {
    // This function currently does not handle polygons with holes.

    var positions = Array.isArray(hierarchy) ? hierarchy : hierarchy.positions;
    var carts = Ellipsoid.WGS84.cartesianArrayToCartographicArray(positions);
    var latlngs = [];
    for (var i = 0; i < carts.length; ++i) {
        latlngs.push(L.latLng(CesiumMath.toDegrees(carts[i].latitude), CesiumMath.toDegrees(carts[i].longitude)));
    }

    return latlngs;
}

//Recolor an image using 2d canvas
function recolorBillboard(img, color) {
    var canvas = document.createElement("canvas");
    canvas.width = img.width;
    canvas.height = img.height;

    // Copy the image contents to the canvas
    var context = canvas.getContext("2d");
    context.drawImage(img, 0, 0);
    var image = context.getImageData(0, 0, canvas.width, canvas.height);
    var normClr = [color.red, color.green, color.blue, color.alpha];

    var length = image.data.length;  //pixel count * 4
    for (var i = 0; i < length; i += 4) {
        for (var j = 0; j < 4; j++) {
            image.data[j+i] *= normClr[j];
        }
    }

    context.putImageData(image, 0, 0);
    return canvas.toDataURL();
//    return context.getImageData(0, 0, canvas.width, canvas.height);
}

//Single pixel black dot
var tmpImage = "data:image/gif;base64,R0lGODlhAQABAPAAAAAAAP///yH5BAAAAAAALAAAAAABAAEAAAICRAEAOw==";

//NYI: currently skipping all the camera distance related properties
LeafletGeomVisualizer.prototype._updateBillboard = function(entity, time, entityHash, entityDetails) {
    var markerGraphics = entity._billboard;
    var featureGroup = this._featureGroup;
    var position, marker;

    var details = entityDetails.billboard;
    if (!defined(details)) {
        details = entityDetails.billboard = {
            layer: undefined
        };
    }

    var geomLayer = details.layer;

    var show = entity.isAvailable(time) && Property.getValueOrDefault(markerGraphics._show, time, true);
    if (show) {
        position = Property.getValueOrUndefined(entity._position, time);
        show = defined(position);
    }
    if (!show) {
        cleanBillboard(entity, featureGroup, entityDetails);
        return;
    }

    var cart = Ellipsoid.WGS84.cartesianToCartographic(position);
    var latlng = L.latLng( CesiumMath.toDegrees(cart.latitude), CesiumMath.toDegrees(cart.longitude) );
    var image = Property.getValueOrDefault(markerGraphics._image, time, undefined);
    var height = Property.getValueOrDefault(markerGraphics._height, time, undefined);
    var width = Property.getValueOrDefault(markerGraphics._width, time, undefined);
    var color = Property.getValueOrDefault(markerGraphics._color, time, defaultColor);
    var scale = Property.getValueOrDefault(markerGraphics._scale, time, 1.0);
    var verticalOrigin = Property.getValueOrDefault(markerGraphics._verticalOrigin, time, 0);
    var horizontalOrigin = Property.getValueOrDefault(markerGraphics._horizontalOrigin, time, 0);
    var pixelOffset = Property.getValueOrDefault(markerGraphics._pixelOffset, time, Cartesian2.ZERO);

    var imageUrl;
    if (defined(image)) {
        if (typeof image === 'string') {
            imageUrl = image;
        } else if (defined(image.toDataURL)) {
            imageUrl = image.toDataURL();
        } else {
            imageUrl = image.src;
        }
    }

    var iconOptions = {
        color: color.toCssColorString(),
        origUrl: imageUrl,
        scale: scale,
        horizontalOrigin: horizontalOrigin,  //value: left, center, right
        verticalOrigin: verticalOrigin      //value: bottom, center, top
    };

    if (defined(height) || defined(width)) {
        iconOptions.iconSize = [width, height];
    }

    var redrawIcon = false;
    if (!defined(geomLayer)) {
        var markerOptions = {icon: L.icon({iconUrl: tmpImage})};
        marker = L.marker(latlng, markerOptions);
        marker.on('click', featureClickedReraiseClick.bind(undefined, this, entity));
        featureGroup.addLayer(marker);
        details.layer = marker;
        redrawIcon = true;
    } else {
        marker = geomLayer;
        if (!marker._latlng.equals(latlng)) {
            marker.setLatLng(latlng);
        }
        for (var prop in iconOptions) {
            if (iconOptions[prop] !== marker.options.icon.options[prop]) {
                redrawIcon = true;
                break;
            }
        }
    }

    if (redrawIcon) {
        var drawBillboard = function(image, dataurl) {
            iconOptions.iconUrl = dataurl || image;
            if (!defined(iconOptions.iconSize)) {
                iconOptions.iconSize = [image.width * scale, image.height * scale];
            }
            var w = iconOptions.iconSize[0], h = iconOptions.iconSize[1];
            var xOff = (w/2)*(1-horizontalOrigin) - pixelOffset.x;
            var yOff = (h/2)*(1+verticalOrigin) - pixelOffset.y;
            iconOptions.iconAnchor = [xOff, yOff];

            if (!color.equals(defaultColor)) {
                iconOptions.iconUrl = recolorBillboard(image, color);
            }
            marker.setIcon(L.icon(iconOptions));
        };
        var img = new Image();
        img.onload = function() {
            drawBillboard(img, imageUrl);
        };
        img.src = imageUrl;
    }
};


LeafletGeomVisualizer.prototype._updateLabel = function(entity, time, entityHash, entityDetails) {
    var labelGraphics = entity._label;
    var featureGroup = this._featureGroup;
    var position, marker;

    var details = entityDetails.label;
    if (!defined(details)) {
        details = entityDetails.label = {
            layer: undefined
        };
    }

    var geomLayer = details.layer;

    var show = entity.isAvailable(time) && Property.getValueOrDefault(labelGraphics._show, time, true);
    if (show) {
        position = Property.getValueOrUndefined(entity._position, time);
        show = defined(position);
    }
    if (!show) {
        cleanLabel(entity, featureGroup, entityDetails);
        return;
    }

    var cart = Ellipsoid.WGS84.cartesianToCartographic(position);
    var latlng = L.latLng( CesiumMath.toDegrees(cart.latitude), CesiumMath.toDegrees(cart.longitude) );
    var text = Property.getValueOrDefault(labelGraphics._text, time, undefined);
    var font = Property.getValueOrDefault(labelGraphics._font, time, undefined);
    var scale = Property.getValueOrDefault(labelGraphics._scale, time, 1.0);
    var fillColor = Property.getValueOrDefault(labelGraphics._fillColor, time, defaultColor);
    var verticalOrigin = Property.getValueOrDefault(labelGraphics._verticalOrigin, time, 0);
    var horizontalOrigin = Property.getValueOrDefault(labelGraphics._horizontalOrigin, time, 0);
    var pixelOffset = Property.getValueOrDefault(labelGraphics._pixelOffset, time, Cartesian2.ZERO);

    var iconOptions = {
        text: text,
        font: font,
        color: fillColor.toCssColorString(),
        scale: scale,
        horizontalOrigin: horizontalOrigin,  //value: left, center, right
        verticalOrigin: verticalOrigin      //value: bottom, center, top
    };

    var redrawLabel = false;
    if (!defined(geomLayer)) {
        var markerOptions = {icon: L.icon({iconUrl: tmpImage})};
        marker = L.marker(latlng, markerOptions);
        marker.on('click', featureClickedReraiseClick.bind(undefined, this, entity));
        featureGroup.addLayer(marker);
        details.layer = marker;
        redrawLabel = true;
    } else {
        marker = geomLayer;
        if (!marker._latlng.equals(latlng)) {
            marker.setLatLng(latlng);
        }
        for (var prop in iconOptions) {
            if (iconOptions[prop] !== marker.options.icon.options[prop]) {
                redrawLabel = true;
                break;
            }
        }
    }

    if (redrawLabel) {
        var drawBillboard = function(image, dataurl) {
            iconOptions.iconUrl = dataurl || image;
            if (!defined(iconOptions.iconSize)) {
                iconOptions.iconSize = [image.width * scale, image.height * scale];
            }
            var w = iconOptions.iconSize[0], h = iconOptions.iconSize[1];
            var xOff = (w/2)*(1-horizontalOrigin) - pixelOffset.x;
            var yOff = (h/2)*(1+verticalOrigin) - pixelOffset.y;
            iconOptions.iconAnchor = [xOff, yOff];
            marker.setIcon(L.icon(iconOptions));
        };

        var canvas = writeTextToCanvas(text, {fillColor: fillColor, font: font});
        var imageUrl = canvas.toDataURL();

        var img = new Image();
        img.onload = function() {
            drawBillboard(img, imageUrl);
        };
        img.src = imageUrl;
    }
};

LeafletGeomVisualizer.prototype._updatePolyline = function(entity, time, entityHash, entityDetails) {
    var polylineGraphics = entity._polyline;
    var featureGroup = this._featureGroup;
    var positions, polyline;

    var details = entityDetails.polyline;
    if (!defined(details)) {
        details = entityDetails.polyline = {
            layer: undefined
        };
    }

    var geomLayer = details.layer;

    var show = entity.isAvailable(time) && Property.getValueOrDefault(polylineGraphics._show, time, true);
    if (show) {
        positions = Property.getValueOrUndefined(polylineGraphics._positions, time);
        show = defined(positions);
    }
    if (!show) {
        cleanPolyline(entity, featureGroup, entityDetails);
        return;
    }

    var carts = Ellipsoid.WGS84.cartesianArrayToCartographicArray(positions);
    var latlngs = [];
    for (var p = 0; p < carts.length; p++) {
        latlngs.push(L.latLng( CesiumMath.toDegrees(carts[p].latitude), CesiumMath.toDegrees(carts[p].longitude)));
    }

    var color;
    var width;
    if (polylineGraphics._material instanceof PolylineGlowMaterialProperty) {
        color = defaultColor;
        width = defaultWidth;
    } else {
        color = Property.getValueOrDefault(polylineGraphics._material.color, time, defaultColor);
        width = Property.getValueOrDefault(polylineGraphics._width, time, defaultWidth);
    }

    var polylineOptions = {
        color: color.toCssColorString(),
        weight: width,
        opacity: color.alpha
    };

    if (!defined(geomLayer)) {
        polyline = L.polyline(latlngs, polylineOptions);
        polyline.on('click', featureClicked.bind(undefined, this, entity));
        featureGroup.addLayer(polyline);
        details.layer = polyline;
    } else {
        polyline = geomLayer;
        var curLatLngs = polyline.getLatLngs();
        var bPosChange = (latlngs.length !== curLatLngs.length);
        for (var i = 0; i < curLatLngs.length && !bPosChange; i++) {
            if (!curLatLngs[i].equals(latlngs[i])) {
                bPosChange = true;
            }
        }
        if (bPosChange) {
            polyline.setLatLngs(latlngs);
        }
        for (var prop in polylineOptions) {
            if (polylineOptions[prop] !== polyline.options[prop]) {
                polyline.setStyle(polylineOptions);
                break;
            }
        }
    }
};

/**
 * Returns true if this object was destroyed; otherwise, false.
 *
 * @returns {Boolean} True if this object was destroyed; otherwise, false.
 */
LeafletGeomVisualizer.prototype.isDestroyed = function() {
    return false;
};

/**
 * Removes and destroys all primitives created by this instance.
 */
LeafletGeomVisualizer.prototype.destroy = function() {
    var entities = this._entitiesToVisualize.values;
    var entityHash = this._entityHash;

    for (var i = entities.length - 1; i > -1; i--) {
        cleanEntity(entities[i], this._featureGroup, entityHash);
    }

    this._entityCollection.collectionChanged.removeEventListener(LeafletGeomVisualizer.prototype._onCollectionChanged, this);
    this._leafletScene.map.removeLayer(this._featureGroup);
    return destroyObject(this);
};

////////////////////////////////////////////////////////

var LeafletVisualizer = function() {
};

LeafletVisualizer.prototype.visualizersCallback = function(leafletScene, dataSource) {
    var entities = dataSource.entities;
    return [new LeafletGeomVisualizer(leafletScene, entities)];
};

<<<<<<< HEAD
/**
 * Because we're on an old crappy version of Leaflet the click handling is a bit inconsistent - clicks for some vectors
 * (e.g. paths, and CircleMarkers which are extensions of paths) propagate through to the map, whereas clicks for others
 * (normal markers, i.e. any billboard) have their propagation stopped, which means that the clicks won't fall through
 * to the base layers and feature picking will only work for the topmost vector. This hacks around it by manually
 * refiring the click event on the base map after the feature is clicked.
 *
 * This still won't fix multiple vector layers on top of each other :(.
 *
 * TODO: Can remove this when we upgrade leaflet, as later versions have a completely overhauled event bubbling system.
 *
 */
function featureClickedReraiseClick(visualizer, entity, e) {
    if (visualizer._leafletScene.map._fireMouseEvent) {
        visualizer._leafletScene.map._fireMouseEvent(e.originalEvent);
    }

    featureClicked(visualizer, entity, e);
}

function featureClicked(visualizer, entity, e) {
    visualizer._leafletScene.featureClicked.raiseEvent(entity);
=======
function featureClicked(visualizer, entity, event) {
    visualizer._leafletScene.featureClicked.raiseEvent(entity, event);
>>>>>>> be2e25f3
}

module.exports = LeafletVisualizer;<|MERGE_RESOLUTION|>--- conflicted
+++ resolved
@@ -731,7 +731,6 @@
     return [new LeafletGeomVisualizer(leafletScene, entities)];
 };
 
-<<<<<<< HEAD
 /**
  * Because we're on an old crappy version of Leaflet the click handling is a bit inconsistent - clicks for some vectors
  * (e.g. paths, and CircleMarkers which are extensions of paths) propagate through to the map, whereas clicks for others
@@ -752,12 +751,8 @@
     featureClicked(visualizer, entity, e);
 }
 
-function featureClicked(visualizer, entity, e) {
-    visualizer._leafletScene.featureClicked.raiseEvent(entity);
-=======
 function featureClicked(visualizer, entity, event) {
     visualizer._leafletScene.featureClicked.raiseEvent(entity, event);
->>>>>>> be2e25f3
 }
 
 module.exports = LeafletVisualizer;