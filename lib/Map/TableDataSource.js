/*global require*/
"use strict";

/*
TableDataSource object for displaying geo-located datasets
For the time being it acts as a layer on top of a CzmlDataSource
And writes a czml file for it to display
*/

var defaultValue = require('terriajs-cesium/Source/Core/defaultValue');
var defined = require('terriajs-cesium/Source/Core/defined');
var CzmlDataSource = require('terriajs-cesium/Source/DataSources/CzmlDataSource');
var defineProperties = require('terriajs-cesium/Source/Core/defineProperties');
var definedNotNull = require('terriajs-cesium/Source/Core/definedNotNull');
var destroyObject = require('terriajs-cesium/Source/Core/destroyObject');
var JulianDate = require('terriajs-cesium/Source/Core/JulianDate');
var loadText = require('terriajs-cesium/Source/Core/loadText');

var formatPropertyValue = require('../Core/formatPropertyValue');
var DataTable = require('./DataTable');

/**
* @class TableDataSource is a cesium based datasource for table based geodata
* @name TableDataSource
*
* @alias TableDataSource
* @internalConstructor
* @constructor
*/
var TableDataSource = function () {

    //Create a czmlDataSource to piggyback on
    this.czmlDataSource = new CzmlDataSource();
    this.dataset = new DataTable();
    this.loadingData = false;

    this._colorByValue = true;  //set to false by having only 1 entry in colorMap

    this.scale = 1.0;
    this.scaleByValue = false;
    this.imageUrl = '';
    this.displayDuration = undefined;  //minutes
    this.minDisplayValue = undefined;
    this.maxDisplayValue = undefined;
    this.clampDisplayValue = true;
    this.legendTicks = 0;
    this.featureInfoFields = undefined;
    //this are not used by the data source but they are stored with the style info for use by region mapping
    this.regionVariable = undefined;
    this.regionType = undefined;

    this.setColorGradient([
        {offset: 0.0, color: 'rgba(32,0,200,1.0)'},
        {offset: 0.25, color: 'rgba(0,200,200,1.0)'},
        {offset: 0.5, color: 'rgba(0,200,0,1.0)'},
        {offset: 0.75, color: 'rgba(200,200,0,1.0)'},
        {offset: 1.0, color: 'rgba(200,0,0,1.0)'}
    ]);
    this.dataVariable = undefined;
};

defineProperties(TableDataSource.prototype, {
        /**
         * Gets a human-readable name for this instance.
         * @memberof TableDataSource.prototype
         * @type {String}
         */
        name : {
            get : function() {
                return this.czmlDataSource.name;
            }
        },
         /**
         * Gets the clock settings defined by the loaded CZML.  If no clock is explicitly
         * defined in the CZML, the combined availability of all objects is returned.  If
         * only static data exists, this value is undefined.
         * @memberof TableDataSource.prototype
         * @type {DataSourceClock}
         */
       clock : {
            get : function() {
                return this.czmlDataSource.clock;
            }
        },
         /**
         * Gets the collection of {@link Entity} instances.
         * @memberof TableDataSource.prototype
         * @type {EntityCollection}
         */
       entities : {
            get : function() {
                return this.czmlDataSource.entities;
            }
        },
         /**
         * Gets a value indicating if the data source is currently loading data.
         * @memberof TableDataSource.prototype
         * @type {Boolean}
         */
       isLoading : {
            get : function() {
                return this.czmlDataSource.isLoading;
            }
        },
         /**
         * Gets an event that will be raised when the underlying data changes.
         * @memberof TableDataSource.prototype
         * @type {Event}
         */
       changedEvent : {
            get : function() {
                return this.czmlDataSource.changedEvent;
            }
        },
         /**
         * Gets an event that will be raised if an error is encountered during processing.
         * @memberof TableDataSource.prototype
         * @type {Event}
         */
       errorEvent : {
            get : function() {
                return this.czmlDataSource.errorEvent;
            }
        },
        /**
         * Gets an event that will be raised when the data source either starts or stops loading.
         * @memberof TableDataSource.prototype
         * @type {Event}
         */
        loadingEvent : {
            get : function() {
                return this.czmlDataSource.loadingEvent;
            }
        }
});



/**
 * Set the table display style parameters. See documentation at {@link TableStyle}
 */
TableDataSource.prototype.setDisplayStyle = function (style) {
    if (!defined(style)) {
        return;
    }

    this.scale = defaultValue(style.scale, this.scale);
    this.scaleByValue = defaultValue(style.scaleByValue, this.scaleByValue);
    this.imageUrl = defaultValue(style.imageUrl, this.imageUrl);
    this.displayDuration = defaultValue(style.displayDuration, this.displayDuration);
    this.clampDisplayValue = defaultValue(style.clampDisplayValue, this.clampDisplayValue);
    this.legendTicks = defaultValue(style.legendTicks, this.legendTicks);
        //these can be set to undefined with the style
    this.minDisplayValue = style.minDisplayValue;
    this.maxDisplayValue = style.maxDisplayValue;
    this.regionVariable = style.regionVariable;
    this.regionType = style.regionType;
    this.featureInfoFields = style.featureInfoFields;

    if (defined(style.colorMap)) {
        this.setColorGradient(style.colorMap);
    }
    //do this regardless to force rebuild of czml datasource
    this.setDataVariable(style.dataVariable);
};



/**
 * Set the table display style parameters (see setDisplayStyle for more style format)
 *
 * @returns {Object} An object containing the style parameters for the datasource.
 *
 */
TableDataSource.prototype.getDisplayStyle = function () {

    return {
        scale: this.scale,
        scaleByValue: this.scaleByValue,
        imageUrl: this.imageUrl,
        displayDuration: this.displayDuration,
        minDisplayValue: this.minDisplayValue,
        maxDisplayValue: this.maxDisplayValue,
        clampDisplayValue: this.clampDisplayValue,
        legendTicks: this.legendTicks,
        colorMap: this.colorMap,
        dataVariable: this.dataVariable,
        regionVariable: this.regionVariable,
        regionType: this.regionType,
        featureInfoFields: this.featureInfoFields
    };
};

/**
 * Asynchronously loads the Table at the provided url, replacing any existing data.
 *
 * @param {Object} url The url to be processed.
 *
 * @returns {Promise} a promise that will resolve when the CZML is processed.
 */
TableDataSource.prototype.loadUrl = function (url) {
    if (!defined(url)) {
        return;
    }
    this.loadingData = true;
    var that = this;
    return loadText(url).then(function(text) {
        that.loadText(text);
        that.loadingData = false;
    });
};

/**
 * Loads the Table from text, replacing any existing data.
 *
 * @param {Object} text The text to be processed.
 *
 */
TableDataSource.prototype.loadText = function (text) {
    this.dataset.loadText(text);
    if (this.dataset && this.dataset.hasTimeData() && !defined(this.displayDuration)) {
        // default duration calculation is for a data point to be shown for 1% of the total time span of the dataset
        var percentDisplay = 1.0;
        this.displayDuration = JulianDate.secondsDifference(this.dataset.getTimeMaxValue(), this.dataset.getTimeMinValue()) * percentDisplay / (60.0 * 100.0);
        this._autoDuration = true; // Since no duration was provided, we will use the full interval between each data point and the next
    }

    if (defined(this.dataVariable)) {
        // user-specified variable
        this.setDataVariable(this.dataVariable);
    } else {
        // otherwise pick the first one. Doing it here may simplify life.
        this.setDataVariable(this.dataset.getDataVariableList(true)[0]);
    }
};

/**
 * Returns a cached, sorted, unique array of JulianDates corresponding to the time values of different data points. 
 */

TableDataSource.prototype.timeSlices = function() {
    if (!this.dataset || !this.dataset.hasTimeData()) {
        return undefined;
    }
    if (this._timeSlices) {
        return this._timeSlices;
    }
    var pointList = this.dataset.getPointList();

    this._timeSlices = pointList.map(function(point) { return point.time; });
    this._timeSlices.sort(JulianDate.compare);
    this._timeSlices = this._timeSlices.filter(function(element, index, array) { 
        return index === 0 || !JulianDate.equals(array[index-1], element); 
    });
    return this._timeSlices;
};

/**
 * Returns a { start, finish } pair of JulianDates corresponding to some pair of rows around this time. 
 */
TableDataSource.prototype.getTimeSlice = function(time) {
    function shave(t) {
        // subtract a second from end values to avoid having slices actually overlap.
        return JulianDate.addSeconds(t, -1, new JulianDate());
    }
    var ts = this.timeSlices();
    if (!defined(ts) || ts.length === 0) {
        return undefined;
    }
    if (JulianDate.lessThan(time, ts[0])) {
        // not really consistent here
        return { start: time, finish: shave(ts[0]) };
    }
    for (var i = 0; i < ts.length - 1; i++) {
        if (JulianDate.greaterThan(ts[i+1], time)) {
            return { start: ts[i], finish: shave(ts[i + 1]) };
        }
    }
    if (JulianDate.lessThanOrEquals(time, JulianDate.addMinutes(ts[ts.length-1], this.displayDuration, new JulianDate()))) {
        // just outside the range, but within range + displayDuration
        return { 
            start: ts[i], 
            finish: JulianDate.addMinutes(time, this.displayDuration, new JulianDate()) 
        };
    }
    // if time is outside our time slices, we use displayDuration
    // counting backwards from the time is consistent with when not using automatic durations.
    return { 
        start: JulianDate.addMinutes(time, -this.displayDuration, new JulianDate()), 
        finish: time 
    };
};

/**
* Sets the current data variable
*
* @param {String} varName The name of the variable to make the data variable
*
*/
TableDataSource.prototype.setDataVariable = function (varName) {
    this.dataVariable = varName;
    this.dataset.setDataVariable(varName);
    if (this.dataset.hasLocationData()) {
        this.czmlDataSource.load(this.getCzmlDataPointList());
    }
};

var endScratch = new JulianDate();

TableDataSource.prototype.describe = function(properties) {
    if (!defined(properties) || properties === null) {
        return '';
    }

    var infoFields = defined(this.featureInfoFields) ? this.featureInfoFields : properties;

    var html = '<table class="cesium-infoBox-defaultTable">';
    var urlRegex = new RegExp('^http(s?)://');
    for ( var key in infoFields) {
        if (infoFields.hasOwnProperty(key)) {
            var value = properties[key];
            var name = defined(this.featureInfoFields) ? infoFields[key] : key;
            if (defined(value)) {
                    //see if we should skip this in the details - starts with __
                if (key.substring(0, 2) === '__') {
                    continue;
                } else if (value instanceof JulianDate) {
                    value = JulianDate.toDate(value).toDateString();
<<<<<<< HEAD
                } else if (typeof value === 'string' && value.match(urlRegex)) {
                    value = '<a href="' + value + '">' + value.replace(urlRegex, '') + '</a>';
                } else if (typeof value === 'object') {
                    html += '<tr><td>' + name + '</td><td>' + this.describe(value) + '</td></tr>';
                    continue;
                } else if (typeof value === 'number') {
                    value = numberWithCommas(value);
                }
                html += '<tr><td>' + name + '</td><td>' + value + '</td></tr>';                
=======
                }
                if (typeof value === 'object') {
                    value = this.describe(value);
                } else {
                    value = formatPropertyValue(value);
                }
                html += '<tr><td>' + name + '</td><td>' + value + '</td></tr>';
>>>>>>> f8deac0d
            }
        }
    }
    html += '</table>';
    return html;
};


TableDataSource.prototype._czmlRecFromPoint = function(point, name) {

    var rec = {
        "name": name,
        "description": "empty",
        "position" : {
            "cartographicDegrees" : [0, 0, 0]
        }
    };

    var color = this._mapValue2Color(point.val);
    var scale = this._mapValue2Scale(point.val);

    for (var p = 0; p < 3; p++) {
        rec.position.cartographicDegrees[p] = point.pos[p];
    }

    var show = [
        {
            "boolean" : false
        },
        {
            "interval" : "2011-02-04T16:00:00Z/2011-04-04T18:00:00Z",
            "boolean" : true
        }
    ];


    if (this.dataset.hasTimeData()) {
        var start = point.time;
        var finish;
        if (this._autoDuration) {
            finish = this.getTimeSlice(point.time).finish;
        } else {
            finish = JulianDate.addMinutes(point.time, this.displayDuration, endScratch);
        }
        rec.availability = JulianDate.toIso8601(start) + '/' + JulianDate.toIso8601(finish);
        show[1].interval = rec.availability;
    }
    else {
        show[0].boolean = true;
        show[1].interval = undefined;
    }

        //no image so use point
    if (!defined(this.imageUrl) || this.imageUrl === '') {
        rec.point = {
            outlineColor: { "rgba" : [0, 0, 0, 255] },
            outlineWidth: 1,
            pixelSize: 8 * scale,
            color: { "rgba" : color },
            show: show
        };
    }
    else {
        rec.billboard = {
            horizontalOrigin : "CENTER",
            verticalOrigin : "BOTTOM",
            image : this.imageUrl,
            scale : scale,
            color : { "rgba" : color },
            show : show
        };
    }

    return rec;
};

var defaultName = 'Site Data';

function chooseName(properties) {
    // Choose a name by the same logic as Cesium's GeoJsonDataSource
    // but fall back to the defaultName if none found.
    var nameProperty;

    // Check for the simplestyle specified name first.
    var name = properties.title;
    if (definedNotNull(name)) {
        nameProperty = 'title';
    } else {
        //Else, find the name by selecting an appropriate property.
        //The name will be obtained based on this order:
        //1) The first case-insensitive property with the name 'title',
        //2) The first case-insensitive property with the name 'name',
        //3) The first property containing the word 'title'.
        //4) The first property containing the word 'name',
        var namePropertyPrecedence = Number.MAX_VALUE;
        for (var key in properties) {
            if (properties.hasOwnProperty(key) && properties[key]) {
                var lowerKey = key.toLowerCase();
                if (namePropertyPrecedence > 1 && lowerKey === 'title') {
                    namePropertyPrecedence = 1;
                    nameProperty = key;
                    break;
                } else if (namePropertyPrecedence > 2 && lowerKey === 'name') {
                    namePropertyPrecedence = 2;
                    nameProperty = key;
                } else if (namePropertyPrecedence > 3 && /title/i.test(key)) {
                    namePropertyPrecedence = 3;
                    nameProperty = key;
                } else if (namePropertyPrecedence > 4 && /name/i.test(key)) {
                    namePropertyPrecedence = 4;
                    nameProperty = key;
                }
            }
        }
    }
    if (defined(nameProperty)) {
        return properties[nameProperty];
    } else {
        return defaultName;
    }
}

/**
* Get a list of display records for the current point list in czml format.
*
* @return {Object} An object in czml format representing the data.
*
*/
TableDataSource.prototype.getCzmlDataPointList = function () {
    if (this.loadingData) {
        return;
    }

    var pointList = this.dataset.getPointList();

    var dispRecords = [{
        id : 'document',
        version : '1.0'
    }];

    for (var i = 0; i < pointList.length; i++) {
        //set position, scale, color, and display time
        var dataRow = this.dataset.getDataRow(pointList[i].row);
        var name = chooseName(dataRow);
        var rec = this._czmlRecFromPoint(pointList[i], name);
        rec.description = this.describe(dataRow);
        dispRecords.push(rec);
    }
    return dispRecords;
};


/**
* Get a list of display records for the current point list.
*
* @param {JulianTime} time The time value to filter the data against
*
* @returns {Array} An array of row indices of point objects that fall within given time segment.
*
*/
TableDataSource.prototype.getDataPointList = function (time) {
    if (this.dataset.loadingData) {
        return;
    }

    var pointList = this.dataset.getPointList();

    var dispRecords = [];

    var start, finish;
    if (this.dataset.hasTimeData()) {
        if (this._autoDuration) {
            var span = this.getTimeSlice(time);
            start = span.start;
            finish = span.finish;
        } else {
            start = JulianDate.addMinutes(time, -this.displayDuration, endScratch);
            finish = time;
        }
    }
    for (var i = 0; i < pointList.length; i++) {
        if (this.dataset.hasTimeData()) {
            if (JulianDate.lessThan(pointList[i].time, start) ||
                JulianDate.greaterThan(pointList[i].time, finish)) {
                continue;
            }
        }
        dispRecords.push(pointList[i].row);
    }
    return dispRecords;
};


/**
  * Convert the value of a data point to a value between 0.0 and 1.0 */
TableDataSource.prototype._getNormalizedPoint = function (pntVal) {
    if (this.dataset === undefined || this.dataset.isNoData(pntVal)) {
        return undefined;
    }
    var minVal = this.minDisplayValue || this.dataset.getDataMinValue();
    var maxVal = this.maxDisplayValue || this.dataset.getDataMaxValue();
    var normPoint = (maxVal === minVal) ? 0 : (pntVal - minVal) / (maxVal - minVal);
    if (this.clampDisplayValue) {
        normPoint = Math.max(0.0, Math.min(1.0, normPoint));
    }
    return normPoint;
};

TableDataSource.prototype._mapValue2Scale = function (pntVal) {
    var scale = this.scale;
    var normPoint = this._getNormalizedPoint(pntVal);
    if (defined(normPoint) && normPoint === normPoint) { // testing for NaN
        scale *= (this.scaleByValue ? 1.0 * normPoint + 0.5 : 1.0);
    }
    return scale;
};


TableDataSource.prototype._mapValue2Color = function (pntVal) {
    var colors = this.dataImage;
    if (colors === undefined) {
        return this.color;
    }
    var normPoint = this._getNormalizedPoint(pntVal);
    var color = [0,0,0,0], colorIndex = 0;
    if (defined(normPoint)) {
        colorIndex = Math.floor(normPoint * (colors.data.length / 4 - 1)) * 4;
    }
    color[0] = colors.data[colorIndex];
    color[1] = colors.data[colorIndex + 1];
    color[2] = colors.data[colorIndex + 2];
    color[3] = colors.data[colorIndex + 3];
    return color;
};

TableDataSource.prototype._minLegendValue = function() {
    var dataMin = this.dataset.getDataMinValue();
    if (dataMin === this.dataset.getDataMaxValue()) {
        return dataMin;
    }

    return defined(this.minDisplayValue) ? this.minDisplayValue : dataMin;
};

TableDataSource.prototype._maxLegendValue = function() {
    var dataMax = this.dataset.getDataMaxValue();
    if (dataMax === this.dataset.getDataMinValue()) {
        return dataMax;
    }

    return defined(this.maxDisplayValue) ? this.maxDisplayValue : dataMax;
};

/**
* Get a data url that holds the image for the legend
*
* @returns {String} A data url that is a png of the legend for the datasource
*
*/
TableDataSource.prototype.getLegendGraphic = function () {
    function drawGradient(ctx, gradH, gradW, colorMap) {
        var linGrad = ctx.createLinearGradient(0,0,0,gradH);
        var colorStops = singleValueLegend ? 1 : colorMap.length;
        
        for (var i = 0; i < colorStops; i++) {
            linGrad.addColorStop(colorMap[i].offset, colorMap[i].color);
        }
        //panel background color
        ctx.fillStyle = "#2F353C";
        ctx.fillRect(0, 0, ctx.canvas.width, ctx.canvas.height);
        
        //put 0 at bottom
        ctx.translate(gradW + 15, ctx.canvas.height-5);
        ctx.rotate(180 * Math.PI / 180);
        ctx.fillStyle = linGrad;
        ctx.fillRect(0,0,gradW,gradH);

    }

    function drawTicks(ctx, gradH, gradW, segments) {
        //TODO: if singleValue, but not singleValueLegend then place tic at correct ht between min/max
        for (var s = 1; s < segments; s++) {
            var ht = gradH * s / segments;
            ctx.beginPath();
            ctx.moveTo(0, ht);
            ctx.lineTo(gradW, ht);
            ctx.stroke();
        }
    }

    function drawLabels(ctx, gradH, gradW, segments, minVal, maxVal, dataVariable) {
        var minText = defined(minVal) ? (Math.round(minVal * 100) / 100).toString() : '';
        var maxText = defined(maxVal) ? (Math.round(maxVal * 100) / 100).toString() : '';
        var varText = dataVariable || '';

        ctx.setTransform(1,0,0,1,0,0);
        ctx.fillStyle = "#FFFFFF";
        ctx.font = "15px 'Roboto', sans-serif";
        ctx.fillText(varText, 5, 12);
        ctx.font = "14px 'Roboto', sans-serif";

        if (minVal === maxVal) {
            ctx.fillText(minText, gradW + 25, ctx.canvas.height - gradH/2);
        }
        else {
            ctx.fillText(maxText, gradW + 25, ctx.canvas.height - gradH);
            ctx.fillText(minText, gradW + 25, ctx.canvas.height);
        }

        var val;
        if (defined(minVal) && defined(maxVal)) {
            for (var s = 1; s < segments; s++) {
                var ht = gradH * s / segments;
                val = minVal + (maxVal - minVal) * (segments-s) / segments;
                var valText = (Math.round(val * 100) / 100).toString();
                ctx.fillText(valText, gradW + 25, ht+32);
            }
        }
    }

    //Check if fixed color for all points and if so no legend
    if (!this._colorByValue) {
        return undefined;
    }
    var minVal = this._minLegendValue();
    var maxVal = this._maxLegendValue();
    var singleValueLegend = minVal === maxVal;

    var canvas = document.createElement("canvas");
    if (!defined(canvas)) {
        return;
    }
    canvas.width = 210;
    canvas.height = singleValueLegend ? 60 : 160;
    var gradW = 30;
    var gradH = singleValueLegend ? 28 : 128;
    var ctx = canvas.getContext('2d');

    drawGradient(ctx, gradH, gradW, this.colorMap);
    drawTicks(ctx, gradH, gradW, singleValueLegend ? 0 : this.legendTicks+1);
    drawLabels(ctx, gradH, gradW, singleValueLegend ? 0 : this.legendTicks + 1, minVal, maxVal, this.dataset.getDataVariable());

    return canvas.toDataURL("image/png");
};


/**
* Set the gradient used to color the data points
*
* @param {Array} colorMap A colormap with an array of entries as defined for html5
*   canvas linear gradients e.g., { offset: xx, color: 'rgba(32,0,200,1.0)'}
*
*/
TableDataSource.prototype.setColorGradient = function (colorMap) {
    if (colorMap === undefined) {
        return;
    }

    this.colorMap = colorMap;

    var canvas = document.createElement("canvas");
    if (!defined(canvas)) {
        return;
    }
    var w = canvas.width = 64;
    var h = canvas.height = 256;
    var ctx = canvas.getContext('2d');

    // Create Linear Gradient
    var grad = this.colorMap;
    var linGrad = ctx.createLinearGradient(0,0,0,h);
    if (grad.length === 1) {
        this._colorByValue = false;
    }
    for (var i = 0; i < grad.length; i++) {
        linGrad.addColorStop(grad[i].offset, grad[i].color);
    }
    ctx.fillStyle = linGrad;
    ctx.fillRect(0,0,w,h);

    this.dataImage = ctx.getImageData(0, 0, 1, 256);
};

/**
* Destroy the object and release resources
*
*/
TableDataSource.prototype.destroy = function () {
    return destroyObject(this);
};

module.exports = TableDataSource;<|MERGE_RESOLUTION|>--- conflicted
+++ resolved
@@ -235,7 +235,7 @@
 };
 
 /**
- * Returns a cached, sorted, unique array of JulianDates corresponding to the time values of different data points. 
+ * Returns a cached, sorted, unique array of JulianDates corresponding to the time values of different data points.
  */
 
 TableDataSource.prototype.timeSlices = function() {
@@ -249,14 +249,14 @@
 
     this._timeSlices = pointList.map(function(point) { return point.time; });
     this._timeSlices.sort(JulianDate.compare);
-    this._timeSlices = this._timeSlices.filter(function(element, index, array) { 
-        return index === 0 || !JulianDate.equals(array[index-1], element); 
+    this._timeSlices = this._timeSlices.filter(function(element, index, array) {
+        return index === 0 || !JulianDate.equals(array[index-1], element);
     });
     return this._timeSlices;
 };
 
 /**
- * Returns a { start, finish } pair of JulianDates corresponding to some pair of rows around this time. 
+ * Returns a { start, finish } pair of JulianDates corresponding to some pair of rows around this time.
  */
 TableDataSource.prototype.getTimeSlice = function(time) {
     function shave(t) {
@@ -278,16 +278,16 @@
     }
     if (JulianDate.lessThanOrEquals(time, JulianDate.addMinutes(ts[ts.length-1], this.displayDuration, new JulianDate()))) {
         // just outside the range, but within range + displayDuration
-        return { 
-            start: ts[i], 
-            finish: JulianDate.addMinutes(time, this.displayDuration, new JulianDate()) 
+        return {
+            start: ts[i],
+            finish: JulianDate.addMinutes(time, this.displayDuration, new JulianDate())
         };
     }
     // if time is outside our time slices, we use displayDuration
     // counting backwards from the time is consistent with when not using automatic durations.
-    return { 
-        start: JulianDate.addMinutes(time, -this.displayDuration, new JulianDate()), 
-        finish: time 
+    return {
+        start: JulianDate.addMinutes(time, -this.displayDuration, new JulianDate()),
+        finish: time
     };
 };
 
@@ -315,7 +315,6 @@
     var infoFields = defined(this.featureInfoFields) ? this.featureInfoFields : properties;
 
     var html = '<table class="cesium-infoBox-defaultTable">';
-    var urlRegex = new RegExp('^http(s?)://');
     for ( var key in infoFields) {
         if (infoFields.hasOwnProperty(key)) {
             var value = properties[key];
@@ -326,17 +325,6 @@
                     continue;
                 } else if (value instanceof JulianDate) {
                     value = JulianDate.toDate(value).toDateString();
-<<<<<<< HEAD
-                } else if (typeof value === 'string' && value.match(urlRegex)) {
-                    value = '<a href="' + value + '">' + value.replace(urlRegex, '') + '</a>';
-                } else if (typeof value === 'object') {
-                    html += '<tr><td>' + name + '</td><td>' + this.describe(value) + '</td></tr>';
-                    continue;
-                } else if (typeof value === 'number') {
-                    value = numberWithCommas(value);
-                }
-                html += '<tr><td>' + name + '</td><td>' + value + '</td></tr>';                
-=======
                 }
                 if (typeof value === 'object') {
                     value = this.describe(value);
@@ -344,7 +332,6 @@
                     value = formatPropertyValue(value);
                 }
                 html += '<tr><td>' + name + '</td><td>' + value + '</td></tr>';
->>>>>>> f8deac0d
             }
         }
     }
@@ -608,14 +595,14 @@
     function drawGradient(ctx, gradH, gradW, colorMap) {
         var linGrad = ctx.createLinearGradient(0,0,0,gradH);
         var colorStops = singleValueLegend ? 1 : colorMap.length;
-        
+
         for (var i = 0; i < colorStops; i++) {
             linGrad.addColorStop(colorMap[i].offset, colorMap[i].color);
         }
         //panel background color
         ctx.fillStyle = "#2F353C";
         ctx.fillRect(0, 0, ctx.canvas.width, ctx.canvas.height);
-        
+
         //put 0 at bottom
         ctx.translate(gradW + 15, ctx.canvas.height-5);
         ctx.rotate(180 * Math.PI / 180);
