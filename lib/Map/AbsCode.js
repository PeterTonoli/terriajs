"use strict";

/*global require*/

var defineProperties = require("terriajs-cesium/Source/Core/defineProperties");
var knockout = require("terriajs-cesium/Source/ThirdParty/knockout");
var defined = require("terriajs-cesium/Source/Core/defined");

<<<<<<< HEAD
var inherit = require('../Core/inherit');
var Concept = require('./Concept');
=======
var inherit = require("../Core/inherit");
var Concept = require("../Map/Concept");
>>>>>>> 1b40857d

/**
 * Represents an ABS code associated with a AbsConcept.
 * An AbsCode may contains an array one of more child AbsCodes.
 *
 * @alias AbsCode
 * @constructor
 * @extends {Concept}
 */
var AbsCode = function(code, name, concept) {
  Concept.call(this, name);
  /**
   * Gets or sets the value of the abs code.
   * @type {String}
   */
  this.code = code;

  /**
   * Gets the list of abs codes contained in this group.  This property is observable.
   * @type {AbsCode[]}
   */
  this.items = [];

  /**
   * Gets or sets the parent for a code.  This property is observable.
   * @type {AbsCode|AbsConcept}
   */
  this.parent = undefined;

  /**
   * Gets or sets the ultimate parent concept for a code.  This property is observable.
   * @type {AbsConcept}
   */
  this.concept = concept;

  /**
   * Flag to say if this if this concept only allows more than one active child.
   * Defaults to the same as concept.
   * Only meaningful if this concept has an items array.
   * @type {Boolean}
   */
  this.allowMultiple = this.concept.allowMultiple;

  /**
   * Gets or sets a value indicating whether this abs code is currently open.  When an
   * item is open, its child items (if any) are visible.  This property is observable.
   * @type {Boolean}
   */
  this.isOpen = false;

  /**
   * Gets or sets a value indicating whether this abs code is currently active.  When a
   * code is active, it is included in the abs data query.  This property is observable.
   * @type {Boolean}
   */
  this.isActive = false;

  /**
   * Flag to say if this is selectable.  This property is observable.
   * @type {Boolean}
   */
  this.isSelectable = true; //for ko

  knockout.track(this, ["code", "items", "isOpen", "isActive"]);
};

inherit(Concept, AbsCode);

defineProperties(AbsCode.prototype, {
  /**
   * Gets a value indicating whether this item has child items.
   * @type {Boolean}
   */
  hasChildren: {
    get: function() {
      return this.items.length > 0;
    }
  }
});

/**
 * Toggles the {@link AbsCode#isOpen} property.  If this item's list of children is open,
 * calling this method will close it.  If the list is closed, calling this method will open it.
 */
AbsCode.prototype.toggleOpen = function() {
  this.isOpen = !this.isOpen;
};

/**
 * Toggles the {@link AbsCode#isActive} property.
 */
AbsCode.prototype.toggleActive = function(test) {
  this.isActive = !this.isActive;
  function clearParents(code) {
    if (defined(code.parent)) {
      code.parent.isActive = false;
      clearParents(code.parent);
    }
  }
  function clearChildren(code) {
    code.items.forEach(function(item) {
      item.isActive = false;
      clearChildren(item);
    });
  }
  function clearSiblings(code) {
    if (!code.parent.allowMultiple) {
      code.parent.items.forEach(function(item) {
        if (item !== code) {
          item.isActive = false;
        }
      });
    }
  }
  if (this.isActive) {
    clearParents(this);
    clearChildren(this);
    clearSiblings(this);
  }
};

module.exports = AbsCode;<|MERGE_RESOLUTION|>--- conflicted
+++ resolved
@@ -6,13 +6,8 @@
 var knockout = require("terriajs-cesium/Source/ThirdParty/knockout");
 var defined = require("terriajs-cesium/Source/Core/defined");
 
-<<<<<<< HEAD
-var inherit = require('../Core/inherit');
-var Concept = require('./Concept');
-=======
 var inherit = require("../Core/inherit");
-var Concept = require("../Map/Concept");
->>>>>>> 1b40857d
+var Concept = require("./Concept");
 
 /**
  * Represents an ABS code associated with a AbsConcept.
