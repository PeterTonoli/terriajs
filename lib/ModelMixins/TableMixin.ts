import { computed, observable, runInAction, action } from "mobx";
import { createTransformer } from "mobx-utils";
import Cartesian3 from "terriajs-cesium/Source/Core/Cartesian3";
import Color from "terriajs-cesium/Source/Core/Color";
import DeveloperError from "terriajs-cesium/Source/Core/DeveloperError";
import Rectangle from "terriajs-cesium/Source/Core/Rectangle";
import CustomDataSource from "terriajs-cesium/Source/DataSources/CustomDataSource";
import DataSource from "terriajs-cesium/Source/DataSources/DataSource";
import Entity from "terriajs-cesium/Source/DataSources/Entity";
import PointGraphics from "terriajs-cesium/Source/DataSources/PointGraphics";
import ChartData, { ChartPoint } from "../Charts/ChartData";
import AsyncLoader from "../Core/AsyncLoader";
import Constructor from "../Core/Constructor";
import filterOutUndefined from "../Core/filterOutUndefined";
import { JsonObject } from "../Core/Json";
import makeRealPromise from "../Core/makeRealPromise";
import MapboxVectorTileImageryProvider from "../Map/MapboxVectorTileImageryProvider";
import JSRegionProviderList from "../Map/RegionProviderList";
import { ImageryParts } from "../Models/Mappable";
import Model from "../Models/Model";
import ModelPropertiesFromTraits from "../Models/ModelPropertiesFromTraits";
import SelectableStyle, { AvailableStyle } from "../Models/SelectableStyle";
import TableColumn from "../Table/TableColumn";
import TableColumnType from "../Table/TableColumnType";
import TableStyle from "../Table/TableStyle";
import LegendTraits from "../Traits/LegendTraits";
import TableTraits from "../Traits/TableTraits";
<<<<<<< HEAD
=======

// TypeScript 3.6.3 can't tell JSRegionProviderList is a class and reports
//   Cannot use namespace 'JSRegionProviderList' as a type.ts(2709)
// This is a dodgy workaround.
class RegionProviderList extends JSRegionProviderList {}
>>>>>>> 39e98d4a

export default function TableMixin<T extends Constructor<Model<TableTraits>>>(
  Base: T
) {
  abstract class TableMixin extends Base {
    /**
     * The raw data table in column-major format, i.e. the outer array is an
     * array of columns.
     */
    @observable
    dataColumnMajor: string[][] | undefined;

    /**
     * The list of region providers to be used with this table.
     */
    @observable
    regionProviderList: RegionProviderList | undefined;

    private _dataLoader = new AsyncLoader(this.forceLoadTableMixin.bind(this));

    /**
     * Gets a {@link TableColumn} for each of the columns in the raw data.
     */
    @computed
    get tableColumns(): readonly TableColumn[] {
      if (this.dataColumnMajor === undefined) {
        return [];
      }

      return this.dataColumnMajor.map((_, i) => this.getTableColumn(i));
    }

    /**
     * Gets a {@link TableStyle} for each of the {@link styles}. If there
     * are no styles, returns an empty array.
     */
    @computed
    get tableStyles(): TableStyle[] {
      if (this.styles === undefined) {
        return [];
      }
      return this.styles.map((_, i) => this.getTableStyle(i));
    }

    /**
     * Gets the default {@link TableStyle}, which is used for styling
     * only when there are no styles defined.
     */
    @computed
    get defaultTableStyle(): TableStyle {
      return new TableStyle(this, -1);
    }

    /**
     * Gets the {@link TableStyleTraits#id} of the currently-active style.
     * Note that this is a trait so there is no guarantee that a style
     * with this ID actually exists. If no active style is explicitly
     * specified, the ID of the first of the {@link #styles} is used.
     */
    @computed
    get activeStyle(): string | undefined {
      const value = super.activeStyle;
      if (value !== undefined) {
        return value;
      } else if (this.styles && this.styles.length > 0) {
        return this.styles[0].id;
      }
      return undefined;
    }

    /**
     * Gets the active {@link TableStyle}, which is the item from {@link #tableStyles}
     * with an ID that matches {@link #activeStyle}, if any.
     */
    @computed
    get activeTableStyle(): TableStyle {
      const activeStyle = this.activeStyle;
      if (activeStyle === undefined) {
        return this.defaultTableStyle;
      }
      let ret = this.tableStyles.find(style => style.id === this.activeStyle);
      if (ret === undefined) {
        return this.defaultTableStyle;
      }

      return ret;
    }

    /**
     * Gets the items to show on the map.
     */
    @computed
    get mapItems(): (DataSource | ImageryParts)[] {
      const result: (DataSource | ImageryParts)[] = [];

      return filterOutUndefined([
        this.createLongitudeLatitudeDataSource(this.activeTableStyle),
        this.createRegionMappedImageryLayer(this.activeTableStyle)
      ]);
    }

    /**
     * Gets the items to show on a chart.
     */
    @computed
    get chartItems(): ChartData[] {
      if (this.show === false) {
        return [];
      }

      const style = this.activeTableStyle;
      if (style === undefined || !style.isChart()) {
        return [];
      }

      const xColumn = style.xAxisColumn;
      const lines = style.chartTraits.lines;
      if (xColumn === undefined || lines.length === 0) {
        return [];
      }

      const xValues: readonly (Date | number | null)[] =
        xColumn.type === TableColumnType.time
          ? xColumn.valuesAsDates.values
          : xColumn.valuesAsNumbers.values;

      return filterOutUndefined(
        lines.map(line => {
          const yColumn = line.yAxisColumn
            ? this.findColumnByName(line.yAxisColumn)
            : undefined;
          if (yColumn === undefined) {
            return undefined;
          }
          const yValues = yColumn.valuesAsNumbers.values;

          const points: ChartPoint[] = [];
          for (let i = 0; i < xValues.length; ++i) {
            const x = xValues[i];
            const y = yValues[i];
            if (x === null || y === null) {
              continue;
            }
            points.push({ x, y });
          }

          const chartData = new ChartData({
            points: points
          });

          return chartData;
        })
      );
    }

    @computed
    get styleSelector(): SelectableStyle {
      const tableModel = this;
      return {
        get id(): string {
          return "style";
        },
        get name(): string {
          return "";
        },
        get availableStyles(): readonly AvailableStyle[] {
          return tableModel.tableStyles.map(style => {
            return {
              id: style.id,
              name: style.styleTraits.title || style.id
            };
          });
        },
        get activeStyleId(): string | undefined {
          return tableModel.activeStyle;
        },
        chooseActiveStyle(stratumId: string, styleId: string) {
          tableModel.setTrait(stratumId, "activeStyle", styleId);
        }
      };
    }

    get legends(): readonly ModelPropertiesFromTraits<LegendTraits>[] {
      const colorLegend = this.activeTableStyle.colorTraits.legend;
      return filterOutUndefined([colorLegend]);
    }

    findFirstColumnByType(type: TableColumnType): TableColumn | undefined {
      return this.tableColumns.find(column => column.type === type);
    }

    findColumnByName(name: string): TableColumn | undefined {
      return this.tableColumns.find(column => column.name === name);
    }

    protected abstract forceLoadTableData(): Promise<string[][]>;

    private forceLoadTableMixin(): Promise<void> {
      const regionProvidersPromise: Promise<
        RegionProviderList | undefined
      > = makeRealPromise(
        RegionProviderList.fromUrl(
          this.terria.configParameters.regionMappingDefinitionsUrl,
          this.terria.corsProxy
        )
      );
      const dataPromise = this.forceLoadTableData();
      return Promise.all([regionProvidersPromise, dataPromise]).then(
        ([regionProviderList, dataColumnMajor]) => {
          runInAction(() => {
            this.regionProviderList = regionProviderList;
            this.dataColumnMajor = dataColumnMajor;
          });
        }
      );
    }

    protected forceLoadChartItems() {
      return this._dataLoader.load();
    }

    protected forceLoadMapItems() {
      return this._dataLoader.load();
    }

    /*
     * Appends new table data in column major format to this table.
     * It is assumed that thhe column order is the same for both the tables.
     */
    @action
    append(dataColumnMajor2: string[][]) {
      if (
        this.dataColumnMajor !== undefined &&
        this.dataColumnMajor.length !== dataColumnMajor2.length
      ) {
        throw new DeveloperError(
          "Cannot add tables with different numbers of columns."
        );
      }

      const appended = this.dataColumnMajor || [];
      dataColumnMajor2.forEach((newRows, col) => {
        if (appended[col] === undefined) {
          appended[col] = [];
        }
        appended[col].push(...newRows);
      });
      this.dataColumnMajor = appended;
    }

    private readonly createLongitudeLatitudeDataSource = createTransformer(
      (style: TableStyle): DataSource | undefined => {
        if (!style.isPoints()) {
          return undefined;
        }

        const longitudes = style.longitudeColumn.valuesAsNumbers.values;
        const latitudes = style.latitudeColumn.valuesAsNumbers.values;

        const colorColumn = style.colorColumn;
        const valueFunction =
          colorColumn !== undefined
            ? colorColumn.valueFunctionForType
            : () => null;

        const colorMap = (this.activeTableStyle || this.defaultTableStyle)
          .colorMap;

        const outlineColor = Color.fromCssColorString(
          "white" //this.terria.baseMapContrastColor;
        );

        const dataSource = new CustomDataSource(this.name || "Table");
        dataSource.entities.suspendEvents();

        for (let i = 0; i < longitudes.length && i < latitudes.length; ++i) {
          const longitude = longitudes[i];
          const latitude = latitudes[i];
          const value = valueFunction(i);
          if (longitude === null || latitude === null) {
            continue;
          }

          const entity = dataSource.entities.add(
            new Entity({
              position: Cartesian3.fromDegrees(longitude, latitude, 0.0),
              point: new PointGraphics({
                color: colorMap.mapValueToColor(value),
                pixelSize: 15,
                outlineWidth: 1,
                outlineColor: outlineColor
              })
            })
          );
          entity.properties = this.getRowValues(i);
        }

        dataSource.show = this.show;
        dataSource.entities.resumeEvents();
        return dataSource;
      }
    );

    private readonly createRegionMappedImageryLayer = createTransformer(
      (style: TableStyle): ImageryParts | undefined => {
        if (!style.isRegions()) {
          return undefined;
        }

        const regionColumn = style.regionColumn;
        const regionType: any = regionColumn.regionType;
        if (regionType === undefined) {
          return undefined;
        }

        const baseMapContrastColor = "white"; //this.terria.baseMapContrastColor;

        const colorColumn = style.colorColumn;
        const valueFunction =
          colorColumn !== undefined
            ? colorColumn.valueFunctionForType
            : () => null;
        const colorMap = (this.activeTableStyle || this.defaultTableStyle)
          .colorMap;
        const valuesAsRegions = regionColumn.valuesAsRegions;

        return {
          alpha: this.opacity,
          imageryProvider: <any>new MapboxVectorTileImageryProvider({
            url: regionType.server,
            layerName: regionType.layerName,
            styleFunc: function(feature: any) {
              const featureRegion = feature.properties[regionType.regionProp];
              const regionIdString =
                featureRegion !== undefined && featureRegion !== null
                  ? featureRegion.toString()
                  : "";
              const rowNumbers = valuesAsRegions.regionIdToRowNumbersMap.get(
                regionIdString.toLowerCase()
              );
              let value: string | number | null;

              if (rowNumbers === undefined) {
                value = null;
              } else if (typeof rowNumbers === "number") {
                value = valueFunction(rowNumbers);
              } else {
                // TODO: multiple rows have data for this region
                value = valueFunction(rowNumbers[0]);
              }

              const color = colorMap.mapValueToColor(value);
              if (color === undefined) {
                return undefined;
              }

              return {
                fillStyle: color.toCssColorString(),
                strokeStyle: baseMapContrastColor,
                lineWidth: 1,
                lineJoin: "miter"
              };
            },
            subdomains: regionType.serverSubdomains,
            rectangle: Rectangle.fromDegrees(
              regionType.bbox[0],
              regionType.bbox[1],
              regionType.bbox[2],
              regionType.bbox[3]
            ),
            minimumZoom: regionType.serverMinZoom,
            maximumNativeZoom: regionType.serverMaxNativeZoom,
            maximumZoom: regionType.serverMaxZoom,
            uniqueIdProp: regionType.uniqueIdProp
            // featureInfoFunc: addDescriptionAndProperties(
            //   regionMapping,
            //   regionIndices,
            //   regionImageryProvider
            // )
          }),
          show: this.show
        };
      }
    );

    private getRowValues(index: number): JsonObject {
      const result: JsonObject = {};

      this.tableColumns.forEach(column => {
        result[column.name] = column.values[index];
      });

      return result;
    }

    private readonly getTableColumn = createTransformer((index: number) => {
      return new TableColumn(this, index);
    });

    private readonly getTableStyle = createTransformer((index: number) => {
      return new TableStyle(this, index);
    });
  }

  return TableMixin;
}<|MERGE_RESOLUTION|>--- conflicted
+++ resolved
@@ -25,14 +25,11 @@
 import TableStyle from "../Table/TableStyle";
 import LegendTraits from "../Traits/LegendTraits";
 import TableTraits from "../Traits/TableTraits";
-<<<<<<< HEAD
-=======
 
 // TypeScript 3.6.3 can't tell JSRegionProviderList is a class and reports
 //   Cannot use namespace 'JSRegionProviderList' as a type.ts(2709)
 // This is a dodgy workaround.
 class RegionProviderList extends JSRegionProviderList {}
->>>>>>> 39e98d4a
 
 export default function TableMixin<T extends Constructor<Model<TableTraits>>>(
   Base: T
