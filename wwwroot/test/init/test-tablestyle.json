--- conflicted
+++ resolved
@@ -15,11 +15,7 @@
           "name": "Green-orange postcodes",
           "type": "csv",
           "url": "/build/TerriaJS/test/csv/3000s.csv",
-<<<<<<< HEAD
-          "opacity": "1",
-=======
           "opacity": 1,
->>>>>>> 1e4610aa
           "tableStyle": {
             "colorMap": "green-orange"
           }
@@ -28,11 +24,7 @@
           "name": "Color brewer 7-class Set3",
           "type": "csv",
           "url": "/build/TerriaJS/test/csv/3000s.csv",
-<<<<<<< HEAD
-          "opacity": "1",
-=======
           "opacity": 1,
->>>>>>> 1e4610aa
           "tableStyle": {
             "colorPalette": "7-class Set3"
           }
@@ -41,11 +33,7 @@
           "name": "No color bins (linear scale)",
           "type": "csv",
           "url": "/build/TerriaJS/test/csv/3000s.csv",
-<<<<<<< HEAD
-          "opacity": "1",
-=======
           "opacity": 1,
->>>>>>> 1e4610aa
           "tableStyle": {
             "colorBins": 0
           }
@@ -54,83 +42,6 @@
           "name": "50 color bins",
           "type": "csv",
           "url": "/build/TerriaJS/test/csv/3000s.csv",
-<<<<<<< HEAD
-          "opacity": "1",
-          "tableStyle": {
-            "colorBins": 50,
-            "colorMap": "black-red"
-          }
-        },
-        {
-          "name": "Color brewer 10-class Set3",
-          "type": "csv",
-          "url": "/build/TerriaJS/test/csv/3000s.csv",
-          "opacity": "1",
-          "tableStyle": {
-            "colorPalette": "10-class Set3",
-            "colorBins": 10
-          }
-        },
-        {
-          "name": "NEXIS, Color brewer 10-class BrBG, quantile method",
-          "type": "csv",
-          "url": "test/NSW_LGA_NEXIS_201212.csv",
-          "opacity": "1",
-          "tableStyle": {
-            "colorPalette": "10-class BrBG",
-            "colorBins": 10,
-            "dataVariable": "POPULATION ESTIMATE",
-            "colorBinMethod": "quantile",
-              "featureInfoFields": [ "LGA_NAME_2012", "POPULATION ESTIMATE" ]
-          }
-        },
-        {
-          "name": "NEXIS, Color brewer 10-class BrBG, ckmeans method",
-          "type": "csv",
-          "url": "test/NSW_LGA_NEXIS_201212.csv",
-          "opacity": "1",
-          "tableStyle": {
-            "colorPalette": "10-class BrBG",
-            "colorBins": 10,
-            "dataVariable": "POPULATION ESTIMATE",
-            "featureInfoFields": [ "LGA_NAME_2012", "POPULATION ESTIMATE" ]
-          }
-        },
-        {
-          "name": "NEXIS, Color brewer 10-class BrBG, no method",
-          "type": "csv",
-          "url": "test/NSW_LGA_NEXIS_201212.csv",
-          "opacity": "1",
-          "tableStyle": {
-            "colorPalette": "10-class BrBG",
-            "colorBins": 10,
-            "colorBinMethod": "none",
-            "dataVariable": "POPULATION ESTIMATE",
-            "featureInfoFields": [ "LGA_NAME_2012", "POPULATION ESTIMATE" ]
-          }
-        },
-        {
-          "name": "Color brewer 9-class Set1 stretched to 10",
-          "type": "csv",
-          "url": "/build/TerriaJS/test/csv/3000s.csv",
-          "opacity": "1",
-          "tableStyle": {
-            "colorPalette": "9-class Set1",
-            "colorBins": 10
-          }
-        },
-        {
-          "name": "Color brewer 10-class BrBG",
-          "type": "csv",
-          "url": "/build/TerriaJS/test/csv/3000s.csv",
-          "opacity": "1",
-          "tableStyle": {
-            "colorPalette": "10-class BrBG",
-            "colorBins": 10
-          }
-        },
-        {
-=======
           "opacity": 1,
           "tableStyle": {
             "colorBins": 50,
@@ -206,18 +117,13 @@
           }
         },
         {
->>>>>>> 1e4610aa
           "name": "Color brewer Spectral",
           "type": "csv",
           "url": "/build/TerriaJS/test/csv/3000s.csv",
           "tableStyle": {
             "colorPalette": "Spectral"
           },
-<<<<<<< HEAD
-          "opacity": "1"
-=======
           "opacity": 1
->>>>>>> 1e4610aa
         },
         {
           "name": "More postcode testing",
@@ -233,11 +139,7 @@
           "name": "All Victorian postcodes",
           "type": "csv",
           "url": "/build/TerriaJS/test/csv/3000s.csv",
-<<<<<<< HEAD
-          "opacity": "1",
-=======
           "opacity": 1,
->>>>>>> 1e4610aa
           "tableStyle": {
             "colorMap": "green-hsl(120,100%,70%)-white-hsl(0,100%,70%)-red",
             "featureInfoFields": { "Value": true, "Mod10": true }
