{
    "catalog": [
        {
<<<<<<< HEAD
            "isOpen": true,
            "isPromoted": true,
            "items": [
                {
                    "name": "What makes this region unique or special?",
                    "type": "why-am-i-special-function",
                    "url": "http://parlmap.terria.io:31113/jobs"
                },
                {
                    "name": "Spatial Detailing",
                    "type": "spatial-detailing-function",
                    "url": "http://parlmap.terria.io:31113/jobs"
                },
                {
                    "name": "Regions like this",
                    "type": "places-like-me-function",
                    "url": "http://parlmap.terria.io:31113/jobs"
                },
                {
                    "name": "Victoria Crime (LGA)",
                    "type": "csv",
                    "url": "/test/vic_assault.csv"
                },
                {
                    "name": "NSW NEXIS 2012 (LGA)",
                    "type": "csv",
                    "url": "/test/NSW_LGA_NEXIS_201212.csv"
                }
            ],
            "name": "Terria Analytics",
            "type": "group"
=======
          "name": "Terria Analytics",
          "type": "group",
          "isOpen": true,
          "isPromoted": true,
          "items": [
            {
              "name": "Spatial Detailing",
              "type": "spatial-detailing-function",
              "url": "http://parlmap.terria.io:31113/jobs"
            },
            {
              "name": "Regions like this",
              "type": "places-like-me-function",
              "url": "http://parlmap.terria.io:31113/jobs"
            },
            {
              "name": "Victoria Crime (LGA)",
              "type": "csv",
              "url": "test/vic_assault.csv"
            },
            {
              "name": "NSW NEXIS 2012 (LGA)",
              "type": "csv",
              "url": "test/NSW_LGA_NEXIS_201212.csv"
            }
          ]
>>>>>>> f0e00b6e
        }
    ]
}<|MERGE_RESOLUTION|>--- conflicted
+++ resolved
@@ -1,7 +1,8 @@
 {
     "catalog": [
         {
-<<<<<<< HEAD
+            "name": "Terria Analytics",
+            "type": "group",
             "isOpen": true,
             "isPromoted": true,
             "items": [
@@ -23,44 +24,14 @@
                 {
                     "name": "Victoria Crime (LGA)",
                     "type": "csv",
-                    "url": "/test/vic_assault.csv"
+                    "url": "test/vic_assault.csv"
                 },
                 {
                     "name": "NSW NEXIS 2012 (LGA)",
                     "type": "csv",
-                    "url": "/test/NSW_LGA_NEXIS_201212.csv"
+                    "url": "test/NSW_LGA_NEXIS_201212.csv"
                 }
-            ],
-            "name": "Terria Analytics",
-            "type": "group"
-=======
-          "name": "Terria Analytics",
-          "type": "group",
-          "isOpen": true,
-          "isPromoted": true,
-          "items": [
-            {
-              "name": "Spatial Detailing",
-              "type": "spatial-detailing-function",
-              "url": "http://parlmap.terria.io:31113/jobs"
-            },
-            {
-              "name": "Regions like this",
-              "type": "places-like-me-function",
-              "url": "http://parlmap.terria.io:31113/jobs"
-            },
-            {
-              "name": "Victoria Crime (LGA)",
-              "type": "csv",
-              "url": "test/vic_assault.csv"
-            },
-            {
-              "name": "NSW NEXIS 2012 (LGA)",
-              "type": "csv",
-              "url": "test/NSW_LGA_NEXIS_201212.csv"
-            }
-          ]
->>>>>>> f0e00b6e
+            ]
         }
     ]
 }