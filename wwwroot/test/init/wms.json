{
	"catalog": [
		{
			"name": "WMS",
			"type": "group",
			"isPromoted": true,
			"isOpen": true,
			"items": [
				// {
				// 	"name": "ncWMS2 with multiple styles",
				// 	"type": "wms",
				// 	"url": "http://www.smast.umassd.edu:8080/ncWMS2/wms",
				// 	"layers": "FVCOM-NECOFS-GOM3/x"
				// },
				{
					"name": "TDS with multiple styles, COLORSCALERANGE, and a time dimension",
					"type": "wms",
					"url": "http://thredds.ucar.edu/thredds/wms/grib/NCEP/WW3/Global/Best",
					"layers": "Significant_height_of_wind_waves_surface"
				},
<<<<<<< HEAD
				{
					"name": "ncWMS with multiple dimensions, including time",
					"type": "wms",
					"url": "http://geoport-dev.whoi.edu/thredds/wms/coawst_4/use/fmrc/coawst_4_use_best.ncd?service=WMS&version=1.3.0&request=GetCapabilities",
					"layers": "temp"
				},
				{
					"name": "ncWMS with multiple dimensions, including time, with initialTimeSource",
					"type": "wms",
					"url": "http://geoport-dev.whoi.edu/thredds/wms/coawst_4/use/fmrc/coawst_4_use_best.ncd?service=WMS&version=1.3.0&request=GetCapabilities",
					"layers": "temp",
					"initialTimeSource": "2017-07-31T12:00:00Z"
				},
=======
                {
                    "name": "ncWMS with multiple dimensions, including time",
                    "type": "wms",
                    "url": "http://geoport-dev.whoi.edu/thredds/wms/coawst_4/use/fmrc/coawst_4_use_best.ncd?service=WMS&version=1.3.0&request=GetCapabilities",
                    "layers": "temp"
                },
>>>>>>> bab8c8bd
				{
                  "name": "Total Vegetation Cover (PV + NPV)",
                  "type": "wms",
                  "url": "http://gsky.nci.org.au/ows",
                  "cacheDuration": "2h",
                  "layers": "global:totalcover",
                  "opacity": 1,
                  "initialTimeSource": "end",
                  "ignoreUnknownTileErrors": true,
                  "getFeatureInfoFormats": [{"type": "none"}]
                },
				{
<<<<<<< HEAD
					"name": "Solar Satellite DNI & GHI with datetime picker",
					"layers": "Solar_Satellite_DNI_2014",
					"url": "http://gis.aremi.nationalmap.gov.au/bom/wms",
					"type": "wms",
					"maxRefreshIntervals": 9000,
					"showDatetimePicker": true,
					"useOwnClock": true,
					"featureInfoTemplate": {
						"name":"{{GRAY_INDEX}} W/m2"
					}
				},
				{
					"name": "Solar Satellite DNI & GHI with initialTimeSource",
=======
					"name": "Solar Satellite DNI & GHI",
>>>>>>> bab8c8bd
					"layers": "Solar_Satellite_DNI_2014",
					"url": "http://gis.aremi.nationalmap.gov.au/bom/wms",
					"type": "wms",
					"maxRefreshIntervals": 9000,
<<<<<<< HEAD
					"initialTimeSource": "2014-06-30T22:00:00Z",
=======
>>>>>>> bab8c8bd
					"featureInfoTemplate": {
						"name":"{{GRAY_INDEX}} W/m2"
					}
				}
			]
		}
	]
}<|MERGE_RESOLUTION|>--- conflicted
+++ resolved
@@ -18,7 +18,6 @@
 					"url": "http://thredds.ucar.edu/thredds/wms/grib/NCEP/WW3/Global/Best",
 					"layers": "Significant_height_of_wind_waves_surface"
 				},
-<<<<<<< HEAD
 				{
 					"name": "ncWMS with multiple dimensions, including time",
 					"type": "wms",
@@ -32,33 +31,23 @@
 					"layers": "temp",
 					"initialTimeSource": "2017-07-31T12:00:00Z"
 				},
-=======
-                {
-                    "name": "ncWMS with multiple dimensions, including time",
-                    "type": "wms",
-                    "url": "http://geoport-dev.whoi.edu/thredds/wms/coawst_4/use/fmrc/coawst_4_use_best.ncd?service=WMS&version=1.3.0&request=GetCapabilities",
-                    "layers": "temp"
-                },
->>>>>>> bab8c8bd
 				{
-                  "name": "Total Vegetation Cover (PV + NPV)",
-                  "type": "wms",
-                  "url": "http://gsky.nci.org.au/ows",
-                  "cacheDuration": "2h",
-                  "layers": "global:totalcover",
-                  "opacity": 1,
-                  "initialTimeSource": "end",
-                  "ignoreUnknownTileErrors": true,
-                  "getFeatureInfoFormats": [{"type": "none"}]
+					"name": "Total Vegetation Cover (PV + NPV)",
+					"type": "wms",
+					"url": "http://gsky.nci.org.au/ows",
+					"cacheDuration": "2h",
+					"layers": "global:totalcover",
+					"opacity": 1,
+					"initialTimeSource": "end",
+					"ignoreUnknownTileErrors": true,
+					"getFeatureInfoFormats": [{"type": "none"}]
                 },
 				{
-<<<<<<< HEAD
-					"name": "Solar Satellite DNI & GHI with datetime picker",
+					"name": "Solar Satellite DNI & GHI with own clock",
 					"layers": "Solar_Satellite_DNI_2014",
 					"url": "http://gis.aremi.nationalmap.gov.au/bom/wms",
 					"type": "wms",
 					"maxRefreshIntervals": 9000,
-					"showDatetimePicker": true,
 					"useOwnClock": true,
 					"featureInfoTemplate": {
 						"name":"{{GRAY_INDEX}} W/m2"
@@ -66,17 +55,11 @@
 				},
 				{
 					"name": "Solar Satellite DNI & GHI with initialTimeSource",
-=======
-					"name": "Solar Satellite DNI & GHI",
->>>>>>> bab8c8bd
 					"layers": "Solar_Satellite_DNI_2014",
 					"url": "http://gis.aremi.nationalmap.gov.au/bom/wms",
 					"type": "wms",
 					"maxRefreshIntervals": 9000,
-<<<<<<< HEAD
 					"initialTimeSource": "2014-06-30T22:00:00Z",
-=======
->>>>>>> bab8c8bd
 					"featureInfoTemplate": {
 						"name":"{{GRAY_INDEX}} W/m2"
 					}
