"use strict";

/*global require,ga,alert,L,URI*/

var ArcGisMapServerImageryProvider = require('../../third_party/cesium/Source/Scene/ArcGisMapServerImageryProvider');
var BingMapsApi = require('../../third_party/cesium/Source/Core/BingMapsApi');
var BingMapsImageryProvider = require('../../third_party/cesium/Source/Scene/BingMapsImageryProvider');
var BingMapsStyle = require('../../third_party/cesium/Source/Scene/BingMapsStyle');
var CesiumTerrainProvider = require('../../third_party/cesium/Source/Core/CesiumTerrainProvider');
var combine = require('../../third_party/cesium/Source/Core/combine');
var createCommand = require('../../third_party/cesium/Source/Widgets/createCommand');
var defined = require('../../third_party/cesium/Source/Core/defined');
var defineProperties = require('../../third_party/cesium/Source/Core/defineProperties');
var EllipsoidTerrainProvider = require('../../third_party/cesium/Source/Core/EllipsoidTerrainProvider');
var GeographicTilingScheme = require('../../third_party/cesium/Source/Core/GeographicTilingScheme');
var loadImage = require('../../third_party/cesium/Source/Core/loadImage');
var loadJson = require('../../third_party/cesium/Source/Core/loadJson');
var loadWithXhr = require('../../third_party/cesium/Source/Core/loadWithXhr');
var Rectangle = require('../../third_party/cesium/Source/Core/Rectangle');
var throttleRequestByServer = require('../../third_party/cesium/Source/Core/throttleRequestByServer');
var TileMapServiceImageryProvider = require('../../third_party/cesium/Source/Scene/TileMapServiceImageryProvider');
var when = require('../../third_party/cesium/Source/ThirdParty/when');
var WebMapServiceImageryProvider = require('../../third_party/cesium/Source/Scene/WebMapServiceImageryProvider');
var WebMercatorTilingScheme = require('../../third_party/cesium/Source/Core/WebMercatorTilingScheme');

var corsProxy = require('../corsProxy');
var createGeoDataItemFromType = require('../ViewModels/createGeoDataItemFromType');
var createGeoDataItemFromUrl = require('../ViewModels/createGeoDataItemFromUrl');
var GeoData = require('../GeoData');
var GeoDataGroupViewModel = require('../ViewModels/GeoDataGroupViewModel');
var GeoDataInfoPopup = require('./GeoDataInfoPopup');
var PopupMessage = require('./PopupMessage');
var readJson = require('../readJson');
var knockout = require('../../third_party/cesium/Source/ThirdParty/knockout');
var komapping = require('../../public/third_party/knockout.mapping');
var knockoutES5 = require('../../third_party/cesium/Source/ThirdParty/knockout-es5');

var GeoDataBrowserViewModel = function(options) {
    this._viewer = options.viewer;
    this._dataManager = options.dataManager;
    this.map = options.map;

    //this.initUrl = options.initUrl;
    this.mode3d = options.mode3d;

    this._draggedNowViewingItem = undefined;
    this._dragPlaceholder = undefined;

    this.showingDataPanel = false;
    this.showingMapPanel = false;
    this.showingLegendPanel = false;
    this.showingLegendButton = false;
    this.addDataIsOpen = false;
    this.addDataUrl = '';
    this.addType = 'Single data file';
    this.topLayerLegendUrl = '';

    this.openMapIndex = 0;
    this.imageryIsOpen = true;
    this.viewerSelectionIsOpen = false;
    this.selectedViewer = this.mode3d ? 'Terrain' : '2D';

    this.catalog = options.catalog;

    this.nowViewing = this.catalog.context.nowViewing;

    knockout.track(this, ['showingDataPanel', 'showingMapPanel', 'showingLegendPanel', 'showingLegendButton', 'addDataIsOpen', 'addType', 'topLayerLegendUrl', 'addDataUrl',
                          'imageryIsOpen', 'viewerSelectionIsOpen', 'selectedViewer']);

    var that = this;

    // Create commands
    this._toggleShowingLegendPanel = createCommand(function() {
        that.showingLegendPanel = !that.showingLegendPanel;
        if (that.showingLegendPanel) {
            that.showingDataPanel = false;
            that.showingMapPanel = false;

            // Make sure a legend is visible.
            var nowViewing = that.nowViewing();
            var oneIsOpen = false;
            for (var i = 0; !oneIsOpen && i < nowViewing.length; ++i) {
                if (nowViewing[i].legendIsOpen()) {
                    oneIsOpen = true;
                }
            }

            if (!oneIsOpen && nowViewing.length > 0) {
                nowViewing[i].legendIsOpen(true);
            }
        }
    });

    this._openAddData = createCommand(function() {
        that.addDataIsOpen = !that.addDataIsOpen;
    });

    this._openImagery = createCommand(function() {
        that.imageryIsOpen = true;
        that.viewerSelectionIsOpen = false;
    });

    this._openViewerSelection = createCommand(function() {
        that.imageryIsOpen = false;
        that.viewerSelectionIsOpen = true;
    });

    this._openLegend = createCommand(function(item) {
        item.legendIsOpen(!item.legendIsOpen());

        if (item.legendIsOpen()) {
            // Close the other legends.
            var nowViewing = that.nowViewing();
            for (var i = 0; i < nowViewing.length; ++i) {
                if (nowViewing[i] !== item) {
                    nowViewing[i].legendIsOpen(false);
                }
            }
        }
    });

    this._showInfoForItem = createCommand(function(item) {
        ga('send', 'event', 'dataSource', 'info', item.name);
        var popup = new GeoDataInfoPopup({
            container : document.body,
            dataSource : item
        });
    });

    this._addDataOrService = createCommand(function() {
        var newViewModel;

        if (that.addType === 'NotSpecified') {
            var message = new PopupMessage({
                container : document.body,
                title : 'Please select a file or service type',
                message : '\
Please select a file or service type from the drop-down list before clicking the Add button.'
            });
            return;
        } else if (that.addType === 'File') {
            ga('send', 'event', 'addDataUrl', 'File', that.addDataUrl);

            newViewModel = createGeoDataItemFromUrl(that.addDataUrl, that.catalog.context);
            if (!defined(newViewModel)) {
                var message2 = new PopupMessage({
                    container : document.body,
                    title : 'File format not supported',
                    message2 : '\
The specified file does not appear to be a format that is supported by National Map.  National Map \
supports Cesium Language (.czml), GeoJSON (.geojson or .json), TopoJSON (.topojson or .json), \
Keyhole Markup Language (.kml or .kmz), GPS Exchange Format (.gpx), and some comma-separated value \
files (.csv).  The file extension of the file in the user-specified URL must match one of \
these extensions in order for National Map to know how to load it.'
                });
            }

            var lastSlashIndex = that.addDataUrl.lastIndexOf('/');

            var name = that.addDataUrl;
            if (lastSlashIndex >= 0) {
                name = name.substring(lastSlashIndex + 1);
            }

            newViewModel.name = name;

            // TODO: Remove this, it only exists to make the UI happy.
            var group = new GeoDataGroupViewModel(that.catalog.context);
            group.name = name;
            group.isOpen = true;
            group.items.push(newViewModel);

            that.catalog.userAddedDataGroup.items.push(group);
            that.catalog.userAddedDataGroup.isOpen = true;
            newViewModel.isEnabled = true;
        } else {
            ga('send', 'event', 'addDataUrl', that.addType, that.addDataUrl);

            newViewModel = createGeoDataItemFromType(that.addType, that.catalog.context);
            newViewModel.name = that.addDataUrl;
            newViewModel.url = that.addDataUrl;
            that.catalog.userAddedDataGroup.items.push(newViewModel);

            newViewModel.isOpen = true;
            that.catalog.userAddedDataGroup.isOpen = true;
        }
        that.addDataUrl = '';
    });

    var currentBaseLayers;

    function removeBaseLayer() {
        if (!defined(that._viewer.viewer)) {
            that._viewer.map.removeLayer(that._viewer.mapBaseLayer);
            return;
        }

        var imageryLayers = that._viewer.scene.globe.imageryLayers;

        if (!defined(currentBaseLayers)) {
            currentBaseLayers = [imageryLayers.get(0)];
        }

        for (var i = 0; i < currentBaseLayers.length; ++i) {
            imageryLayers.remove(currentBaseLayers[i]);
        }

        currentBaseLayers.length = 0;
    }

    function switchToBingMaps(style) {
        removeBaseLayer();

        if (!defined(that._viewer.viewer)) {
            that._viewer.mapBaseLayer = new L.BingLayer(BingMapsApi.getKey(), { type: style });
            that._viewer.map.addLayer(that._viewer.mapBaseLayer);
            return;
        }
        var imageryLayers = that._viewer.scene.globe.imageryLayers;
        currentBaseLayers.push(imageryLayers.addImageryProvider(new BingMapsImageryProvider({
            url : '//dev.virtualearth.net',
            mapStyle : style
        }), 0));
    }

    this._activateBingMapsAerialWithLabels = createCommand(function() {
        ga('send', 'event', 'mapSettings', 'switchImagery', 'Bing Maps Aerial With Labels');
        switchToBingMaps(BingMapsStyle.AERIAL_WITH_LABELS);
    });

    this._activateBingMapsAerial = createCommand(function() {
        ga('send', 'event', 'mapSettings', 'switchImagery', 'Bing Maps Aerial');
        switchToBingMaps(BingMapsStyle.AERIAL);
    });

    this._activateBingMapsRoads = createCommand(function() {
        ga('send', 'event', 'mapSettings', 'switchImagery', 'Bing Maps Roads');
        switchToBingMaps(BingMapsStyle.ROAD);
    });

    this._activateNasaBlackMarble = createCommand(function() {
        ga('send', 'event', 'mapSettings', 'switchImagery', 'NASA Black Marble');

        if (!defined(that._viewer.viewer)) {
            var message = 'This imagery layer is not yet supported in 2D mode.';
            alert(message);
            return;
        }
        
        removeBaseLayer();

        var imageryLayers = that._viewer.scene.globe.imageryLayers;
        currentBaseLayers.push(imageryLayers.addImageryProvider(new TileMapServiceImageryProvider({
            url : '//cesiumjs.org/tilesets/imagery/blackmarble',
            credit : '© Analytical Graphics, Inc.'
        }), 0));
    });

    this._activateNaturalEarthII = createCommand(function() {
        ga('send', 'event', 'mapSettings', 'switchImagery', 'Natural Earth II');

        if (!defined(that._viewer.viewer)) {
            var message = 'This imagery layer is not yet supported in 2D mode.';
            alert(message);
            return;
              //This call works, but since the tiles are in graghic instead of spherical mercator only see western hemisphere
//        this.mapBaseLayer = new L.tileLayer('http://cesiumjs.org/tilesets/imagery/naturalearthii/{z}/{x}/{y}.jpg', 
//        {tms: true});
        }
        
        removeBaseLayer();

        var imageryLayers = that._viewer.scene.globe.imageryLayers;
        currentBaseLayers.push(imageryLayers.addImageryProvider(new TileMapServiceImageryProvider({
            url : '//cesiumjs.org/tilesets/imagery/naturalearthii',
            credit : '© Analytical Graphics, Inc.'
        }), 0));
    });

    this._activateAustralianTopography = createCommand(function() {
        ga('send', 'event', 'mapSettings', 'switchImagery', 'Australian Topography');

        removeBaseLayer();

        if (!defined(that._viewer.viewer)) {
            that._viewer.mapBaseLayer = new L.esri.tiledMapLayer('http://www.ga.gov.au/gis/rest/services/topography/Australian_Topography_2014_WM/MapServer');
            that._viewer.map.addLayer(that._viewer.mapBaseLayer);
            return;
        }

        var imageryLayers = that._viewer.scene.globe.imageryLayers;
        currentBaseLayers.push(imageryLayers.addImageryProvider(new TileMapServiceImageryProvider({
            url : '//cesiumjs.org/tilesets/imagery/naturalearthii',
            credit : '© Analytical Graphics, Inc.'
        }), 0));
        currentBaseLayers.push(imageryLayers.addImageryProvider(new ArcGisMapServerImageryProvider({
            url : 'http://www.ga.gov.au/gis/rest/services/topography/Australian_Topography_2014_WM/MapServer',
            proxy : corsProxy
        }), 1));
    });

    this._activateAustralianHydrography = createCommand(function() {
        ga('send', 'event', 'mapSettings', 'switchImagery', 'Australian Hydrography');

        if (!defined(that._viewer.viewer)) {
            var message = 'This imagery layer is not yet supported in 2D mode.';
            alert(message);
            return;
        }
        
        removeBaseLayer();

        if (!defined(that._viewer.viewer)) {
            that._viewer.mapBaseLayer = new L.esri.tiledMapLayer('http://www.ga.gov.au/gis/rest/services/topography/AusHydro_WM/MapServer');
            that._viewer.map.addLayer(that._viewer.mapBaseLayer);
            return;
        }

        var imageryLayers = that._viewer.scene.globe.imageryLayers;
        currentBaseLayers.push(imageryLayers.addImageryProvider(new TileMapServiceImageryProvider({
            url : '//cesiumjs.org/tilesets/imagery/naturalearthii',
            credit : '© Analytical Graphics, Inc.'
        }), 0));
        currentBaseLayers.push(imageryLayers.addImageryProvider(new ArcGisMapServerImageryProvider({
            url : 'http://www.ga.gov.au/gis/rest/services/topography/AusHydro_WM/MapServer',
            proxy : corsProxy
        }), 1));
    });

    this._selectFileToUpload = createCommand(function() {
        var element = document.getElementById('uploadFile');
        element.click();
    });

    this._addUploadedFile = createCommand(function() {
        var uploadFileElement = document.getElementById('uploadFile');
        var files = uploadFileElement.files;
        for (var i = 0; i < files.length; ++i) {
            var file = files[i];
            ga('send', 'event', 'uploadFile', 'browse', file.name);
            that._viewer.geoDataManager.addFile(file);
            if (file.name.toUpperCase().indexOf('.JSON') !== -1) {
                when(readJson(file), loadCollection);
            }
        }
    });

    function disableAll(items) {
        for (var i = 0; i < items.length; ++i) {
            var item = items[i];
            if (defined(item.isEnabled)) {
                item.isEnabled(false);
            }

            if (defined(item.Layer)) {
                disableAll(item.Layer());
            }
        }
    }

    this._clearAll = createCommand(function() {
        disableAll(that.content());
        that._viewer.geoDataManager.removeAll();
        return false;
    });

    // Subscribe to a change in the selected viewer (2D/3D) in order to actually switch the viewer.
    knockout.getObservable(this, 'selectedViewer').subscribe(function(value) {
        if (value === '2D') {
            if (that._viewer.isCesium()) {
                ga('send', 'event', 'mapSettings', 'switchViewer', '2D');
                that._viewer.selectViewer(false);
            }
        } else {
            var switched = false;
            if (!that._viewer.isCesium()) {
                that._viewer.selectViewer(true);
                switched = true;
            }

            var terrainProvider = that._viewer.scene.globe.terrainProvider;
            if (value === 'Ellipsoid' && !(terrainProvider instanceof EllipsoidTerrainProvider)) {
                ga('send', 'event', 'mapSettings', 'switchViewer', 'Smooth 3D');
                that._viewer.scene.globe.terrainProvider = new EllipsoidTerrainProvider();
            } else if (value === 'Terrain' && !(terrainProvider instanceof CesiumTerrainProvider)) {
                ga('send', 'event', 'mapSettings', 'switchViewer', '3D');
                that._viewer.scene.globe.terrainProvider = new CesiumTerrainProvider({
                    url : 'http://cesiumjs.org/stk-terrain/tilesets/world/tiles'
                });
            } else if (switched) {
                ga('send', 'event', 'mapSettings', 'switchViewer', '3D');
            }
        }
    });

<<<<<<< HEAD
=======
    function createDataSource(options) {
        var parent = komapping.toJS(options.parent);
        var data = combine(options.data, parent);

        var viewModel = komapping.fromJS(data, that._categoryMapping);
        viewModel.isEnabled = knockout.observable(false);
        return viewModel;
    }

    this._categoryMapping = {
        Layer : {
            create : createDataSource
        }
    };

    function createCategory(options) {
        var viewModel = komapping.fromJS(options.data, that._categoryMapping);

        viewModel.isOpen = knockout.observable(false);
        viewModel.isLoading = knockout.observable(false);

        if (!defined(viewModel.Layer)) {
            var layer;
            var layerRequested = false;
            var version = knockout.observable(0);

            viewModel.Layer = knockout.computed(function() {
                version();

                if (layerRequested) {
                    return layer;
                }

                if (!defined(layer)) {
                    layer = [];
                }

                // Don't request capabilities until the layer is opened.
                if (viewModel.isOpen()) {
                    viewModel.isLoading(true);
                    that._viewer.geoDataManager.getCapabilities(options.data, function(description) {
                        var remapped = createCategory({
                            data: description
                        });

                        viewModel.name(remapped.name());

                        var layers = remapped.Layer();
                        for (var i = 0; i < layers.length; ++i) {
                            // TODO: handle hierarchy better
                            if (defined(layers[i].Layer)) {
                                var subLayers = layers[i].Layer();
                                for (var j = 0; j < subLayers.length; ++j) {
                                    layer.push(subLayers[j]);
                                }
                            } else {
                                layer.push(layers[i]);
                            }
                        }

                        version(version() + 1);
                        viewModel.isLoading(false);
                    });

                    layerRequested = true;
                }

                return layer;
            });
        }

        return viewModel;
    }

    this._collectionMapping = {
        Layer : {
            create : createCategory
        }
    };

    function createCollection(options) {
        var viewModel = komapping.fromJS(options.data, that._collectionMapping);
        viewModel.isOpen = knockout.observable(false);
        return viewModel;
    }

    this._collectionListMapping = {
        create : createCollection
    };

    var browserContentViewModel = komapping.fromJS([], this._collectionListMapping);
    this.content = browserContentViewModel;

    loadJson(this.initUrl).then(loadCollection);

    this.userContent = komapping.fromJS([], this._collectionListMapping);

    var firstNowViewingItem = true;

    var nowViewingMapping = {
        create : function(options) {
            var description = options.data.description;
            if (!defined(description)) {
                var base_url = options.data.url;
                if (defined(base_url)) {
                        //good enough for now.  can be addressed in infobox redo
                    if (defined(options.data.type) && options.data.type === 'DATA') {
                        base_url = '';
                    }
                    else {
                        var idx = base_url.indexOf('?');
                        if (idx !== -1) {
                            base_url = base_url.substring(0,idx);
                        }
                    }
                }
                description = {
                    Title : options.data.name,
                    Name : options.data.name,
                    base_url : base_url,
                    url : options.data.url,
                    type : options.data.type
                };
            }
            var viewModel = komapping.fromJS(description);
            viewModel.show = knockout.observable(options.data.show);
            viewModel.legendIsOpen = knockout.observable(firstNowViewingItem);
            viewModel.layer = options.data;

            firstNowViewingItem = false;

            return viewModel;
        }
    };

    function getLayers() {
        var layers = that._dataManager.layers.slice();
        layers.reverse();
        return layers;
    }

    this.nowViewing = komapping.fromJS(getLayers(), nowViewingMapping);

    function refreshNowViewing() {
        // Get the current scroll height and position
        var panel = document.getElementById('ausglobe-data-panel');
        var previousScrollHeight = panel.scrollHeight;

        firstNowViewingItem = true;
        komapping.fromJS(getLayers(), nowViewingMapping, that.nowViewing);

        // Attempt to maintain the previous scroll position.
        var newScrollHeight = panel.scrollHeight;
        panel.scrollTop += newScrollHeight - previousScrollHeight;

        that.showingLegendButton = false;

        var nowViewing = that.nowViewing();
        if (nowViewing.length > 0) {
            var topLayer = nowViewing[0];

            if (defined(topLayer.legendUrl) && defined(topLayer.legendUrl())) {
                if (topLayer.legendUrl().length > 0) {
                    that.topLayerLegendUrl = topLayer.legendUrl();
                    that.showingLegendButton = true;
                }
            } else if (topLayer.type() === 'WMS') {
                that.topLayerLegendUrl = topLayer.base_url() + '?service=WMS&version=1.3.0&request=GetLegendGraphic&format=image/png&layer=' + topLayer.Name();
                that.showingLegendButton = true;
            }
        }
    }

    this.getLegendUrl = function(item) {
        if (defined(item.legendUrl) && defined(item.legendUrl())) {
            if (item.legendUrl().length > 0) {
                if (corsProxy.shouldUseProxy(item.legendUrl())) {
                    return corsProxy.getURL(item.legendUrl());
                } else {
                    return item.legendUrl();
                }
            }
        } else if (item.type() === 'WMS') {
            var baseUrl = item.base_url();
            if (corsProxy.shouldUseProxy(baseUrl)) {
                baseUrl = corsProxy.getURL(baseUrl);
            }
            return baseUrl + '?service=WMS&version=1.3.0&request=GetLegendGraphic&format=image/png&layer=' + item.Name();
        } else if (defined(item.layer.baseDataSource)) {
            return item.layer.baseDataSource.getLegendGraphic();
        } else if (defined(item.layer.dataSource) && defined(item.layer.dataSource.getLegendGraphic)) {
            return item.layer.dataSource.getLegendGraphic();
        } 

        return '';
    };

    var imageUrlRegex = /[.\/](png|jpg|jpeg|gif)/i;

    this.legendIsImage = function(item) {
        var url = this.getLegendUrl(item);
        if (url.length === 0) {
            return false;
        }

        return url.match(imageUrlRegex);
    };

    this.legendIsLink = function(item) {
        return !this.legendIsImage(item) && this.getLegendUrl(item).length > 0;
    };

    this.legendsExist = function() {
        var nowViewing = that.nowViewing();

        for (var i = 0; i < nowViewing.length; ++i) {
            if (nowViewing[i].show && nowViewing[i].show()) {
                return true;
            }
        }

        return false;
    };

    this.supportsOpacity = function(item) {
        var primitive = item.layer ? item.layer.primitive : undefined;
        return primitive && (defined(primitive.alpha) || defined(primitive.setOpacity));
    };

    this.opacity = function(item) {
        if (!defined(item._opacity)) {
            item._opacity = knockout.observable(100);

            var primitive = item.layer ? item.layer.primitive : undefined;

            if (defined(primitive.alpha)) {
                item._opacity(primitive.alpha * 100.0);
            } else if (defined(primitive.options) && defined(primitive.options.opacity)) {
                item._opacity(primitive.options.opacity * 100.0);
            }

            item._opacity.subscribe(function() {
                if (defined(primitive.alpha)) {
                    primitive.alpha = item._opacity() / 100.0;
                } else if (defined(primitive.setOpacity)) {
                    primitive.setOpacity(item._opacity() / 100.0);
                }
            });
        }

        return item._opacity;
    };

    this._removeGeoDataAddedListener = this._dataManager.GeoDataAdded.addEventListener(refreshNowViewing);
    this._removeGeoDataRemovedListener = this._dataManager.GeoDataRemoved.addEventListener(refreshNowViewing);

    function loadCollection(json) {
        if (!defined(json)) {
            return;
        }

        that._dataManager.addServices(json.NMServices);
        
        var collections = json.Layer;
        
        var existingCollection;

        for (var i = 0; i < collections.length; ++i) {
            var collection = collections[i];

            // Find an existing collection with the same name, if any.
            var name = collection.name;
            var existingCollections = browserContentViewModel();

            existingCollection = undefined;
            for (var j = 0; j < existingCollections.length; ++j) {
                if (existingCollections[j].name() === name) {
                    existingCollection = existingCollections[j];
                    break;
                }
            }

            if (defined(existingCollection)) {
                komapping.fromJS(collection, that._collectionListMapping, existingCollection);
            } else {
                existingCollection = komapping.fromJS(collection, that._collectionListMapping);
                browserContentViewModel.push(existingCollection);
            }

            if (collection.type === 'CKAN') {
                loadCkanCollection(collection, existingCollection);
            }
        }
    }

>>>>>>> 06e5e1ab
    function loadCkanCollection(collection, existingCollection) {
        // Get the list of groups containing WMS data sources.
        var url = collection.base_url + '/api/3/action/package_search?rows=100000&fq=res_format:wms';

        if (corsProxy.shouldUseProxy(url)) {
            url = corsProxy.getURL(url);
        }

        when(loadJson(url), function(result) {
            var blacklist = that._viewer.geoDataManager.ckanBlacklist;

            var existingGroups = {};

            var items = result.result.results;
            for (var itemIndex = 0; itemIndex < items.length; ++itemIndex) {
                var groups = items[itemIndex].groups;
                for (var groupIndex = 0; groupIndex < groups.length; ++groupIndex) {
                    var group = groups[groupIndex];
                    if (!existingGroups[group.name]) {
                        if (!blacklist || blacklist.indexOf(group.display_name) < 0) {
                            existingCollection.Layer.push(createCategory({
                                data : {
                                    name: group.display_name,
                                    base_url: collection.base_url + '/api/3/action/package_search?rows=1000&fq=groups:' + group.name + '+res_format:wms',
                                    type: 'CKAN'
                                }
                            }));
                            existingGroups[group.name] = true;
                        }
                    }
                }
            }
        });
    }

    function noopHandler(evt) {
        evt.stopPropagation();
        evt.preventDefault();
    }

    function dropHandler(evt) {
        evt.stopPropagation();
        evt.preventDefault();

        var files = evt.dataTransfer.files;
        for (var i = 0; i < files.length; ++i) {
            var file = files[i];
            ga('send', 'event', 'uploadFile', 'dragDrop', file.name);
            that._viewer.geoDataManager.addFile(file);
            if (file.name.toUpperCase().indexOf('.JSON') !== -1) {
                when(readJson(file), loadCollection);
            }
        }
    }

    document.addEventListener("dragenter", noopHandler, false);
    document.addEventListener("dragexit", noopHandler, false);
    document.addEventListener("dragover", noopHandler, false);
    document.addEventListener("drop", dropHandler, false);

    handleHash(this);

    window.addEventListener("hashchange", function() {
        handleHash(that);
    }, false);

    function handleHash(viewModel) {
        var uri = new URI(window.location);
        var hash = uri.fragment();

        if (hash.length === 0 || !hashIsSafe(hash)) {
            return;
        }

        // Try loading hash.json.
        loadJson(hash + '.json').then(function(json) {
            if (json.initialCamera) {
                var rectangle = Rectangle.fromDegrees(
                    json.initialCamera.west,
                    json.initialCamera.south,
                    json.initialCamera.east,
                    json.initialCamera.north);
                viewModel._viewer.updateCameraFromRect(rectangle, 3000);
            }

            if (json.initialDataMenu) {
                when(loadJson(json.initialDataMenu), loadCollection);
            }
        });
    }

    function hashIsSafe(hash) {
        var safe = true;
        for (var i = 0; i < hash.length; ++i) {
            safe = safe && (hash[i] >= 'a' && hash[i] <= 'z' ||
                            hash[i] >= 'A' && hash[i] <= 'Z' ||
                            hash[i] >= '0' && hash[i] <= '9');
        }
        return safe;
    }

    this.maxLevel = knockout.observable(5);

    var numWaitingFor;

    this.showPopulateCache = function() {
        var uri = new URI(window.location);
        var hash = uri.fragment();

        if (hash === 'populate-cache') {
            return true;
        }
        return false;
    };

    this.populateCache = function(mode) {
        function waitForAllToFinishLoading() {
            numWaitingFor = 0;
            if (mode !== "all" || (that.content().length > 0 && areAllDoneLoading(that.content()))) {
                var requests = [];

                getAllRequests(mode, requests, that.content());

                console.log('Requesting tiles from ' + requests.length + ' data sources.');

                requestTiles(requests, that.maxLevel());
            } else {
                setTimeout(waitForAllToFinishLoading, 5000);
            }
        }

        waitForAllToFinishLoading();
    };

    function areAllDoneLoading(layers) {
        var allDone = true;

        for (var i = 0; i < layers.length; ++i) {
            var item = layers[i];
            if (item.Layer) {
                if (item.isOpen && !item.isOpen()) {
                    ++numWaitingFor;
                    allDone = false;
                    item.isOpen(true);
                } else if (item.isLoading && item.isLoading()) {
                    ++numWaitingFor;
                    allDone = false;
                }
                allDone = areAllDoneLoading(item.Layer()) && allDone;
            }
        }

        return allDone;
    }

    function getAllRequests(mode, requests, layers) {
        for (var i = 0; i < layers.length; ++i) {
            var item = layers[i];
            if (item.Layer) {
                if (mode !== 'opened' || (item.isOpen && item.isOpen())) {
                    getAllRequests(mode, requests, item.Layer());
                } else if (mode === 'enabled' && item.isEnabled && item.isEnabled()) {
                    getAllRequests(mode, requests, item.Layer());
                }
            } else if (item.type() === 'WMS' && (mode !== 'enabled' || item.isEnabled())) {
                var url = item.base_url();
                var proxy;
                if (corsProxy.shouldUseProxy(url)) {
                    proxy = corsProxy;
                } else {
                    proxy = undefined;
                }

                var wmsOptions = {
                    url: url,
                    layers : item.Name(),
                    parameters: {
                        format: 'image/png',
                        transparent: true,
                        styles: '',
                        exceptions: 'application/vnd.ogc.se_xml'
                    },
                    proxy: proxy
                };

                var crs;
                if (defined(item.CRS)) {
                    crs = item.CRS();
                } else if (defined(item.SRS)) {
                    crs = item.SRS();
                } else {
                    crs = undefined;
                }
                if (defined(crs)) {
                    if (crsIsMatch(crs, 'EPSG:4326')) {
                        // Standard Geographic
                    } else if (crsIsMatch(crs, 'CRS:84')) {
                        // Another name for EPSG:4326
                        wmsOptions.parameters.srs = 'CRS:84';
                    } else if (crsIsMatch(crs, 'EPSG:4283')) {
                        // Australian system that is equivalent to EPSG:4326.
                        wmsOptions.parameters.srs = 'EPSG:4283';
                    } else if (crsIsMatch(crs, 'EPSG:3857')) {
                        // Standard Web Mercator
                        wmsOptions.tilingScheme = new WebMercatorTilingScheme();
                    } else if (crsIsMatch(crs, 'EPSG:900913')) {
                        // Older code for Web Mercator
                        wmsOptions.tilingScheme = new WebMercatorTilingScheme();
                        wmsOptions.parameters.srs = 'EPSG:900913';
                    } else {
                        // No known supported CRS listed.  Try the default, EPSG:4326, and hope for the best.
                    }
                }

                var provider = new WebMapServiceImageryProvider(wmsOptions);
                requests.push({
                    item : item,
                    provider : provider
                });
            }
        }
    }

    // From StackOverflow: http://stackoverflow.com/questions/2450954/how-to-randomize-shuffle-a-javascript-array
    function shuffle(array) {
        var currentIndex = array.length,
            temporaryValue, randomIndex;

        // While there remain elements to shuffle...
        while (0 !== currentIndex) {

            // Pick a remaining element...
            randomIndex = Math.floor(Math.random() * currentIndex);
            currentIndex -= 1;

            // And swap it with the current element.
            temporaryValue = array[currentIndex];
            array[currentIndex] = array[randomIndex];
            array[randomIndex] = temporaryValue;
        }

        return array;
    }

    function requestTiles(requests, maxLevel) {
        var urls = [];
        var names = [];

        var name;

        loadImage.createImage = function(url, crossOrigin, deferred) {
            urls.push(url);
            names.push(name);
            deferred.resolve();
        };

        var oldMax = throttleRequestByServer.maximumRequestsPerServer;
        throttleRequestByServer.maximumRequestsPerServer = Number.MAX_VALUE;

        var i;
        for (i = 0; i < requests.length; ++i) {
            var request = requests[i];
            var bareItem = komapping.toJS(request.item);
            var extent = getOGCLayerExtent(bareItem);
            var tilingScheme = request.provider.tilingScheme;

            name = bareItem.Title;

            for (var level = 0; level <= maxLevel; ++level) {
                var nw = tilingScheme.positionToTileXY(Rectangle.northwest(extent), level);
                var se = tilingScheme.positionToTileXY(Rectangle.southeast(extent), level);
                if (!defined(nw) || !defined(se)) {
                    // Extent is probably junk.
                    continue;
                }

                for (var y = nw.y; y <= se.y; ++y) {
                    for (var x = nw.x; x <= se.x; ++x) {
                        if (!defined(request.provider.requestImage(x, y, level))) {
                            console.log('too many requests in flight');
                        }
                    }
                }
            }
        }

        loadImage.createImage = loadImage.defaultCreateImage;
        throttleRequestByServer.maximumRequestsPerServer = oldMax;

        console.log('Requesting ' + urls.length + ' URLs!');

        // Do requests in random order for better performance; successive requests are
        // less likely to be to the same server.
        //shuffle(urls);

        var blacklistFailedServers = false;
        var maxRequests = 2;
        var nextRequestIndex = 0;
        var inFlight = 0;
        var urlsRequested = 0;

        function doneUrl() {
            --inFlight;
            doNext();
        }

        function getNextUrl() {
            var url;
            var baseUrl;

            do {
                if (nextRequestIndex >= urls.length) {
                    return undefined;
                }

                if ((nextRequestIndex % 10) === 0) {
                    console.log('Finished ' + nextRequestIndex + ' URLs.');
                }

                url = urls[nextRequestIndex];
                name = names[nextRequestIndex];
                ++nextRequestIndex;

                var queryIndex = url.indexOf('?');
                baseUrl = url;
                if (queryIndex >= 0) {
                    baseUrl = url.substring(0, queryIndex);
                }

            } while (blacklist[baseUrl]);

            return {
                url: url,
                baseUrl: baseUrl,
                name: name
            };
        }

        var blacklist = {};

        function doNext() {
            var next = getNextUrl();
            if (!defined(next)) {
                if (inFlight === 0) {
                    console.log('Finished ' + nextRequestIndex + ' URLs.  DONE!');
                    console.log('Actual number of URLs requested: ' + urlsRequested);
                }
                return;
            }

            ++urlsRequested;
            ++inFlight;

            loadWithXhr({
                url : next.url
            }).then(doneUrl).otherwise(function() {
                if (blacklistFailedServers) {
                    console.log('Blacklisting ' + next.baseUrl + ' because it returned an error while working on layer ' + next.name);
                    blacklist[next.baseUrl] = true;
                } else {
                    console.log(next.baseUrl + ' returned an error while working on layer ' + next.name);
                }
                doneUrl();
            });
        }

        for (i = 0; i < maxRequests; ++i) {
            doNext();
        }
    }


    function crsIsMatch(crs, matchValue) {
        if (crs === matchValue) {
            return true;
        }

        if (crs instanceof Array && crs.indexOf(matchValue) >= 0) {
            return true;
        }

         return false;
    }
};

defineProperties(GeoDataBrowserViewModel.prototype, {
    sceneOrMap : {
        get : function() {
            if (defined(this._viewer.scene)) {
                return this._viewer.scene;
            } else {
                return this._viewer.map;
            }
        }
    },

    openAddData : {
        get : function() {
            return this._openAddData;
        }
    },

    openImagery : {
        get : function() {
            return this._openImagery;
        }
    },

    openViewerSelection : {
        get : function() {
            return this._openViewerSelection;
        }
    },

    openLegend : {
        get : function() {
            return this._openLegend;
        }
    },

    showInfoForItem : {
        get : function() {
            return this._showInfoForItem;
        }
    },

    activateBingMapsAerialWithLabels : {
        get : function() {
            return this._activateBingMapsAerialWithLabels;
        }
    },

    activateBingMapsAerial : {
        get : function() {
            return this._activateBingMapsAerial;
        }
    },

    activateBingMapsRoads : {
        get : function() {
            return this._activateBingMapsRoads;
        }
    },

    activateNasaBlackMarble : {
        get : function() {
            return this._activateNasaBlackMarble;
        }
    },

    activateNaturalEarthII : {
        get : function() {
            return this._activateNaturalEarthII;
        }
    },

    activateAustralianTopography : {
        get : function() {
            return this._activateAustralianTopography;
        }
    },

    activateAustralianHydrography : {
        get : function() {
            return this._activateAustralianHydrography;
        }
    },

    addDataOrService : {
        get : function() {
            return this._addDataOrService;
        }
    },

    selectFileToUpload : {
        get : function() {
            return this._selectFileToUpload;
        }
    },

    addUploadedFile : {
        get : function() {
            return this._addUploadedFile;
        }
    }
});

GeoDataBrowserViewModel.prototype.toggleShowingDataPanel = function() {
    this.showingDataPanel = !this.showingDataPanel;
    if (this.showingDataPanel) {
        this.showingMapPanel = false;
        this.showingLegendPanel = false;
    }
};

GeoDataBrowserViewModel.prototype.toggleShowingMapPanel = function() {
    this.showingMapPanel = !this.showingMapPanel;
    if (this.showingMapPanel) {
        this.showingDataPanel = false;
        this.showingLegendPanel = false;
    }
};

GeoDataBrowserViewModel.prototype.toggleShowingLegendPanel = function() {
    this.showingLegendPanel = !this.showingLegendPanel;
    if (this.showingLegendPanel) {
        this.showingDataPanel = false;
        this.showingMapPanel = false;

        // Make sure at least one legend is visible.
        var items = this.nowViewing.items;

        var oneIsVisible = false;
        var firstShown;
        for (var i = 0; !oneIsVisible && i < items.length; ++i) {
            oneIsVisible = items[i].isLegendVisible;
            if (!defined(firstShown) && items[i].isShown) {
                firstShown = items[i];
            }
        }

        if (!oneIsVisible) {
            firstShown.isLegendVisible = true;
        }
    }
};

GeoDataBrowserViewModel.prototype.nowViewingDragStart = function(viewModel, e) {
    ga('send', 'event', 'dataSource', 'reorder', viewModel.name);
    
    this._draggedNowViewingItem = e.target;
    this._nowViewingItemDropped = false;

    this._dragPlaceholder = document.createElement('div');
    this._dragPlaceholder.className = 'ausglobe-nowViewing-drop-target';
    this._dragPlaceholder.style.height = this._draggedNowViewingItem.clientHeight + 'px';

    var that = this;
    this._dragPlaceholder.addEventListener('drop', function(e) {
        that._nowViewingItemDropped = true;
    }, false);

    e.originalEvent.dataTransfer.setData('text', 'Dragging a Now Viewing item.');

    return true;
};

GeoDataBrowserViewModel.prototype.nowViewingDragEnd = function(viewModel, e) {
    if (this._nowViewingItemDropped) {
        var draggedItemIndex = this._draggedNowViewingItem.getAttribute('nowViewingIndex') | 0;
        var placeholderIndex = this._dragPlaceholder.getAttribute('nowViewingIndex') | 0;

        while (draggedItemIndex > placeholderIndex) {
            this.nowViewing.raise(viewModel);
            --draggedItemIndex;
        }
        while (draggedItemIndex < placeholderIndex) {
            this.nowViewing.lower(viewModel);
            ++draggedItemIndex;
        }
    }

    if (defined(this._draggedNowViewingItem)) {
        this._draggedNowViewingItem.style.display = 'block';
    }

    if (defined(this._dragPlaceholder)) {
        if (this._dragPlaceholder.parentElement) {
            this._dragPlaceholder.parentElement.removeChild(this._dragPlaceholder);
        }
        this._dragPlaceholder = undefined;
    }

    if (defined(this._viewer.frameChecker)) {
        this._viewer.frameChecker.forceFrameUpdate();
    }
};

GeoDataBrowserViewModel.prototype.nowViewingDragEnter = function(viewModel, e) {
    if (e.currentTarget === this._dragPlaceholder || !e.currentTarget.parentElement) {
        return;
    }

    e.originalEvent.dataTransfer.dropEffect = 'move';

    this._draggedNowViewingItem.style.display = 'none';

    // Add the placeholder above the entered element.
    // If the placeholder is already below the entered element, move it above.
    // TODO: this logic is imperfect, but good enough for now.
    var placeholderIndex;
    var targetIndex;

    var siblings = e.currentTarget.parentElement.childNodes;
    for (var i = 0; i < siblings.length; ++i) {
        if (siblings[i] === this._dragPlaceholder) {
            placeholderIndex = i;
        }
        if (siblings[i] === e.currentTarget) {
            targetIndex = i;
        }
    }

    var insertBefore = true;
    if (placeholderIndex === targetIndex - 1) {
        insertBefore = false;
    }

    if (this._dragPlaceholder.parentElement) {
        this._dragPlaceholder.parentElement.removeChild(this._dragPlaceholder);
    }

    if (insertBefore) {
        e.currentTarget.parentElement.insertBefore(this._dragPlaceholder, e.currentTarget);
        this._dragPlaceholder.setAttribute('nowViewingIndex', e.currentTarget.getAttribute('nowViewingIndex'));
    } else {
        e.currentTarget.parentElement.insertBefore(this._dragPlaceholder, siblings[targetIndex + 1]);
        this._dragPlaceholder.setAttribute('nowViewingIndex', siblings[targetIndex + 1].getAttribute('nowViewingIndex'));
    }
};

module.exports = GeoDataBrowserViewModel;<|MERGE_RESOLUTION|>--- conflicted
+++ resolved
@@ -393,304 +393,6 @@
         }
     });
 
-<<<<<<< HEAD
-=======
-    function createDataSource(options) {
-        var parent = komapping.toJS(options.parent);
-        var data = combine(options.data, parent);
-
-        var viewModel = komapping.fromJS(data, that._categoryMapping);
-        viewModel.isEnabled = knockout.observable(false);
-        return viewModel;
-    }
-
-    this._categoryMapping = {
-        Layer : {
-            create : createDataSource
-        }
-    };
-
-    function createCategory(options) {
-        var viewModel = komapping.fromJS(options.data, that._categoryMapping);
-
-        viewModel.isOpen = knockout.observable(false);
-        viewModel.isLoading = knockout.observable(false);
-
-        if (!defined(viewModel.Layer)) {
-            var layer;
-            var layerRequested = false;
-            var version = knockout.observable(0);
-
-            viewModel.Layer = knockout.computed(function() {
-                version();
-
-                if (layerRequested) {
-                    return layer;
-                }
-
-                if (!defined(layer)) {
-                    layer = [];
-                }
-
-                // Don't request capabilities until the layer is opened.
-                if (viewModel.isOpen()) {
-                    viewModel.isLoading(true);
-                    that._viewer.geoDataManager.getCapabilities(options.data, function(description) {
-                        var remapped = createCategory({
-                            data: description
-                        });
-
-                        viewModel.name(remapped.name());
-
-                        var layers = remapped.Layer();
-                        for (var i = 0; i < layers.length; ++i) {
-                            // TODO: handle hierarchy better
-                            if (defined(layers[i].Layer)) {
-                                var subLayers = layers[i].Layer();
-                                for (var j = 0; j < subLayers.length; ++j) {
-                                    layer.push(subLayers[j]);
-                                }
-                            } else {
-                                layer.push(layers[i]);
-                            }
-                        }
-
-                        version(version() + 1);
-                        viewModel.isLoading(false);
-                    });
-
-                    layerRequested = true;
-                }
-
-                return layer;
-            });
-        }
-
-        return viewModel;
-    }
-
-    this._collectionMapping = {
-        Layer : {
-            create : createCategory
-        }
-    };
-
-    function createCollection(options) {
-        var viewModel = komapping.fromJS(options.data, that._collectionMapping);
-        viewModel.isOpen = knockout.observable(false);
-        return viewModel;
-    }
-
-    this._collectionListMapping = {
-        create : createCollection
-    };
-
-    var browserContentViewModel = komapping.fromJS([], this._collectionListMapping);
-    this.content = browserContentViewModel;
-
-    loadJson(this.initUrl).then(loadCollection);
-
-    this.userContent = komapping.fromJS([], this._collectionListMapping);
-
-    var firstNowViewingItem = true;
-
-    var nowViewingMapping = {
-        create : function(options) {
-            var description = options.data.description;
-            if (!defined(description)) {
-                var base_url = options.data.url;
-                if (defined(base_url)) {
-                        //good enough for now.  can be addressed in infobox redo
-                    if (defined(options.data.type) && options.data.type === 'DATA') {
-                        base_url = '';
-                    }
-                    else {
-                        var idx = base_url.indexOf('?');
-                        if (idx !== -1) {
-                            base_url = base_url.substring(0,idx);
-                        }
-                    }
-                }
-                description = {
-                    Title : options.data.name,
-                    Name : options.data.name,
-                    base_url : base_url,
-                    url : options.data.url,
-                    type : options.data.type
-                };
-            }
-            var viewModel = komapping.fromJS(description);
-            viewModel.show = knockout.observable(options.data.show);
-            viewModel.legendIsOpen = knockout.observable(firstNowViewingItem);
-            viewModel.layer = options.data;
-
-            firstNowViewingItem = false;
-
-            return viewModel;
-        }
-    };
-
-    function getLayers() {
-        var layers = that._dataManager.layers.slice();
-        layers.reverse();
-        return layers;
-    }
-
-    this.nowViewing = komapping.fromJS(getLayers(), nowViewingMapping);
-
-    function refreshNowViewing() {
-        // Get the current scroll height and position
-        var panel = document.getElementById('ausglobe-data-panel');
-        var previousScrollHeight = panel.scrollHeight;
-
-        firstNowViewingItem = true;
-        komapping.fromJS(getLayers(), nowViewingMapping, that.nowViewing);
-
-        // Attempt to maintain the previous scroll position.
-        var newScrollHeight = panel.scrollHeight;
-        panel.scrollTop += newScrollHeight - previousScrollHeight;
-
-        that.showingLegendButton = false;
-
-        var nowViewing = that.nowViewing();
-        if (nowViewing.length > 0) {
-            var topLayer = nowViewing[0];
-
-            if (defined(topLayer.legendUrl) && defined(topLayer.legendUrl())) {
-                if (topLayer.legendUrl().length > 0) {
-                    that.topLayerLegendUrl = topLayer.legendUrl();
-                    that.showingLegendButton = true;
-                }
-            } else if (topLayer.type() === 'WMS') {
-                that.topLayerLegendUrl = topLayer.base_url() + '?service=WMS&version=1.3.0&request=GetLegendGraphic&format=image/png&layer=' + topLayer.Name();
-                that.showingLegendButton = true;
-            }
-        }
-    }
-
-    this.getLegendUrl = function(item) {
-        if (defined(item.legendUrl) && defined(item.legendUrl())) {
-            if (item.legendUrl().length > 0) {
-                if (corsProxy.shouldUseProxy(item.legendUrl())) {
-                    return corsProxy.getURL(item.legendUrl());
-                } else {
-                    return item.legendUrl();
-                }
-            }
-        } else if (item.type() === 'WMS') {
-            var baseUrl = item.base_url();
-            if (corsProxy.shouldUseProxy(baseUrl)) {
-                baseUrl = corsProxy.getURL(baseUrl);
-            }
-            return baseUrl + '?service=WMS&version=1.3.0&request=GetLegendGraphic&format=image/png&layer=' + item.Name();
-        } else if (defined(item.layer.baseDataSource)) {
-            return item.layer.baseDataSource.getLegendGraphic();
-        } else if (defined(item.layer.dataSource) && defined(item.layer.dataSource.getLegendGraphic)) {
-            return item.layer.dataSource.getLegendGraphic();
-        } 
-
-        return '';
-    };
-
-    var imageUrlRegex = /[.\/](png|jpg|jpeg|gif)/i;
-
-    this.legendIsImage = function(item) {
-        var url = this.getLegendUrl(item);
-        if (url.length === 0) {
-            return false;
-        }
-
-        return url.match(imageUrlRegex);
-    };
-
-    this.legendIsLink = function(item) {
-        return !this.legendIsImage(item) && this.getLegendUrl(item).length > 0;
-    };
-
-    this.legendsExist = function() {
-        var nowViewing = that.nowViewing();
-
-        for (var i = 0; i < nowViewing.length; ++i) {
-            if (nowViewing[i].show && nowViewing[i].show()) {
-                return true;
-            }
-        }
-
-        return false;
-    };
-
-    this.supportsOpacity = function(item) {
-        var primitive = item.layer ? item.layer.primitive : undefined;
-        return primitive && (defined(primitive.alpha) || defined(primitive.setOpacity));
-    };
-
-    this.opacity = function(item) {
-        if (!defined(item._opacity)) {
-            item._opacity = knockout.observable(100);
-
-            var primitive = item.layer ? item.layer.primitive : undefined;
-
-            if (defined(primitive.alpha)) {
-                item._opacity(primitive.alpha * 100.0);
-            } else if (defined(primitive.options) && defined(primitive.options.opacity)) {
-                item._opacity(primitive.options.opacity * 100.0);
-            }
-
-            item._opacity.subscribe(function() {
-                if (defined(primitive.alpha)) {
-                    primitive.alpha = item._opacity() / 100.0;
-                } else if (defined(primitive.setOpacity)) {
-                    primitive.setOpacity(item._opacity() / 100.0);
-                }
-            });
-        }
-
-        return item._opacity;
-    };
-
-    this._removeGeoDataAddedListener = this._dataManager.GeoDataAdded.addEventListener(refreshNowViewing);
-    this._removeGeoDataRemovedListener = this._dataManager.GeoDataRemoved.addEventListener(refreshNowViewing);
-
-    function loadCollection(json) {
-        if (!defined(json)) {
-            return;
-        }
-
-        that._dataManager.addServices(json.NMServices);
-        
-        var collections = json.Layer;
-        
-        var existingCollection;
-
-        for (var i = 0; i < collections.length; ++i) {
-            var collection = collections[i];
-
-            // Find an existing collection with the same name, if any.
-            var name = collection.name;
-            var existingCollections = browserContentViewModel();
-
-            existingCollection = undefined;
-            for (var j = 0; j < existingCollections.length; ++j) {
-                if (existingCollections[j].name() === name) {
-                    existingCollection = existingCollections[j];
-                    break;
-                }
-            }
-
-            if (defined(existingCollection)) {
-                komapping.fromJS(collection, that._collectionListMapping, existingCollection);
-            } else {
-                existingCollection = komapping.fromJS(collection, that._collectionListMapping);
-                browserContentViewModel.push(existingCollection);
-            }
-
-            if (collection.type === 'CKAN') {
-                loadCkanCollection(collection, existingCollection);
-            }
-        }
-    }
-
->>>>>>> 06e5e1ab
     function loadCkanCollection(collection, existingCollection) {
         // Get the list of groups containing WMS data sources.
         var url = collection.base_url + '/api/3/action/package_search?rows=100000&fq=res_format:wms';
@@ -1206,13 +908,13 @@
         var oneIsVisible = false;
         var firstShown;
         for (var i = 0; !oneIsVisible && i < items.length; ++i) {
-            oneIsVisible = items[i].isLegendVisible;
+            oneIsVisible = items[i].isShown && items[i].isLegendVisible;
             if (!defined(firstShown) && items[i].isShown) {
                 firstShown = items[i];
             }
         }
 
-        if (!oneIsVisible) {
+        if (!oneIsVisible && defined(firstShown)) {
             firstShown.isLegendVisible = true;
         }
     }
