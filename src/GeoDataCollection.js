--- conflicted
+++ resolved
@@ -798,20 +798,7 @@
     //see if we can do region mapping
     var dataset = layer.baseDataSource.dataset;
     var vars = dataset.getVarList();
-<<<<<<< HEAD
-=======
-    var regionType;
-    var idx = -1;
-    for (regionType in regionWmsMap) {
-        if (regionWmsMap.hasOwnProperty(regionType)) {
-            idx = getRegionVar(vars, regionWmsMap[regionType].aliases);
-            if (idx !== -1) {
-                break;
-            }
-        }
-    }
->>>>>>> 16d4e11c
-    
+
     //if layer includes style/var info then use that
     if (!defined(layer.style) || !defined(layer.style.table)) {
         var regionType;
