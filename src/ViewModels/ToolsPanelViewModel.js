'use strict';

/*global require,L,URI*/
var loadView = require('../Core/loadView');
var PopupMessageViewModel = require('./PopupMessageViewModel');
var defined = require('../../third_party/cesium/Source/Core/defined');
var DeveloperError = require('../../third_party/cesium/Source/Core/DeveloperError');
var knockout = require('../../third_party/cesium/Source/ThirdParty/knockout');
var when = require('../../third_party/cesium/Source/ThirdParty/when');
var corsProxy = require('../Core/corsProxy');

var getTimestamp = require('../../third_party/cesium/Source/Core/getTimestamp');
var loadImage = require('../../third_party/cesium/Source/Core/loadImage');
var loadWithXhr = require('../../third_party/cesium/Source/Core/loadWithXhr');
var Rectangle = require('../../third_party/cesium/Source/Core/Rectangle');
var CesiumMath = require('../../third_party/cesium/Source/Core/Math');
var throttleRequestByServer = require('../../third_party/cesium/Source/Core/throttleRequestByServer');
var WebMercatorTilingScheme = require('../../third_party/cesium/Source/Core/WebMercatorTilingScheme');
var CatalogGroup = require('../Models/CatalogGroup');


var ToolsPanelViewModel = function(options) {
    if (!defined(options) || !defined(options.application)) {
        throw new DeveloperError('options.application is required.');
    }

    this.application = options.application;

    this._domNodes = undefined;

    this.cacheFilter = 'opened';
    this.cacheLevels = 3;
    this.ckanFilter = 'opened';
    this.ckanUrl = 'http://localhost';
    this.ckanApiKey = 'xxxxxxxxxxxxxxx';

    knockout.track(this, ['cacheFilter', 'cacheLevels', 'ckanFilter', 'ckanUrl', 'ckanApiKey']);
};

ToolsPanelViewModel.prototype.show = function(container) {
    this._domNodes = loadView(require('fs').readFileSync(__dirname + '/../Views/ToolsPanel.html', 'utf8'), container, this);
};

ToolsPanelViewModel.prototype.close = function() {
    for (var i = 0; i < this._domNodes.length; ++i) {
        var node = this._domNodes[i];
        if (defined(node.parentElement)) {
            node.parentElement.removeChild(node);
        }
    }
};

ToolsPanelViewModel.prototype.closeIfClickOnBackground = function(viewModel, e) {
    if (e.target.className === 'modal-background') {
        this.close();
    }
    return true;
};

ToolsPanelViewModel.prototype.cacheTiles = function() {
    var requests = [];
    getAllRequests(['wms'], this.cacheFilter, requests, this.application.catalog.group);
    console.log('Requesting tiles from ' + requests.length + ' data sources.');
    requestTiles(this.application, requests, this.cacheLevels);
};

ToolsPanelViewModel.prototype.exportFile = function() {
    //Create the initialization file text
    var catalog = this.application.catalog.serializeToJson({serializeForSharing:false});
    var camera = getDegreesRect(this.application.homeView.rectangle);
    var initJsonObject = { corsDomains: corsProxy.corsDomains, camera: camera, services: [], catalog: catalog};
    var initFile = JSON.stringify(initJsonObject, null, 4);

    //Download it to the browser
    var pom = document.createElement('a');
    pom.setAttribute('href', 'data:text/plain;charset=utf-8,' + encodeURIComponent(initFile));
    pom.setAttribute('download', 'data_menu.json');
    pom.click();
};

ToolsPanelViewModel.prototype.exportCkan = function() {
    var requests = [];
    getAllRequests(['wms', 'esri-mapService'], this.ckanFilter, requests, this.application.catalog.group);
    console.log('Exporting metadata from ' + requests.length + ' data sources.');
    populateCkan(requests, this.ckanUrl, this.ckanApiKey);
};


ToolsPanelViewModel.open = function(container, options) {
    var viewModel = new ToolsPanelViewModel(options);
    viewModel.show(container);
    return viewModel;
};


function getAllRequests(types, mode, requests, group) {
    for (var i = 0; i < group.items.length; ++i) {
        var item = group.items[i];
        if (item instanceof CatalogGroup) {
            if (item.isOpen || mode === 'all' || mode === 'enabled') {
                getAllRequests(types, mode, requests, item);
            }
        } else if ((types.indexOf(item.type) !== -1) && (mode === 'all' || mode === 'opened' ||
            (mode === 'selected' && item.isEnabled) ||
            (mode === 'unselected' && !item.isEnabled))) {
            requests.push({
                item : item,
                group : group.name
            });
        }
    }
}

function requestTiles(app, requests, maxLevel) {
    var urls = [];
    var names = [];
    var stats = [];
    var uniqueStats = [];
    var name;
    var stat;

    loadImage.createImage = function(url, crossOrigin, deferred) {
        urls.push(url);
        names.push(name);
        stats.push(stat);
        if (defined(deferred)) {
            deferred.resolve();
        }
    };

    var oldMax = throttleRequestByServer.maximumRequestsPerServer;
    throttleRequestByServer.maximumRequestsPerServer = Number.MAX_VALUE;

    var i;
    for (i = 0; i < requests.length; ++i) {
        var request = requests[i];
        var extent = request.item.rectangle || app.homeView.rectangle;
        name = request.item.name;

        var enabledHere = false;
         if (!request.item.isEnabled) {
            request.item._enable();
            enabledHere = true;
         }

        var tilingScheme;
        var leaflet = app.leaflet;
        if (defined(leaflet)) {
            request.provider = request.item._imageryLayer;
            tilingScheme = new WebMercatorTilingScheme();
            leaflet.map.addLayer(request.provider);
        }
        else {
            request.provider = request.item._imageryLayer.imageryProvider;
            tilingScheme = request.provider.tilingScheme;
        }

        stat = {
            name: name,
            success: {
                min: 999999,
                max: 0,
                sum: 0,
                number: 0
            },
            error: {
                min: 999999,
                max: 0,
                sum: 0,
                number: 0
            }
        };
        uniqueStats.push(stat);

        for (var level = 0; level <= maxLevel; ++level) {
            var nw = tilingScheme.positionToTileXY(Rectangle.northwest(extent), level);
            var se = tilingScheme.positionToTileXY(Rectangle.southeast(extent), level);
            if (!defined(nw) || !defined(se)) {
                // Extent is probably junk.
                continue;
            }

            for (var y = nw.y; y <= se.y; ++y) {
                for (var x = nw.x; x <= se.x; ++x) {
                    if (defined(leaflet)) {
                        var coords = new L.Point(x, y);
                        coords.z = level;
                        var url = request.provider.getTileUrl(coords);
                        loadImage.createImage(url);
                    }
                    else {
                        if (!defined(request.provider.requestImage(x, y, level))) {
                            console.log('too many requests in flight');
                        }
                    }
                }
            }
        }
        if (enabledHere) {
            if (defined(leaflet)) {
               leaflet.map.removeLayer(request.provider);
            }
            request.item._disable();
        }
    }

    loadImage.createImage = loadImage.defaultCreateImage;
    throttleRequestByServer.maximumRequestsPerServer = oldMax;

    var popup = PopupMessageViewModel.open('ui', {
        title: 'Dataset Testing',
        message: '<div>Requesting ' + urls.length + ' URLs</div>'
    });

    var maxRequests = 1;
    var nextRequestIndex = 0;
    var inFlight = 0;
    var urlsRequested = 0;
    var failedLayers = [];

    function doneUrl(stat, startTime, error) {
        var ellapsed = getTimestamp() - startTime;

        var resultStat;
        if (error) {
            resultStat = stat.error;
        } else {
            resultStat = stat.success;
        }

        ++resultStat.number;
        resultStat.sum += ellapsed;

        if (ellapsed > resultStat.max) {
            resultStat.max = ellapsed;
        }
        if (ellapsed < resultStat.min) {
            resultStat.min = ellapsed;
        }

        --inFlight;
        doNext();
    }

    function getNextUrl() {
        var url;
        var stat;

        if (nextRequestIndex >= urls.length) {
            return undefined;
        }

        if ((nextRequestIndex % 10) === 0) {
            //popup.message += '<div>Finished ' + nextRequestIndex + ' URLs.</div>';
        }

        url = urls[nextRequestIndex];
        name = names[nextRequestIndex]; //track for error reporting
        stat = stats[nextRequestIndex];
        ++nextRequestIndex;

        return {
            url: url,
            name: name,
            stat: stat
        };
    }

    var last;
    var failedRequests = 0;
    var slowDatasets = 0;

    var maxAverage = 400;
    var maxMaximum = 800;

    function doNext() {
        var next = getNextUrl();
        if (defined(last) && (!defined(next) || next.name !== last.name)) {
            popup.message += '<h1>' + last.name + '</h1>';
            popup.message += '<div style="' + (last.stat.error.number > 0 ? 'color:red' : '') + '">Failed tile requests: ' + last.stat.error.number + ' / ' + (last.stat.success.number + last.stat.error.number) + '</div>';
            popup.message += '<div>Minimum time: ' + Math.round(last.stat.success.min) + 'ms</div>';
            popup.message += '<div style="' + (last.stat.success.max > maxMaximum ? 'color:red' : '') + '">Maximum time: ' + Math.round(last.stat.success.max) + 'ms</div>';

            var average = Math.round(last.stat.success.sum / last.stat.success.number);
            popup.message += '<div style="' + (average > maxAverage ? 'color:red' : '') + '">Average time: ' + average + 'ms</div>';

            failedRequests += last.stat.error.number;

            if (average > maxAverage || last.stat.success.max > maxMaximum) {
                ++slowDatasets;
            }
        }

        last = next;

        if (!defined(next)) {
            if (inFlight === 0) {
<<<<<<< HEAD
                console.log('Finished ' + nextRequestIndex + ' URLs.  DONE!');
                console.log('Actual number of URLs requested: ' + urlsRequested);
                console.log('Failed layers: ' + failedLayers);
=======
                popup.message += '<h1>Summary</h1>';
                popup.message += '<div>Finished ' + nextRequestIndex + ' URLs.  DONE!</div>';
                popup.message += '<div>Actual number of URLs requested: ' + urlsRequested + '</div>';
                popup.message += '<div style="' + (failedRequests > 0 ? 'color:red' : '') + '">Failed tile requests: ' + failedRequests + '</div>';
                popup.message += '<div style="' + (slowDatasets > 0 ? 'color:red' : '') + '">Slow datasets: ' + slowDatasets + '</div>';
>>>>>>> 773bd03c
            }
            return;
        }

        ++urlsRequested;
        ++inFlight;

        ++next.stat.number;

        var start = getTimestamp();
        loadWithXhr({
            url : next.url
<<<<<<< HEAD
        }).then(doneUrl).otherwise(function() {
            failedLayers.push(next.name);
            console.log('Returned an error while working on layer: ' + next.name);
            doneUrl();
=======
        }).then(function() {
            doneUrl(next.stat, start, false);
        }).otherwise(function() {
            popup.message += 'Returned an error while working on layer: ' + next.name + '</div>';
            doneUrl(next.stat, start, true);
>>>>>>> 773bd03c
        });
    }

    for (i = 0; i < maxRequests; ++i) {
        doNext();
    }
}


function postToCkan(url, dataObj, func, apiKey) {
    return loadWithXhr({
        url : url,
        method : "POST",
        data : JSON.stringify(dataObj),
        headers : {'Authorization' : apiKey},
        responseType : 'json'
    }).then(function(result) {
        func(result);
    }).otherwise(function() {
        console.log('Returned an error while working on url', url);
    });
}

function getCkanName(name) {
    var ckanName = name.toLowerCase().replace(/\W/g,'-');
    return ckanName;
}

function getCkanRect(rect) {
    return CesiumMath.toDegrees(rect.west).toFixed(4) + ',' +
        CesiumMath.toDegrees(rect.south).toFixed(4) + ',' +
        CesiumMath.toDegrees(rect.east).toFixed(4) + ',' +
        CesiumMath.toDegrees(rect.north).toFixed(4);
}

function getDegreesRect(rect) {
    return { west: CesiumMath.toDegrees(rect.west), 
        south: CesiumMath.toDegrees(rect.south), 
        east: CesiumMath.toDegrees(rect.east), 
        north: CesiumMath.toDegrees(rect.north)};
}

function cleanUrl(url) {
    var uri = new URI(url);
    uri.search('');
    return uri.toString();
}

function populateCkan(requests, server, apiKey) {

    var groups = [];
    var orgs = [];
    var orgsCkan = [];
    var groupsCkan = [];
    var packagesCkan = [];

    var ckanServer = server; //get from entry field in ui (maxLevels)
    var ckanApiKey = apiKey; //get from url - #populate-cache=xxxxxxxxx

    for (var i = 0; i < requests.length; ++i) {
        var gname = getCkanName(requests[i].group);
        if (groups[gname] === undefined) {
            groups[gname] = { title: requests[i].group };
        }
        var orgTitle = requests[i].item.dataCustodian;
        var links = orgTitle.match(/[^[\]]+(?=])/g);
        if (links.length > 0) {
            orgTitle = links[0];  //use first link text as title
        }
        requests[i].owner_org = orgTitle;
        var oname = getCkanName(orgTitle);
        if (orgs[oname] === undefined) {
            orgs[oname] = { title: orgTitle, description: requests[i].item.dataCustodian };
        }
    }

    var promises = [];
    promises[0] = postToCkan(
        ckanServer + '/api/3/action/organization_list', 
        {}, 
        function(results) { orgsCkan = results.result; },
        ckanApiKey
    );
    promises[1] = postToCkan(
        ckanServer + '/api/3/action/group_list', 
        {}, 
        function(results) { groupsCkan = results.result; },
        ckanApiKey
    );
    promises[2] = postToCkan(
        ckanServer + '/api/3/action/package_list', 
        {}, 
        function(results) { packagesCkan = results.result; },
        ckanApiKey
    );

    when.all(promises).then(function() {
        var ckanRequests = [], ckanName, i, j, found;
        for (ckanName in groups) {
            if (groups.hasOwnProperty(ckanName)) {
                found = false;
                for (j = 0; j < groupsCkan.length; j++) {
                    if (ckanName === groupsCkan[j]) {
                        found = true;
                        break;
                    }
                }
                ckanRequests.push( {
                    "url": ckanServer + '/api/3/action/group_' + (found ? 'update' : 'create'),
                    "data" : {"name": ckanName, "title": groups[ckanName].title, "id": (found ? ckanName : '')}
                });
            }
        }
        for (ckanName in orgs) {
            if (orgs.hasOwnProperty(ckanName)) {
                found = false;
                for (j = 0; j < orgsCkan.length; j++) {
                    if (ckanName === orgsCkan[j]) {
                        found = true;
                        break;
                    }
                }
                ckanRequests.push({
                    "url": ckanServer + '/api/3/action/organization_' + (found ? 'update' : 'create'),
                    "data" : {"name": ckanName, "title": orgs[ckanName].title, 
                            "description": orgs[ckanName].description, "id": (found ? ckanName : '')}
                });
            }
        }
        for (i = 0; i < requests.length; i++) {
            found = false;
            for (j = 0; j < packagesCkan.length; j++) {
                if (getCkanName(requests[i].item.name) === packagesCkan[j]) {
                    found = true;
                    break;
                }
            }
            var bboxString = getCkanRect(requests[i].item.rectangle);
            var extrasList = [ { "key": "geo_coverage", "value":  bboxString} ];
            if (defined(requests[i].item.dataUrlType) && requests[i].item.dataUrlType !== 'wfs') {
                extrasList.push({ "key": "data_url_type", "value":  requests[i].item.dataUrlType});
            }
            if (defined(requests[i].item.dataUrl)) {
                var dataUrl = "";
                if (requests[i].item.dataUrlType === 'wfs') {
                    var baseUrl = cleanUrl(requests[i].item.dataUrl);
                    if ((baseUrl !== requests[i].item.url)) {
                        dataUrl = baseUrl;
                    }
                } else if (requests[i].item.dataUrlType !== 'none') {
                    dataUrl = requests[i].item.dataUrl;
                }
                if (dataUrl !== "") {
                    extrasList.push({ "key": "data_url", "value":  dataUrl});
                }
            }
            var resource;
            if (requests[i].item.type === 'wms') {
                var wmsString = "?service=WMS&version=1.1.1&request=GetMap&width=256&height=256&format=image/png";
                resource = {
                    "wms_layer": requests[i].item.layers, 
                    "wms_api_url": requests[i].item.url, 
                    "url": requests[i].item.url+wmsString+'&layers='+requests[i].item.layers+'&bbox='+bboxString, 
                    "format": "WMS", 
                    "name": "WMS link",
                };
            } else if (requests[i].item.type === 'esri-mapService') {
                resource = {
                    "url": requests[i].item.url, 
                    "format": "Esri REST", 
                    "name": "ESRI REST link"
                };
            }
            ckanRequests.push({
                "url": ckanServer + '/api/3/action/package_' + (found ? 'update' : 'create'),
                "data" : {
                    "name": getCkanName(requests[i].item.name), 
                    "title": requests[i].item.name, 
                    "license_id": "cc-by", 
                    "notes": requests[i].item.description, 
                    "owner_org": getCkanName(requests[i].owner_org),
                    "groups": [ { "name": getCkanName(requests[i].group) } ],
                    "extras": extrasList,
                    "resources": [ resource ]
                }
            });
        }

        var currentIndex = 0;
        console.log('Starting ckan tasks:', ckanRequests.length);
        var sendNext = function() {
            if (currentIndex < ckanRequests.length) {
                postToCkan(
                    ckanRequests[currentIndex].url, 
                    ckanRequests[currentIndex].data, 
                    function() { 
                        currentIndex++;
                        if ((currentIndex % 5) === 0 || currentIndex === ckanRequests.length) {
                            console.log('Completed', currentIndex, 'ckan tasks out of', ckanRequests.length);
                        }
                        sendNext(); 
                    },
                    ckanApiKey
                );
            }
        };
        sendNext();
    });
}


module.exports = ToolsPanelViewModel;<|MERGE_RESOLUTION|>--- conflicted
+++ resolved
@@ -295,17 +295,11 @@
 
         if (!defined(next)) {
             if (inFlight === 0) {
-<<<<<<< HEAD
-                console.log('Finished ' + nextRequestIndex + ' URLs.  DONE!');
-                console.log('Actual number of URLs requested: ' + urlsRequested);
-                console.log('Failed layers: ' + failedLayers);
-=======
                 popup.message += '<h1>Summary</h1>';
                 popup.message += '<div>Finished ' + nextRequestIndex + ' URLs.  DONE!</div>';
                 popup.message += '<div>Actual number of URLs requested: ' + urlsRequested + '</div>';
                 popup.message += '<div style="' + (failedRequests > 0 ? 'color:red' : '') + '">Failed tile requests: ' + failedRequests + '</div>';
                 popup.message += '<div style="' + (slowDatasets > 0 ? 'color:red' : '') + '">Slow datasets: ' + slowDatasets + '</div>';
->>>>>>> 773bd03c
             }
             return;
         }
@@ -318,18 +312,11 @@
         var start = getTimestamp();
         loadWithXhr({
             url : next.url
-<<<<<<< HEAD
-        }).then(doneUrl).otherwise(function() {
-            failedLayers.push(next.name);
-            console.log('Returned an error while working on layer: ' + next.name);
-            doneUrl();
-=======
         }).then(function() {
             doneUrl(next.stat, start, false);
         }).otherwise(function() {
             popup.message += 'Returned an error while working on layer: ' + next.name + '</div>';
             doneUrl(next.stat, start, true);
->>>>>>> 773bd03c
         });
     }
 
