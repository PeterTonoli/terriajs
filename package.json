--- conflicted
+++ resolved
@@ -33,33 +33,20 @@
     "json-loader": "^0.5.4",
     "jsx-control-statements": "3.1.2",
     "leaflet": "0.7.3",
-<<<<<<< HEAD
-    "linkify-it": "^1.2.0",
-    "markdown-it": "^6.0.1",
-=======
-    "less": "^2.6.1",
-    "less-plugin-npm-import": "^2.1.0",
     "linkify-it": "^2.0.0",
     "markdown-it": "^7.0.0",
->>>>>>> 65a6732f
     "mustache": "^2.2.1",
     "mutationobserver-shim": "^0.3.1",
     "proj4": "^2.3.14",
     "raw-loader": "^0.5.1",
     "react-addons-pure-render-mixin": "15.2.0",
     "resolve": "^1.1.7",
-<<<<<<< HEAD
     "resolve-url-loader": "^1.4.3",
     "sass-loader": "^3.2.0",
-    "simple-statistics": "^1.0.1",
+    "simple-statistics": "^2.0.0",
     "string-replace-webpack-plugin": "0.0.3",
     "style-loader": "^0.13.1",
-    "superagent": "~1.7.0",
-=======
-    "sanitize-caja": "^0.1.3",
-    "simple-statistics": "^2.0.0",
     "superagent": "^2.0.0",
->>>>>>> 65a6732f
     "terriajs-cesium": "1.20.0",
     "togeojson": "^0.13.0",
     "urijs": "^1.17.1",
@@ -70,15 +57,11 @@
   },
   "devDependencies": {
     "babel-eslint": "^6.0.2",
-<<<<<<< HEAD
     "css-loader": "^0.23.1",
     "electron-prebuilt": "^1.2.3",
-    "eslint": "^2.7.0",
+    "eslint": "^3.0.0",
     "eslint-plugin-jsx-control-statements": "2.1.1",
     "eslint-plugin-react": "^4.3.0",
-=======
-    "eslint": "^3.0.0",
->>>>>>> 65a6732f
     "generate-terriajs-schema": "^1.2.1",
     "glob-all": "^3.0.1",
     "gulp-ruby-sass": "^2.0.5",
@@ -89,17 +72,7 @@
     "karma-browserstack-launcher": "^1.0.1",
     "karma-chrome-launcher": "^1.0.1",
     "karma-detect-browsers": "^2.0.2",
-<<<<<<< HEAD
     "karma-electron-launcher": "^0.1.0",
-    "karma-firefox-launcher": "^0.1.7",
-    "karma-ie-launcher": "^0.2.0",
-    "karma-jasmine": "^0.3.8",
-    "karma-opera-launcher": "^0.3.0",
-    "karma-safari-launcher": "^0.1.1",
-    "karma-sauce-launcher": "^0.3.1",
-    "karma-spec-reporter": "^0.0.25",
-    "kss": "^2.1.1",
-=======
     "karma-firefox-launcher": "^1.0.0",
     "karma-ie-launcher": "^1.0.0",
     "karma-jasmine": "^1.0.2",
@@ -107,7 +80,7 @@
     "karma-safari-launcher": "^1.0.0",
     "karma-sauce-launcher": "^1.0.0",
     "karma-spec-reporter": "^0.0.26",
->>>>>>> 65a6732f
+    "kss": "^2.1.1",
     "node-notifier": "^4.5.0",
     "node-sass": "^3.4.2",
     "react": "15.2.0",
@@ -117,16 +90,12 @@
     "svg-sprite-loader": "0.0.23",
     "socket.io": "1.4.7",
     "terriajs-jasmine-ajax": "^3.2.1",
-<<<<<<< HEAD
-    "terriajs-server": "^1.4.1",
+    "terriajs-server": "^2.3.0",
     "webpack-dev-server": "^1.14.1"
   },
   "peerDependencies": {
     "react": "^15.2.0",
     "react-dom": "^15.2.0"
-=======
-    "terriajs-server": "^2.3.0"
->>>>>>> 65a6732f
   },
   "scripts": {
     "prepublish": "gulp post-npm-install",
