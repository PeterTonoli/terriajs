--- conflicted
+++ resolved
@@ -10,10 +10,7 @@
   "dependencies": {
     "brfs": "^1.4.0",
     "d3": "^3.5.14",
-<<<<<<< HEAD
-=======
     "dygraphs": "^1.1.1",
->>>>>>> 8af4f390
     "dompurify": "^0.7.3",
     "hammerjs": "^2.0.4",
     "html-to-react": "^0.1.2",
