{
  "name": "terriajs",
  "version": "1.0.48",
  "description": "Geospatial data visualization platform.",
  "license": "Apache-2.0",
  "repository": {
    "type": "git",
    "url": "http://github.com/TerriaJS/terriajs"
  },
  "dependencies": {
    "brfs": "^1.4.0",
    "hammerjs": "^2.0.4",
    "html2canvas": "^0.5.0-alpha2",
    "javascript-natural-sort": "^0.7.1",
    "leaflet": "0.7.5",
    "less": "^2.5.0",
    "less-plugin-npm-import": "^2.0.0",
    "linkify-it": "^1.2.0",
    "markdown-it": "^4.2.0",
    "mustache": "^2.2.0",
    "proj4": "^2.3.6",
    "resolve": "^1.1.6",
    "sanitize-caja": "^0.1.3",
    "simple-statistics": "simple-statistics/simple-statistics",
    "terriajs-cesium": "1.15.2",
    "togeojson": "^0.9.0",
    "urijs": "^1.16.0",
<<<<<<< HEAD
    "dygraphs": "^1.1.0",
    "gulp-shell": "^0.5.1"
=======
    "urthecast": "^1.0.0"
>>>>>>> 7c3e4bab
  },
  "devDependencies": {
    "browserify": "^9.0.8",
    "compression": "^1.4.3",
    "cors": "^2.5.3",
    "exorcist": "^0.1.6",
    "express": "^4.12.3",
    "foreach-combination": "^1.0.0",
    "glob": "^5.0.5",
    "glob-all": "^3.0.1",
    "gulp": "^3.8.11",
    "gulp-concat": "^2.5.2",
    "gulp-jasmine": "^2.0.1",
    "gulp-jshint": "^1.10.0",
    "gulp-less": "^3.0.2",
    "gulp-sourcemaps": "^1.5.2",
    "gulp-uglify": "^1.2.0",
    "gulp-util": "^3.0.4",
    "gulp-watch": "^4.2.4",
    "jsdoc": "^3.3.3",
    "vinyl-buffer": "^1.0.0",
    "vinyl-source-stream": "^1.1.0",
    "vinyl-transform": "^1.0.0",
    "watchify": "^3.1.1",
    "yargs": "^3.7.2",
    "sinon": "^1.17.2"
  },
  "scripts": {
    "prepublish": "bash -c \"if [ ! -d \"./wwwroot/build\" ]; then gulp prepare-cesium; fi\"",
    "postpublish": "bash -c \"git tag -a ${npm_package_version} -m \"${npm_package_version}\" && git push origin ${npm_package_version}\"",
    "postinstall": "bash -c \"if [ ! -d \"./wwwroot/build\" ]; then gulp prepare-cesium; fi\""
  },
  "browserify": {
    "transform": [
      "brfs"
    ]
  }
}<|MERGE_RESOLUTION|>--- conflicted
+++ resolved
@@ -25,12 +25,8 @@
     "terriajs-cesium": "1.15.2",
     "togeojson": "^0.9.0",
     "urijs": "^1.16.0",
-<<<<<<< HEAD
     "dygraphs": "^1.1.0",
-    "gulp-shell": "^0.5.1"
-=======
     "urthecast": "^1.0.0"
->>>>>>> 7c3e4bab
   },
   "devDependencies": {
     "browserify": "^9.0.8",
