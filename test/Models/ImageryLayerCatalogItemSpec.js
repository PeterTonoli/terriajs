'use strict';

/*global require,beforeEach*/
var JulianDate = require('terriajs-cesium/Source/Core/JulianDate');
var TimeIntervalCollection = require('terriajs-cesium/Source/Core/TimeIntervalCollection');
var TimeInterval = require('terriajs-cesium/Source/Core/TimeInterval');

var Terria = require('../../lib/Models/Terria');
var ImageryLayerCatalogItem = require('../../lib/Models/ImageryLayerCatalogItem');

describe('ImageryLayerCatalogItem', function() {

    describe('Time slider initial time as specified by initialTimeSource ', function() {

        var terria;
        var catalogItem;

        beforeEach(function() {
            terria = new Terria({
                baseUrl: './'
            });
            catalogItem = new ImageryLayerCatalogItem(terria);
        });

        // Future developers take note: some of these tests will stop working in August 3015.
<<<<<<< HEAD
        it('should be present if not provided', function() {
            catalogItem.intervals = new TimeIntervalCollection([
                    new TimeInterval({
                        start: JulianDate.fromIso8601('2015-08-07T00:00:00.00Z'),
                        stop: JulianDate.fromIso8601('3015-08-09T00:00:00.00Z')
                    })
            ]);
            var dateNow = (new Date()).toISOString();
            var currentTime = JulianDate.toIso8601(catalogItem.clock.currentTime, 3);
            // Do not compare time, because on some systems the second could have ticked over between getting the two times.
            dateNow = dateNow.substr(0, 10);
            currentTime = currentTime.substr(0, 10);
            expect(currentTime).toBe(dateNow);
        });

=======
>>>>>>> b0ffaa6c
        it('should be start if "start" set', function() {
            catalogItem.initialTimeSource = 'start';
            catalogItem.intervals = new TimeIntervalCollection([
                    new TimeInterval({
                        start: JulianDate.fromIso8601('2013-08-07T00:00:00.00Z'),
                        stop: JulianDate.fromIso8601('2015-08-09T00:00:00.00Z')
                    })
            ]);
            var currentTime = JulianDate.toIso8601(catalogItem.clock.currentTime, 3);
            // Do not compare time, because on some systems the second could have ticked over between getting the two times.
            currentTime = currentTime.substr(0, 10);
            expect(currentTime).toBe('2013-08-07');
        });

<<<<<<< HEAD
        it('should be start if date specified is before range', function() {
            catalogItem.initialTimeSource = '2000-08-08';
            catalogItem.intervals = new TimeIntervalCollection([
                    new TimeInterval({
                        start: JulianDate.fromIso8601('2013-08-07T00:00:00.00Z'),
                        stop: JulianDate.fromIso8601('2015-08-09T00:00:00.00Z')
                    })
            ]);
            var currentTime = JulianDate.toIso8601(catalogItem.clock.currentTime, 3);
            // Do not compare time, because on some systems the second could have ticked over between getting the two times.
            currentTime = currentTime.substr(0, 10);
            expect(currentTime).toBe('2013-08-07');
        });

=======
>>>>>>> b0ffaa6c
        it('should be current time if "present" set', function() {
            catalogItem.initialTimeSource = 'present';
            catalogItem.intervals = new TimeIntervalCollection([
                    new TimeInterval({
                        start: JulianDate.fromIso8601('2013-08-07T00:00:00.00Z'),
                        stop: JulianDate.fromIso8601('3115-08-09T00:00:00.00Z')
                    })
            ]);
            var dateNow = (new Date()).toISOString();
            var currentTime = JulianDate.toIso8601(catalogItem.clock.currentTime, 3);
            // Do not compare time, because on some systems the second could have ticked over between getting the two times.
            dateNow = dateNow.substr(0, 10);
            currentTime = currentTime.substr(0, 10);
            expect(currentTime).toBe(dateNow);
        });

        it('should be last time if "end" set', function() {
            catalogItem.initialTimeSource = 'end';
            catalogItem.intervals = new TimeIntervalCollection([
                    new TimeInterval({
                        start: JulianDate.fromIso8601('2013-08-07T00:00:00.00Z'),
                        stop: JulianDate.fromIso8601('2015-08-09T00:00:00.00Z')
                    })
            ]);
            var currentTime = JulianDate.toIso8601(catalogItem.clock.currentTime, 3);
            // Do not compare time, because on some systems the second could have ticked over between getting the two times.
            currentTime = currentTime.substr(0, 10);
            expect(currentTime).toBe('2015-08-09');
        });

<<<<<<< HEAD
        it('should be last time if date specified is after range', function() {
            catalogItem.initialTimeSource = '3015-08-08';
            catalogItem.intervals = new TimeIntervalCollection([
                    new TimeInterval({
                        start: JulianDate.fromIso8601('2013-08-07T00:00:00.00Z'),
                        stop: JulianDate.fromIso8601('2015-08-09T00:00:00.00Z')
                    })
            ]);
            var currentTime = JulianDate.toIso8601(catalogItem.clock.currentTime, 3);
            // Do not compare time, because on some systems the second could have ticked over between getting the two times.
            currentTime = currentTime.substr(0, 10);
            expect(currentTime).toBe('2015-08-09');
        });

=======
>>>>>>> b0ffaa6c
        it('should be set to date specified if date is specified', function() {
            catalogItem.initialTimeSource = '2015-08-08T00:00:00.00Z';
            catalogItem.intervals = new TimeIntervalCollection([
                    new TimeInterval({
                        start: JulianDate.fromIso8601('2013-08-07T00:00:00.00Z'),
                        stop: JulianDate.fromIso8601('2015-08-11T00:00:00.00Z')
                    })
            ]);
            var currentTime = JulianDate.toIso8601(catalogItem.clock.currentTime, 3);
            // Do not compare time, because on some systems the second could have ticked over between getting the two times.
            currentTime = currentTime.substr(0, 10);
            expect(currentTime).toBe('2015-08-08');
        });

<<<<<<< HEAD
        it('should be set to start if date specified is before time range', function() {
            catalogItem.initialTimeSource = '2013-01-01';
            catalogItem.intervals = new TimeIntervalCollection([
                    new TimeInterval({
                        start: JulianDate.fromIso8601('2015-08-07T00:00:00.00Z'),
                        stop: JulianDate.fromIso8601('2015-08-09T00:00:00.00Z')
                    })
            ]);
            var currentTime = JulianDate.toIso8601(catalogItem.clock.currentTime, 3);
            // Do not compare time, because on some systems the second could have ticked over between getting the two times.
            currentTime = currentTime.substr(0, 10);
            expect(currentTime).toBe('2015-08-07');
        });

        it('should be set to start if date specified is before time range, with two intervals', function() {
            catalogItem.initialTimeSource = '2012-01-01T12:00:00Z';
            catalogItem.intervals = new TimeIntervalCollection([
                new TimeInterval({
                    start: JulianDate.fromIso8601('2013-08-01T15:00:00Z'),
                    stop: JulianDate.fromIso8601('2013-08-01T18:00:00Z')
                }),
                new TimeInterval({
                    start: JulianDate.fromIso8601('2013-09-01T11:00:00Z'),
                    stop: JulianDate.fromIso8601('2013-09-03T13:00:00Z')
                })
            ]);
            var currentTime = JulianDate.toIso8601(catalogItem.clock.currentTime, 3);
            // Do not compare time, because on some systems the second could have ticked over between getting the two times.
            currentTime = currentTime.substr(0, 10);
            expect(currentTime).toBe('2013-08-01');
        });

        it('should be set to end if date specified is after time range', function() {
            catalogItem.initialTimeSource = '2222-08-08';
            catalogItem.intervals = new TimeIntervalCollection([
                    new TimeInterval({
                        start: JulianDate.fromIso8601('2015-08-07T00:00:00.00Z'),
                        stop: JulianDate.fromIso8601('2015-08-09T00:00:00.00Z')
                    })
            ]);
            var currentTime = JulianDate.toIso8601(catalogItem.clock.currentTime, 3);
            // Do not compare time, because on some systems the second could have ticked over between getting the two times.
            currentTime = currentTime.substr(0, 10);
            expect(currentTime).toBe('2015-08-09');
        });

=======
>>>>>>> b0ffaa6c
        it('should throw if a rubbish string is specified', function() {
            catalogItem.initialTimeSource = '2015z08-08';

            expect(function() {
                catalogItem.intervals = new TimeIntervalCollection([
                        new TimeInterval({
                            start: JulianDate.fromIso8601('2013-08-07T00:00:00.00Z'),
                            stop: JulianDate.fromIso8601('2115-08-09T00:00:00.00Z')
                        })
                ]);
            }).toThrow();
        });
    });

});<|MERGE_RESOLUTION|>--- conflicted
+++ resolved
@@ -23,24 +23,6 @@
         });
 
         // Future developers take note: some of these tests will stop working in August 3015.
-<<<<<<< HEAD
-        it('should be present if not provided', function() {
-            catalogItem.intervals = new TimeIntervalCollection([
-                    new TimeInterval({
-                        start: JulianDate.fromIso8601('2015-08-07T00:00:00.00Z'),
-                        stop: JulianDate.fromIso8601('3015-08-09T00:00:00.00Z')
-                    })
-            ]);
-            var dateNow = (new Date()).toISOString();
-            var currentTime = JulianDate.toIso8601(catalogItem.clock.currentTime, 3);
-            // Do not compare time, because on some systems the second could have ticked over between getting the two times.
-            dateNow = dateNow.substr(0, 10);
-            currentTime = currentTime.substr(0, 10);
-            expect(currentTime).toBe(dateNow);
-        });
-
-=======
->>>>>>> b0ffaa6c
         it('should be start if "start" set', function() {
             catalogItem.initialTimeSource = 'start';
             catalogItem.intervals = new TimeIntervalCollection([
@@ -55,23 +37,6 @@
             expect(currentTime).toBe('2013-08-07');
         });
 
-<<<<<<< HEAD
-        it('should be start if date specified is before range', function() {
-            catalogItem.initialTimeSource = '2000-08-08';
-            catalogItem.intervals = new TimeIntervalCollection([
-                    new TimeInterval({
-                        start: JulianDate.fromIso8601('2013-08-07T00:00:00.00Z'),
-                        stop: JulianDate.fromIso8601('2015-08-09T00:00:00.00Z')
-                    })
-            ]);
-            var currentTime = JulianDate.toIso8601(catalogItem.clock.currentTime, 3);
-            // Do not compare time, because on some systems the second could have ticked over between getting the two times.
-            currentTime = currentTime.substr(0, 10);
-            expect(currentTime).toBe('2013-08-07');
-        });
-
-=======
->>>>>>> b0ffaa6c
         it('should be current time if "present" set', function() {
             catalogItem.initialTimeSource = 'present';
             catalogItem.intervals = new TimeIntervalCollection([
@@ -102,23 +67,6 @@
             expect(currentTime).toBe('2015-08-09');
         });
 
-<<<<<<< HEAD
-        it('should be last time if date specified is after range', function() {
-            catalogItem.initialTimeSource = '3015-08-08';
-            catalogItem.intervals = new TimeIntervalCollection([
-                    new TimeInterval({
-                        start: JulianDate.fromIso8601('2013-08-07T00:00:00.00Z'),
-                        stop: JulianDate.fromIso8601('2015-08-09T00:00:00.00Z')
-                    })
-            ]);
-            var currentTime = JulianDate.toIso8601(catalogItem.clock.currentTime, 3);
-            // Do not compare time, because on some systems the second could have ticked over between getting the two times.
-            currentTime = currentTime.substr(0, 10);
-            expect(currentTime).toBe('2015-08-09');
-        });
-
-=======
->>>>>>> b0ffaa6c
         it('should be set to date specified if date is specified', function() {
             catalogItem.initialTimeSource = '2015-08-08T00:00:00.00Z';
             catalogItem.intervals = new TimeIntervalCollection([
@@ -131,21 +79,6 @@
             // Do not compare time, because on some systems the second could have ticked over between getting the two times.
             currentTime = currentTime.substr(0, 10);
             expect(currentTime).toBe('2015-08-08');
-        });
-
-<<<<<<< HEAD
-        it('should be set to start if date specified is before time range', function() {
-            catalogItem.initialTimeSource = '2013-01-01';
-            catalogItem.intervals = new TimeIntervalCollection([
-                    new TimeInterval({
-                        start: JulianDate.fromIso8601('2015-08-07T00:00:00.00Z'),
-                        stop: JulianDate.fromIso8601('2015-08-09T00:00:00.00Z')
-                    })
-            ]);
-            var currentTime = JulianDate.toIso8601(catalogItem.clock.currentTime, 3);
-            // Do not compare time, because on some systems the second could have ticked over between getting the two times.
-            currentTime = currentTime.substr(0, 10);
-            expect(currentTime).toBe('2015-08-07');
         });
 
         it('should be set to start if date specified is before time range, with two intervals', function() {
@@ -166,22 +99,6 @@
             expect(currentTime).toBe('2013-08-01');
         });
 
-        it('should be set to end if date specified is after time range', function() {
-            catalogItem.initialTimeSource = '2222-08-08';
-            catalogItem.intervals = new TimeIntervalCollection([
-                    new TimeInterval({
-                        start: JulianDate.fromIso8601('2015-08-07T00:00:00.00Z'),
-                        stop: JulianDate.fromIso8601('2015-08-09T00:00:00.00Z')
-                    })
-            ]);
-            var currentTime = JulianDate.toIso8601(catalogItem.clock.currentTime, 3);
-            // Do not compare time, because on some systems the second could have ticked over between getting the two times.
-            currentTime = currentTime.substr(0, 10);
-            expect(currentTime).toBe('2015-08-09');
-        });
-
-=======
->>>>>>> b0ffaa6c
         it('should throw if a rubbish string is specified', function() {
             catalogItem.initialTimeSource = '2015z08-08';
 
