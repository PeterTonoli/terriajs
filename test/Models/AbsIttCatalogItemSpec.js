--- conflicted
+++ resolved
@@ -274,15 +274,9 @@
             item.load().then(function() {
                 var regionDetails = item.regionMapping.regionDetails;
                 expect(regionDetails).toBeDefined();
-<<<<<<< HEAD
-                var columnNames = item._dataSource.tableStructure.getColumnNames();
+                var columnNames = item.tableStructure.getColumnNames();
                 expect(columnNames.slice(0, 3)).toEqual(["aus", "Year", "0-1 years"]);
-                expect(item._concepts[0].activeItems.length).toEqual(1);
-=======
-                var columnNames = item.tableStructure.getColumnNames();
-                expect(columnNames.slice(0, 3)).toEqual(["aus", "Year", "0-2 years"]);
                 expect(item.concepts[0].activeItems.length).toEqual(1);
->>>>>>> d23736aa
                 expect(item.displayPercent).toBe(true);
                 var percentage = item.tableStructure.activeItems[0].values[0];
                 expect(percentage).toEqual(25);  // 54 / 216 * 100
@@ -313,15 +307,9 @@
             item.load().then(function() {
                 var regionDetails = item.regionMapping.regionDetails;
                 expect(regionDetails).toBeDefined();
-<<<<<<< HEAD
-                var columnNames = item._dataSource.tableStructure.getColumnNames();
+                var columnNames = item.tableStructure.getColumnNames();
                 expect(columnNames.slice(0, 3)).toEqual(["sa4_code_2011", "Year", "0-1 years"]);
-                var percentage = item._dataSource.tableStructure.activeItems[0].values[0];
-=======
-                var columnNames = item.tableStructure.getColumnNames();
-                expect(columnNames.slice(0, 3)).toEqual(["sa4_code_2011", "Year", "0-2 years"]);
                 var percentage = item.tableStructure.activeItems[0].values[0];
->>>>>>> d23736aa
                 expect(percentage).toEqual(12.5);  // 26 / 208 * 100
             }).otherwise(fail).then(done);
         });
