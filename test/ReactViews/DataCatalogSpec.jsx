--- conflicted
+++ resolved
@@ -37,11 +37,7 @@
         let foundAnotherGroup = false;
         memberComponents.forEach(member => {
             expect(member.props.member).not.toBe(terria.catalog.userAddedDataGroup);
-<<<<<<< HEAD
-            expect(member.props.member.name).not.toEqual('My Data');
-=======
             expect(member.props.member.name).not.toEqual(USER_ADDED_CATEGORY_NAME);
->>>>>>> b2053469
             foundAnotherGroup = foundAnotherGroup || member.props.member === anotherGroup;
         });
 
